--- conflicted
+++ resolved
@@ -1,5497 +1,5468 @@
-/*
-
- Copyright 2021 M.Vokhmentsev
-
- Licensed under the Apache License, Version 2.0 (the "License");
- you may not use this file except in compliance with the License.
- You may obtain a copy of the License at
-
-     http://www.apache.org/licenses/LICENSE-2.0
-
- Unless required by applicable law or agreed to in writing, software
- distributed under the License is distributed on an "AS IS" BASIS,
- WITHOUT WARRANTIES OR CONDITIONS OF ANY KIND, either express or implied.
- See the License for the specific language governing permissions and
- limitations under the License.
-
-*/
-
-package com.mvohm.quadruple;
-
-import java.math.BigDecimal;
-import java.math.MathContext;
-import java.math.RoundingMode;
-import java.util.Arrays;
-import java.util.HashMap;
-import java.util.Map;
-import java.util.Random;
-import java.util.regex.Matcher;
-import java.util.regex.Pattern;
-
-/**
- * A floating-point number with a 128-bit fractional part of the mantissa and 32-bit
- * exponent. Normal values range from approximately {@code 2.271e-646456993}
- * to {@code 1.761e+646456993} with precision not worse than {@code 1,469368e-39}
- * ({@code 2^-129}, half the less significant bit).
- * <p>
- * Like standard {@code double}, it can store and process subnormal values,
- * with lower precision. The subnormal values range from {@code 6.673e-646457032}
- * to {@code 2.271e-646456993}, they use less than 129 bits of the mantissa and their
- * precision depends on the number of used bits, the less the value the worse the precision.
- * <p>
- * Implements conversions from/to other numeric types, conversions from/to strings,
- * formatting, arithmetic operations and square root.
- * <p>
- * <i><b>Instances are mutable</b></i>, {@code a.add(2)} changes the value of {@code a} so that it becomes
- * {@code a + 2}, and a number of {@code assign()} methods with different types of arguments
- * replace the old value with the new one, converted from the argument value.
- * <p>
- * For arithmetic operations, there provided both instance methods that modify the value
- * of the instance, and static methods that return new instances with resulting values
- * without changing the operands. A value of any numeric type may be used as an argument
- * (the second one for static methods) in arithmetic operations.
- * All the methods implementing arithmetic operations and assignments
- * allow for chaining, so that one can write
- * <p style="margin-left:20px;">{@code a = a.add(2).multiply(5).divide(3);} <p>
- * to compute
- * <p style="margin-left:20px;">{@code a = (a + 2) * 5 / 3}.<br>
- * <p>
- * <b><i>The class is not thread safe.</i></b> Different threads should not simultaneously
- * perform operations even with different instances of the class.
- * <p>
- * An instance internally contains boolean flag for the value's sign,
- * 32-bit (an {@code int}) of binary exponent, and 128 bits (2 {@code longs}) of fractional part of the mantissa.
- * Like with usual floating-point formats (e.g. standard Java {@code double}), the most significant
- * bit of the mantissa is not stored explicitly and the exponent is biased.<br>
- * <br>
- * The biased exponent values stored in the {@code exponent} field are as following:
- *
- <table class="memberSummary" border="0" cellpadding="3" cellspacing="0" summary="">
-   <tr>
-      <th class="colLast" scope="col">biased value</th>
-      <th class="colLast" scope="col">const name</th>
-      <th class="colLast" scope="col">means</th>
-      <th class="colLast" scope="col">unbiased exponent (power of 2)</th>
-    </tr>
-    <tr class="altColor">
-      <td>{@code 0x0000_0000}</td>
-      <td>{@code EXPONENT_OF_SUBNORMAL}</td>
-      <td>subnormal values</td>
-      <td>{@code 0x8000_0001 = -2147483647 =  Integer.MIN_VALUE + 1}</td>
-    </tr>
-    <tr class="rowColor">
-      <td>{@code 0x0000_0001}</td>
-      <td>{@code EXPONENT_OF_MIN_NORMAL}</td>
-      <td>{@code MIN_NORMAL}</td>
-      <td>{@code 0x8000_0002 = -2147483646 =  Integer.MIN_VALUE + 2}</td>
-    </tr>
-    <tr class="altColor">
+/*
+
+ Copyright 2021 M.Vokhmentsev
+
+ Licensed under the Apache License, Version 2.0 (the "License");
+ you may not use this file except in compliance with the License.
+ You may obtain a copy of the License at
+
+     http://www.apache.org/licenses/LICENSE-2.0
+
+ Unless required by applicable law or agreed to in writing, software
+ distributed under the License is distributed on an "AS IS" BASIS,
+ WITHOUT WARRANTIES OR CONDITIONS OF ANY KIND, either express or implied.
+ See the License for the specific language governing permissions and
+ limitations under the License.
+
+*/
+
+package com.mvohm.quadruple;
+
+import java.math.BigDecimal;
+import java.math.MathContext;
+import java.math.RoundingMode;
+import java.util.Arrays;
+import java.util.HashMap;
+import java.util.Map;
+import java.util.Random;
+import java.util.regex.Matcher;
+import java.util.regex.Pattern;
+
+/**
+ * A floating-point number with a 128-bit fractional part of the mantissa and 32-bit
+ * exponent. Normal values range from approximately {@code 2.271e-646456993}
+ * to {@code 1.761e+646456993} with precision not worse than {@code 1,469368e-39}
+ * ({@code 2^-129}, half the less significant bit).
+ * <p>
+ * Like standard {@code double}, it can store and process subnormal values,
+ * with lower precision. The subnormal values range from {@code 6.673e-646457032}
+ * to {@code 2.271e-646456993}, they use less than 129 bits of the mantissa and their
+ * precision depends on the number of used bits, the less the value the worse the precision.
+ * <p>
+ * Implements conversions from/to other numeric types, conversions from/to strings,
+ * formatting, arithmetic operations and square root.
+ * <p>
+ * <i><b>Instances are mutable</b></i>, {@code a.add(2)} changes the value of {@code a} so that it becomes
+ * {@code a + 2}, and a number of {@code assign()} methods with different types of arguments
+ * replace the old value with the new one, converted from the argument value.
+ * <p>
+ * For arithmetic operations, there provided both instance methods that modify the value
+ * of the instance, and static methods that return new instances with resulting values
+ * without changing the operands. A value of any numeric type may be used as an argument
+ * (the second one for static methods) in arithmetic operations.
+ * All the methods implementing arithmetic operations and assignments
+ * allow for chaining, so that one can write
+ * <p style="margin-left:20px;">{@code a = a.add(2).multiply(5).divide(3);} <p>
+ * to compute
+ * <p style="margin-left:20px;">{@code a = (a + 2) * 5 / 3}.<br>
+ * <p>
+ * <b><i>The class is not thread safe.</i></b> Different threads should not simultaneously
+ * perform operations even with different instances of the class.
+ * <p>
+ * An instance internally contains boolean flag for the value's sign,
+ * 32-bit (an {@code int}) of binary exponent, and 128 bits (2 {@code longs}) of fractional part of the mantissa.
+ * Like with usual floating-point formats (e.g. standard Java {@code double}), the most significant
+ * bit of the mantissa is not stored explicitly and the exponent is biased.<br>
+ * <br>
+ * The biased exponent values stored in the {@code exponent} field are as following:
+ *
+ <table class="memberSummary" border="0" cellpadding="3" cellspacing="0" summary="">
+   <tr>
+      <th class="colLast" scope="col">biased value</th>
+      <th class="colLast" scope="col">const name</th>
+      <th class="colLast" scope="col">means</th>
+      <th class="colLast" scope="col">unbiased exponent (power of 2)</th>
+    </tr>
+    <tr class="altColor">
+      <td>{@code 0x0000_0000}</td>
+      <td>{@code EXPONENT_OF_SUBNORMAL}</td>
+      <td>subnormal values</td>
+      <td>{@code 0x8000_0001 = -2147483647 =  Integer.MIN_VALUE + 1}</td>
+    </tr>
+    <tr class="rowColor">
+      <td>{@code 0x0000_0001}</td>
+      <td>{@code EXPONENT_OF_MIN_NORMAL}</td>
+      <td>{@code MIN_NORMAL}</td>
+      <td>{@code 0x8000_0002 = -2147483646 =  Integer.MIN_VALUE + 2}</td>
+    </tr>
+    <tr class="altColor">
       <td>{@code 0x7FFF_FFFE}</td>
       <td>&nbsp;</td>
       <td>{@code -1}</td>
-      <td>{@code 0xFFFF_FFFF}</td>
-    </tr>
-    <tr class="rowColor">
+      <td>{@code 0xFFFF_FFFF}</td>
+    </tr>
+    <tr class="rowColor">
       <td>{@code 0x7FFF_FFFF}</td>
       <td>{@code EXPONENT_OF_ONE}</td>
       <td>{@code 0}</td>
-      <td>{@code 0x0000_0000}</td>
-    </tr>
-    <tr class="altColor">
+      <td>{@code 0x0000_0000}</td>
+    </tr>
+    <tr class="altColor">
       <td>{@code 0x8000_0000}</td>
       <td>&nbsp;</td>
       <td>{@code 1}</td>
-      <td>{@code 0x0000_0001}</td>
-    </tr>
-    <tr class="rowColor">
+      <td>{@code 0x0000_0001}</td>
+    </tr>
+    <tr class="rowColor">
       <td>{@code 0xFFFF_FFFE}</td>
       <td>{@code EXPONENT_OF_MAX_VALUE}</td>
       <td>{@code MAX_VALUE}</td>
-      <td>{@code 0x7fff_ffff =  2147483647 =  Integer.MAX_VALUE}</td>
-    </tr>
-    <tr class="altColor">
+      <td>{@code 0x7fff_ffff =  2147483647 =  Integer.MAX_VALUE}</td>
+    </tr>
+    <tr class="altColor">
       <td>{@code 0xFFFF_FFFF}</td>
       <td>{@code EXPONENT_OF_INFINITY}</td>
       <td>{@code Infinity}</td>
-      <td>{@code 0x8000_0000 =  2147483648 =  Integer.MIN_VALUE}</td>
-    </tr>
-  </table>
- * <br>The boundaries of the range are:
- * <pre>{@code
- * MAX_VALUE:  2^2147483647 * (2 - 2^-128) =
- *             = 1.76161305168396335320749314979184028566452310e+646456993
- * MIN_NORMAL: 2^-2147483646 =
- *             = 2.27064621040149253752656726517958758124747730e-646456993
- * MIN_VALUE:  2^-2147483774 =
- *             = 6.67282948260747430814835377499134611597699952e-646457032
- * }</pre>
- *
- * @author M.Vokhmentsev
- */
-/*
- * Improvements needed:
- * -- Implement conversions from and to standard IEEE 754 values (represented as a pair of longs)
- * -- Planned for next releases: add mathematical functions, like log(), sin() etc.
- * -- Planned for next releases: speed up Q->S and S->Q conversions by splitting
- *      constants in POS_POWERS_OF_2 and NEG_POWERS_OF_2 tables into pieces by 32 bits each
- */
-public class Quadruple extends Number implements Comparable<Quadruple> {
-
-
-  private static final long serialVersionUID      = 1L;
-  private static final int HASH_CODE_OF_NAN       = -441827835;  // All the NaNs have to have the same hashcode.
-                                                            // This is the best one I could imagine.
-
-  /** The value of the exponent (biased) corresponding to subnormal values; equals to 0
-  * Deprecated, will be removed in release version. Use {@link EXPONENT_OF_SUBNORMAL} instead */
-  @Deprecated
-  public static final int EXP_SUB                 = 0;
-  /** The value of the exponent (biased) corresponding to subnormal values; equals to 0 */
-  public static final int EXPONENT_OF_SUBNORMAL   = 0;
-
-  /** The value of the exponent (biased) corresponding to {@code MIN_NORMAL}; equals to 1
-   * Deprecated, will be removed in release version. Use {@link EXPONENT_OF_MIN_NORMAL} instead */
-  @Deprecated
-  public static final int EXP_MIN                 = 1;
-  /** The value of the exponent (biased) corresponding to {@code MIN_NORMAL}; equals to 1 */
-  public static final int EXPONENT_OF_MIN_NORMAL  = 1;
-
-
-  /** The value of the exponent (biased) corresponding to {@code 1.0 == 2^0};
-   * equals to 2_147_483_647 ({@code 0x7FFF_FFFF})
-   * Deprecated, will be removed in release version. Use {@link #EXPONENT_OF_ONE} instead */
-  @Deprecated
-  public static final int EXP_OF_ONE              = 0x7FFF_FFFF;
-  /** The value of the exponent (biased) corresponding to {@code 1.0 == 2^0};
-   * equals to 2_147_483_647 ({@code 0x7FFF_FFFF}).
-   * The same as {@link #EXPONENT_BIAS}   */
-  public static final int EXPONENT_OF_ONE         = 0x7FFF_FFFF;
-  /** The value of the exponent (biased) corresponding to {@code 1.0 == 2^0};
-   * equals to 2_147_483_647 ({@code 0x7FFF_FFFF})
-   * The same as {@link #EXPONENT_OF_ONE} */
-  public static final int EXPONENT_BIAS           = 0x7FFF_FFFF;
-
-  /** The value of the exponent (biased), corresponding to {@code MAX_VALUE};
-   * equals to 4_294_967_294L ({@code 0xFFFF_FFFEL})
-  * Deprecated, will be removed in release version. Use {@link #EXPONENT_OF_MAX_VALUE} instead */
- @Deprecated
-  public static final long EXP_MAX                = 0xFFFF_FFFEL;
-  /** The value of the exponent (biased), corresponding to {@code MAX_VALUE};
-   * equals to 4_294_967_294L ({@code 0xFFFF_FFFEL}) */
-  public static final long EXPONENT_OF_MAX_VALUE  = 0xFFFF_FFFEL;
-
-  /** The value of the exponent (biased), corresponding to {@code Infinity},
-   * {@code _Infinty}, and {@code NaN};
-   * equals to -1 ({@code 0xFFFF_FFFF})
-   * Deprecated, will be removed in release version. Use {@link #EXPONENT_OF_INFINITY} instead  */
-  @Deprecated
-  public static final int EXP_INF                 = 0xFFFF_FFFF;
-  /** The value of the exponent (biased), corresponding to {@code Infinity},
-   * {@code _Infinty}, and {@code NaN};
-   * equals to -1 ({@code 0xFFFF_FFFF}) */
-  public static final int EXPONENT_OF_INFINITY    = 0xFFFF_FFFF;
-
-
-
-/* **********************************************************************
- ******* Constructors ***************************************************
- ************************************************************************/
-
-  protected void ____Constructors____() {} // Just to put a visible mark of the section in the outline view of the IDE
-
+      <td>{@code 0x8000_0000 =  2147483648 =  Integer.MIN_VALUE}</td>
+    </tr>
+  </table>
+ * <br>The boundaries of the range are:
+ * <pre>{@code
+ * MAX_VALUE:  2^2147483647 * (2 - 2^-128) =
+ *             = 1.76161305168396335320749314979184028566452310e+646456993
+ * MIN_NORMAL: 2^-2147483646 =
+ *             = 2.27064621040149253752656726517958758124747730e-646456993
+ * MIN_VALUE:  2^-2147483774 =
+ *             = 6.67282948260747430814835377499134611597699952e-646457032
+ * }</pre>
+ *
+ * @author M.Vokhmentsev
+ */
+/*
+ * Improvements needed:
+ * -- Implement conversions from and to standard IEEE 754 values (represented as a pair of longs)
+ * -- Planned for next releases: add mathematical functions, like log(), sin() etc.
+ * -- Planned for next releases: speed up Q->S and S->Q conversions by splitting
+ *      constants in POS_POWERS_OF_2 and NEG_POWERS_OF_2 tables into pieces by 32 bits each
+ */
+public class Quadruple extends Number implements Comparable<Quadruple> {
+
+
+  private static final long serialVersionUID      = 1L;
+  private static final int HASH_CODE_OF_NAN       = -441827835;  // All the NaNs have to have the same hashcode.
+                                                            // This is the best one I could imagine.
+
+  /** The value of the exponent (biased) corresponding to subnormal values; equals to 0
+  * Deprecated, will be removed in release version. Use {@link EXPONENT_OF_SUBNORMAL} instead */
+  @Deprecated
+  public static final int EXP_SUB                 = 0;
+  /** The value of the exponent (biased) corresponding to subnormal values; equals to 0 */
+  public static final int EXPONENT_OF_SUBNORMAL   = 0;
+
+  /** The value of the exponent (biased) corresponding to {@code MIN_NORMAL}; equals to 1
+   * Deprecated, will be removed in release version. Use {@link EXPONENT_OF_MIN_NORMAL} instead */
+  @Deprecated
+  public static final int EXP_MIN                 = 1;
+  /** The value of the exponent (biased) corresponding to {@code MIN_NORMAL}; equals to 1 */
+  public static final int EXPONENT_OF_MIN_NORMAL  = 1;
+
+
+  /** The value of the exponent (biased) corresponding to {@code 1.0 == 2^0};
+   * equals to 2_147_483_647 ({@code 0x7FFF_FFFF})
+   * Deprecated, will be removed in release version. Use {@link #EXPONENT_OF_ONE} instead */
+  @Deprecated
+  public static final int EXP_OF_ONE              = 0x7FFF_FFFF;
+  /** The value of the exponent (biased) corresponding to {@code 1.0 == 2^0};
+   * equals to 2_147_483_647 ({@code 0x7FFF_FFFF}).
+   * The same as {@link #EXPONENT_BIAS}   */
+  public static final int EXPONENT_OF_ONE         = 0x7FFF_FFFF;
+  /** The value of the exponent (biased) corresponding to {@code 1.0 == 2^0};
+   * equals to 2_147_483_647 ({@code 0x7FFF_FFFF})
+   * The same as {@link #EXPONENT_OF_ONE} */
+  public static final int EXPONENT_BIAS           = 0x7FFF_FFFF;
+
+  /** The value of the exponent (biased), corresponding to {@code MAX_VALUE};
+   * equals to 4_294_967_294L ({@code 0xFFFF_FFFEL})
+  * Deprecated, will be removed in release version. Use {@link #EXPONENT_OF_MAX_VALUE} instead */
+ @Deprecated
+  public static final long EXP_MAX                = 0xFFFF_FFFEL;
+  /** The value of the exponent (biased), corresponding to {@code MAX_VALUE};
+   * equals to 4_294_967_294L ({@code 0xFFFF_FFFEL}) */
+  public static final long EXPONENT_OF_MAX_VALUE  = 0xFFFF_FFFEL;
+
+  /** The value of the exponent (biased), corresponding to {@code Infinity},
+   * {@code _Infinty}, and {@code NaN};
+   * equals to -1 ({@code 0xFFFF_FFFF})
+   * Deprecated, will be removed in release version. Use {@link #EXPONENT_OF_INFINITY} instead  */
+  @Deprecated
+  public static final int EXP_INF                 = 0xFFFF_FFFF;
+  /** The value of the exponent (biased), corresponding to {@code Infinity},
+   * {@code _Infinty}, and {@code NaN};
+   * equals to -1 ({@code 0xFFFF_FFFF}) */
+  public static final int EXPONENT_OF_INFINITY    = 0xFFFF_FFFF;
+
+
+
+/* **********************************************************************
+ ******* Constructors ***************************************************
+ ************************************************************************/
+
+  protected void ____Constructors____() {} // Just to put a visible mark of the section in the outline view of the IDE
+
+  /**
+   * Creates a new instance of {@code Quadruple} with value 0.0
+   */
+  public Quadruple() {
+  }
+
+  /**
+   * Creates a new {@code Quadruple} instance with the value of the given {@code Quadruple} instance.<br>
+   * First creates an empty (zero) instance, then copies the fields of the parameter.
+   * to the fields of the new instance
+   * @param qValue the {@code Quadruple} value to be assigned to the new instance.
+   */
+  public Quadruple(Quadruple qValue) {
+    assign(qValue);
+  }
+
+  /**
+   *  Creates a new {@code Quadruple} instance with the given {@code double} value.<br>
+   * First creates an empty (zero) instance, then assigns the given
+   * value to the new instance, using {@link #assign(double)}.
+   * @param dValue  the {@code double} value to be assigned
+   */
+  public Quadruple(double dValue) {
+    assign(dValue);
+  }
+
+  /**
+   * Creates a new {@code Quadruple} with the given {@code long} value.<br>
+   * First creates an empty (zero) instance, then assigns the given
+   * value to the new instance, using {@link #assign(long)}.
+   * @param lValue  the {@code long} value to be assigned */
+  public Quadruple(long lValue) {
+    assign(lValue);
+  }
+
+  /**
+   * Creates a new {@code Quadruple} with the value represented by the given {@code String}.<br>
+   * First creates an empty (zero) instance, then assigns the given
+   * value to the new instance, converting the string to the corresponding floating-point value.
+   * Some non-standard string designations for special values are admissible, see {@link #assign(String)}
+   * @param strValue the {@code String} value to be assigned
+   * @see #assign(String)
+   */
+  public Quadruple(String strValue) {
+    assign(strValue);
+  }
+
+  /**
+   * Creates a new {@code Quadruple} with the value of the given {@code BigDecimal} instance.<br>
+   * First creates an empty (zero) instance, then assigns the given
+   * value to the new instance, converting the BigDecimal to respective floating-point value
+   * @param bdValue the {@code BigDecimal} value to be assigned
+   */
+  public Quadruple(BigDecimal bdValue) {
+    assign(bdValue);
+  }
+
+  /**
+   * Creates a new {@code Quadruple} built from the given parts.<br>
+   * @param negative  the sign of the value ({@code true} signifies negative values)
+   * @param exponent  the binary exponent (unbiased)
+   * @param mantHi  the most significant 64 bits of fractional part of the mantissa
+   * @param mantLo  the least significant 64 bits of fractional part of the mantissa
+   */
+  public Quadruple(boolean negative, int exponent, long mantHi, long mantLo) {
+    this.negative = negative;
+    this.exponent = exponent;
+    this.mantHi = mantHi;
+    this.mantLo = mantLo;
+  }
+
+  /**
+   * Creates a new {@code Quadruple} with a positive value built from the given parts.<br>
+   * @param exponent  the binary exponent (unbiased)
+   * @param mantHi  the most significant 64 bits of fractional part of the mantissa
+   * @param mantLo  the least significant 64 bits of fractional part of the mantissa
+   */
+  public Quadruple(int exponent, long mantHi, long mantLo) {
+    this(false, exponent, mantHi, mantLo);
+  }
+
+  /* **********************************************************************
+   ******* Special values *************************************************
+   ************************************************************************/
+
+  protected void ____Special_values____() {} // Just to put a visible mark of the section in the outline view of the IDE
+
+  /**  Returns a new {@code Quadruple} instance with the value of {@code -Infinity}.
+   * @return a new {@code Quadruple} instance with the value of NEGATIVE_INFINITY */
+  public static Quadruple negativeInfinity() {  return  new Quadruple().assignNegativeInfinity(); }
+
+  /**  Returns a new {@code Quadruple} instance with the value of {@code +Infinity}.
+   * @return a new {@code Quadruple} instance with the value of POSITIVE_INFINITY */
+  public static Quadruple positiveInfinity() {  return  new Quadruple().assignPositiveInfinity(); }
+
+  /**  Returns a new {@code Quadruple} instance with the value of {@code NaN}.
+   * @return a new {@code Quadruple} instance with the value of NAN */
+  public static Quadruple nan()             {  return  new Quadruple().assignNaN();         }
+
+  /**  Returns a new {@code Quadruple} instance with the value of 1.0.
+   * @return a new {@code Quadruple} instance with the value of 1.0 */
+  public static Quadruple one()             {  return  new Quadruple().assign(1);           }
+
+  /**  Returns a new {@code Quadruple} instance with the value of 2.0.
+   * @return a new {@code Quadruple} instance with the value of 2.0 */
+  public static Quadruple two()             {  return  new Quadruple().assign(2);           }
+
+  /**  Returns a new {@code Quadruple} instance with the value of 10.0.
+   * @return a new {@code Quadruple} instance with the value of 10.0 */
+  public static Quadruple ten()             {  return  new Quadruple().assign(10);          }
+
+  /**  Returns a new {@code Quadruple} instance with the value of {@code MIN_VALUE}<br>
+   *   ({@code 2^-2147483774} = 6.67282948260747430814835377499134611597699952e-646457032)
+   * @return a new {@code Quadruple} instance with the value of MIN_VALUE */
+  public static Quadruple minValue()        {  return  new Quadruple().assignMinValue();    }
+
+  /**  Returns a new {@code Quadruple} instance with the value of {@code MAX_VALUE}<br>
+   *   ({@code 2^2147483647 * (2 - 2^-128)} = 1.76161305168396335320749314979184028566452310e+646456993)
+   * @return a new {@code Quadruple} instance with the value of {@code MAX_VALUE} */
+  public static Quadruple maxValue()        {  return  new Quadruple().assignMaxValue();    }
+
+  /**  Returns a new {@code Quadruple} instance with the value of {@code MIN_NORMAL}<br>
+   *  ({@code 2^-2147483646} = 2.27064621040149253752656726517958758124747730e-646456993)
+   * @return a new {@code Quadruple} instance with the value of {@code MIN_NORMAL} */
+  public static Quadruple minNormal()        {  return  new Quadruple().assignMinNormal();   }
+
+  /**  Returns a new {@code Quadruple} instance with the value of the number {@code π} (pi)
+   * (3.141592653589793238462643383279502884195)
+   * @return a new {@code Quadruple} instance with the value of the number {@code π} (pi) */
+  public static Quadruple pi() {
+    return new Quadruple( 0x8000_0000, 0x921f_b544_42d1_8469L, 0x898c_c517_01b8_39a2L);
+  }
+
+  /* **********************************************************************
+   ******* Getters for private fields ****************************************************
+   ************************************************************************/
+
+  protected void ____Getters_for_private_fields____() {} // Just to put a visible mark of the section in the outline view of the IDE
+
+  /**  Returns the raw (biased) value of the binary exponent of the value
+   * i. e. 0x7FFF_FFFF for values falling within the interval of {@code [1.0 .. 2.0)}, 0x8000_0000 for {@code [2.0 .. 4.0)} etc.
+   * @return the raw (biased) value of the binary exponent of the value
+   */
+  public int exponent() { return exponent; }
+
+  /**
+   *  Returns the unbiased value of binary exponent,
+   * i. e. 0 for values falling within the interval of {@code [1.0 .. 2.0)}, 1 for {@code [2.0 .. 4.0)} etc.
+   * @return the unbiased value of binary exponent */
+  public int unbiasedExponent() { return exponent - EXPONENT_BIAS; }
+
+  /**
+   * Returns the most significant 64 bits of the fractional part of the mantissa.
+   * @return the most significant 64 bits of the fractional part of the mantissa
+   */
+  public long mantHi() { return mantHi; }
+
+  /**
+   * Returns the least significant 64 bits of the fractional part of the mantissa
+   * @return the least significant 64 bits of the fractional part of the mantissa */
+  public long mantLo() { return mantLo; }
+
+  /**
+   * Checks if the value is negative.
+   * @return {@code true}, if the value is negative, {@code false} otherwise  */
+  public boolean isNegative() { return negative; }
+
+  /**
+   * Checks if the value is infinite (i.e {@code NEGATIVE_INFINITY} or {@code POSITIVE_INFINITY}).
+   * @return {@code true}, if the value is infinity (either positive or negative), {@code false} otherwise */
+  public boolean isInfinite() {
+    return (exponent == EXPONENT_OF_INFINITY) && ((mantHi | mantLo) == 0);
+  }
+
+  /** Checks if the value is not a number (i.e. has the value of {@code NaN}).
+   * @return {@code true}, if the value is not a number (NaN), {@code false} otherwise */
+  public boolean isNaN() {
+    return (exponent == EXPONENT_OF_INFINITY) && ((mantHi | mantLo) != 0);
+  }
+
+  /**
+   * Checks if the value is zero, either positive or negative.
+   * @return {@code true}, if the value is 0 or -0, otherwise returns   */
+  public boolean isZero() {
+    return (mantHi | mantLo | exponent) == 0;
+  }
+
+
+  /* **********************************************************************
+   ******* Assignments ****************************************************
+   ************************************************************************/
+
+  protected void ____Assignments____() {} // Just to put a visible mark of the section in the outline view of the IDE
+
+  /**
+   * Assigns the given value to the instance (copies the values of the private fields of the parameter
+   * to the respective fields of this instance).
+   * @param qValue  a {@code Quadruple} instance whose value is to assign
+   * @return this instance with the newly assigned value
+   */
+  public Quadruple assign(Quadruple qValue) {
+    negative = qValue.negative;
+    exponent = qValue.exponent;
+    mantHi = qValue.mantHi;
+    mantLo = qValue.mantLo;
+    return this;
+  } // public Quadruple assign(Quadruple qValue) {
+
+  /**
+   * Converts the given value to quadruple and assigns it to the instance.<br>
+   * Expands exponent to 32 bits preserving its value, and expands mantissa to 128 bits,
+   * filling with zeroes the least significant 76 bits that absent in the double value.
+   * Subnormal double values
+   * <span style="white-space:nowrap">{@code (Double.MIN_NORMAL < v <= Double.MIN_VALUE)}</span>
+   * are converted
+   * to normal quadruple values, by shifting them leftwards and correcting the exponent accordingly.
+   * @param value  the {@code double} value to be assigned.
+   * @return this instance with the newly assigned value
+   */
+  public Quadruple assign(double value) {
+    long dobleAsLong = Double.doubleToLongBits(value);
+    this.negative = (dobleAsLong & DOUBLE_SIGN_MASK) != 0;  // The sign of the given value
+    dobleAsLong &= ~DOUBLE_SIGN_MASK;                   // clear sign bit
+
+    if (dobleAsLong == 0)                               // Special case: 0.0 / -0.0 (sign is cleared here)
+      return assignZero(false);                         // preserve its sign
+
+    mantLo = 0;                                         // it will be 0 in any case
+    if ((dobleAsLong & DOUBLE_EXP_MASK) == 0)           // Special case: subnormal
+      return makeQuadOfSubnormDoubleAsLong(dobleAsLong);
+
+    if ((dobleAsLong & DOUBLE_EXP_MASK) == DOUBLE_EXP_MASK) { // Special case: NaN or Infinity
+      exponent = EXPONENT_OF_INFINITY;
+      if ((dobleAsLong & DOUBLE_MANT_MASK) == 0)        // Infinity
+        mantHi = 0;
+      else                                              // NaN
+        mantHi = DOUBLE_SIGN_MASK;
+      return this;
+    }
+
+  // Normal case
+    exponent = (int)((dobleAsLong & DOUBLE_EXP_MASK) >>> 52) - EXP_0D + EXPONENT_BIAS; // 7FF -> 8000_03FF, 400 -> 8000_0000, 1 -> 7FFF_FC01,
+    mantHi = (dobleAsLong & DOUBLE_MANT_MASK) << 12;    // mantissa in double starts from bit 51
+    return this;
+  } // public Quadruple assign(double value) {
+
+  /**
+   * Converts the given value to quadruple and assigns it to the instance.<br>
+   * To find the mantissa, shifts the bits of the absolute value of the parameter left,
+   * so that its most significant non-zero bit (that stands for the 'implicit unity'
+   * of the floating point formats) gets shifted out, then corrects the exponent
+   * depending on the shift distance and sets the sign
+   * in accordance with the initial sign of the parameter.
+   * @param value  the {@code long} value to be assigned
+   * @return this instance with the newly assigned value
+   */
+  public Quadruple assign(long value) {
+    // 19.07.29 11:00:05
+    if (value == 0)
+      return assignZero();
+
+    if (value == HIGH_BIT)  // == Long.MIN_VALUE
+      return assignWithUnbiasedExponent(true, 63, 0, 0); // -2^63
+
+    if (value < 0) {
+      negative = true;
+      value = -value;
+    }
+    else negative = false;
+
+    // Shift the value left so that its highest non-zero bit get shifted out
+    // it should become the implied unity
+    final int bitsToShift = Long.numberOfLeadingZeros(value) + 1;
+    value = (bitsToShift == 64)? 0 : value << bitsToShift;
+    return assignWithUnbiasedExponent(negative, 64 - bitsToShift, value, 0);
+  } // public Quadruple assign(long value) {
+
+  /**
+   * Parses the given String that is expected to contain
+   * floating-point value in any conventional string form or a string designation
+   * of one of special values, and assigns the corresponding value to the instance.<br>
+   * Parsing is case-insensitive.<br>
+   * The admittable string designations for special values are the following:<ul>
+   * <li>"Quadruple.MIN_VALUE", <li>"MIN_VALUE", <li>"Quadruple.MAX_VALUE", <li>"MAX_VALUE",
+   * <li>"Quadruple.MIN_NORMAL", <li>"MIN_NORMAL", <li>"Quadruple.NaN", <li>"NaN",
+   * <li>"Quadruple.NEGATIVE_INFINITY", <li>"NEGATIVE_INFINITY", <LI>"-INFINITY",
+   * <li>"Quadruple.POSITIVE_INFINITy", <li>"POSITIVE_INFINITY", <li>"INFINITY", <li>"+INFINITY".</ul>
+   *<br>
+   * If the exact value of the  number represented by the input string is greater
+   * than the nearest exact {@code Quadruple} value by less than
+   * <span style="white-space:nowrap">{@code 0.5 - 1e-17}</span>
+   * of the least significant bit of the mantissa of the latter, it gets rounded
+   * down to the aforementioned {@code Quadruple} value.<br>
+   * If it is greater by 0.5 LSB or more, it gets rounded up to the greater adjacent
+   * Quadruple value.<br>
+   * In cases when difference between the input value and the nearest {@code Quadruple}
+   * value is between
+   * <span style="white-space:nowrap">{@code (0.5 - 1e-17) * LSB}</span>
+   *  and <span style="white-space:nowrap">{@code 0.5 * LSB}</span>,
+   * the direction of the rounding is unpredictable.
+   *
+   * Expressing it via formulas,
+   * <pre>
+   * (1 + (n + d) * 2^-128) * 2^e ==&gt; (1 + n * 2^-128) * 2^e, if d &lt;= 0.5 - 1e-17;
+   * (1 + (n + d) * 2^-128) * 2^e ==&gt; (1 + (n + 1) * 2^-128) * 2^e, if d =&gt; 0.5.</pre>
+   * where <b>n</b> is an integer less than {@code 2^128}, <b>e</b>
+   * is the exponent of the {@code Quadruple}.<br><br>
+   * For example,
+   * {@code 1.5 + 0.5 * 2^-128}, that equals<br>
+   * {@code 1.500000000000000000000000000000000000001469367938527859384960921...}<br>
+   * gets rounded up to<br>
+   * {@code 1.5000000000000000000000000000000000000029387}, whose mantissa is {@code 0x8000_..._0001},<br>
+   * while {@code 1.5 + (0.5 - 1e-17) * 2^-128}, that equals to<br>
+   * {@code 1.500000000000000000000000000000000000001469367938527859355573561...}<br>
+   * gets rounded down to 1.5, whose mantissa is {@code 0x8000_..._0000}.<br>
+   * The values between the two may get rounded either up or down.
+   *
+   *
+   * @param source the String to be parsed
+   * @throws NullPointerException if the input string is {@code null}
+   * @throws NumberFormatException if the input string does not contain valid value
+   * @return this instance with the newly assigned value
+   */
+  public Quadruple assign(String source) throws NullPointerException, NumberFormatException {
+    return NumberParser.parse(source, this);
+  } // public Quadruple assign(String source) throws NullPointerException, NumberFormatException {
+
+  /**
+   * Converts the given value to {@code Quadruple}, and assigns it to the instance.<br>
+   * If the source value can't be represented as {@code Quadruple} exactly, it gets rounded to a 129-bit value
+   * (implicit unity + 128 bits of the fractional part of the mantissa) according to the 'half-up' rule.
+   * Due to limited precision of computing of great powers of two, the input values
+   * that differ from exact values of corresponding {@code Quadruples} by a value that lies between
+   * {@code (0.5 - 1e-40) * LSB} and {@code 0.5 * LSB} may get rounded either up or down.
+   * @param value the value to be assigned.
+   * @throws NullPointerException if the parameter is {@code null}
+   * @return this instance with the newly assigned value
+   */
+  public Quadruple assign(BigDecimal value) {
+
+    if (value.signum() == 0) return assignZero();
+
+    value = value.stripTrailingZeros();                 // Eliminates extra work and thus speeds up in some cases
+    negative = value.signum() < 0;
+    if (negative) value = value.negate();
+
+    long exp2 = findBinaryExponent(value);              // Binary exponent, unbiased, = floor(log2(value))
+    if (!inAcceptableRange(exp2))                       // May the value fit in the range?
+      return assignBoundaryValue(exp2);                 // no, return 0 or Infinity
+
+    final boolean expNegative = exp2 < 0;
+    exp2 = Math.abs(exp2);
+
+    BigDecimal mant2 = findBinaryMantissa(value, exp2, expNegative);  // Binary mantissa as BigDecimal
+
+    if (mant2.compareTo(BigDecimal.ONE) < 0) {          // Correct possible logarithm inaccuracy
+      mant2 = mant2.multiply(BD_TWO);
+      exp2 += expNegative? 1 : -1;
+    } else if (mant2.compareTo(BD_TWO) >= 0) {
+      mant2 = mant2.divide(BD_TWO);
+      exp2 += expNegative? -1 : 1;
+    }
+
+    exp2 = assigndMantValue(mant2, exp2, expNegative);  // assigns the mantissa to mantHi, mantLo. May round up and correct exp2
+    exp2 = (expNegative? -exp2 : exp2) + EXPONENT_BIAS; // Make it biased
+
+    if (exp2 <= 0)                                      // subnormal
+      exp2 = makeSubnormal(exp2);
+    exponent = (int)exp2;
+
+    if (exponent == EXPONENT_OF_INFINITY)                            // if after rounding up, it has grown up to Infinity
+      mantHi = mantLo = 0;
+
+    return this;
+  } // public Quadruple assign(BigDecimal value) {
+
+  /**
+   * Builds a Quadruple value from the given low-level parts and assigns it to the instance.<br>
+   * Treats the {@code exponent} parameter as the biased exponent value,
+   * so that its value equal to {@link #EXPONENT_OF_ONE} ({@code 0xFFFF_FFFEL})
+   * corresponds to the {@code Quadruple} value of 1.0.
+   * @param negative   the sign of the value ({@code true} for negative)
+   * @param exponent  Binary exponent (biased, so that 0x7FFF_FFFF corresponds to 2^0)
+   * @param mantHi  The most significant 64 bits of the fractional part of the mantissa
+   * @param mantLo  The least significant 64 bits of the fractional part of the mantissa
+   * @return A {@code Quadruple} containing the value built of the given parts
+   */
+  public Quadruple assign(boolean negative, int exponent, long mantHi, long mantLo) {
+    this.negative = negative;
+    this.exponent = exponent;
+    this.mantHi = mantHi;
+    this.mantLo = mantLo;
+    return this;
+  } // public Quadruple assign(boolean negative, int exponent, long mantHi, long mantLo) {
+
+  /**
+   * Builds a Quadruple value from the given low-level parts and assigns it to the instance.<br>
+   * Treats the {@code exponent} parameter as the unbiased exponent value,
+   * whose {@code 0} value corresponds to the {@code Quadruple} value of 1.0.
+   * @param negative   the sign of the value ({@code true} for negative)
+   * @param exponent  Binary exponent (unbiased, 0 means 2^0)
+   * @param mantHi  The higher 64 bits of the fractional part of the mantissa
+   * @param mantLo  The lower 64 bits of the fractional part of the mantissa
+   * @return A Quadruple containing the value built of the given parts
+   */
+  public Quadruple assignWithUnbiasedExponent(boolean negative, int exponent, long mantHi, long mantLo) {
+    this.negative = negative;
+    this.exponent = exponent + EXPONENT_BIAS;
+    this.mantHi = mantHi;
+    this.mantLo = mantLo;
+    return this;
+  } // public Quadruple assignWithNormalExponent(boolean negative, int exponent, long mantHi, long mantLo) {
+
+  /**
+   * Builds a non-negative Quadruple value from the given low-level parts and assigns it to the instance.<br>
+   * Treats the {@code exponent} parameter as the biased exponent value,
+   * so that its value equal to {@link #EXPONENT_OF_ONE} ({@code 0xFFFF_FFFEL})
+   * corresponds to the {@code Quadruple} value of 1.0.
+   * @param exponent  Binary exponent (biased, 0x7FFF_FFFF means 2^0)
+   * @param mantHi  The most significant 64 bits of the fractional part of the mantissa
+   * @param mantLo  The least significant 64 bits of the fractional part of the mantissa
+   * @return A Quadruple containing the value built of the given parts
+   */
+  public Quadruple assign(int exponent, long mantHi, long mantLo) {
+    return assign(false, exponent, mantHi, mantLo);
+  } // public Quadruple assign(int exponent, long mantHi, long mantLo) {
+
   /**
-   * Creates a new instance of {@code Quadruple} with value 0.0
-   */
-  public Quadruple() {
-  }
-
-  /**
-   * Creates a new {@code Quadruple} instance with the value of the given {@code Quadruple} instance.<br>
-   * First creates an empty (zero) instance, then copies the fields of the parameter.
-   * to the fields of the new instance
-   * @param qValue the {@code Quadruple} value to be assigned to the new instance.
-   */
-  public Quadruple(Quadruple qValue) {
-    assign(qValue);
-  }
-
-  /**
-   *  Creates a new {@code Quadruple} instance with the given {@code double} value.<br>
-   * First creates an empty (zero) instance, then assigns the given
-   * value to the new instance, using {@link #assign(double)}.
-   * @param dValue  the {@code double} value to be assigned
-   */
-  public Quadruple(double dValue) {
-    assign(dValue);
-  }
-
-  /**
-   * Creates a new {@code Quadruple} with the given {@code long} value.<br>
-   * First creates an empty (zero) instance, then assigns the given
-   * value to the new instance, using {@link #assign(long)}.
-   * @param lValue  the {@code long} value to be assigned */
-  public Quadruple(long lValue) {
-    assign(lValue);
-  }
-
-  /**
-   * Creates a new {@code Quadruple} with the value represented by the given {@code String}.<br>
-   * First creates an empty (zero) instance, then assigns the given
-   * value to the new instance, converting the string to the corresponding floating-point value.
-   * Some non-standard string designations for special values are admissible, see {@link #assign(String)}
-   * @param strValue the {@code String} value to be assigned
-   * @see #assign(String)
-   */
-  public Quadruple(String strValue) {
-    assign(strValue);
-  }
-
-  /**
-   * Creates a new {@code Quadruple} with the value of the given {@code BigDecimal} instance.<br>
-   * First creates an empty (zero) instance, then assigns the given
-   * value to the new instance, converting the BigDecimal to respective floating-point value
-   * @param bdValue the {@code BigDecimal} value to be assigned
-   */
-  public Quadruple(BigDecimal bdValue) {
-    assign(bdValue);
-  }
-
-  /**
-   * Creates a new {@code Quadruple} built from the given parts.<br>
-   * @param negative  the sign of the value ({@code true} signifies negative values)
-   * @param exponent  the binary exponent (unbiased)
-   * @param mantHi  the most significant 64 bits of fractional part of the mantissa
-   * @param mantLo  the least significant 64 bits of fractional part of the mantissa
-   */
-  public Quadruple(boolean negative, int exponent, long mantHi, long mantLo) {
-    this.negative = negative;
-    this.exponent = exponent;
-    this.mantHi = mantHi;
-    this.mantLo = mantLo;
-  }
-
-  /**
-   * Creates a new {@code Quadruple} with a positive value built from the given parts.<br>
-   * @param exponent  the binary exponent (unbiased)
-   * @param mantHi  the most significant 64 bits of fractional part of the mantissa
-   * @param mantLo  the least significant 64 bits of fractional part of the mantissa
-   */
-  public Quadruple(int exponent, long mantHi, long mantLo) {
-    this(false, exponent, mantHi, mantLo);
-  }
-
-  /* **********************************************************************
-   ******* Special values *************************************************
-   ************************************************************************/
-
-  protected void ____Special_values____() {} // Just to put a visible mark of the section in the outline view of the IDE
-
-  /**  Returns a new {@code Quadruple} instance with the value of {@code -Infinity}.
-   * @return a new {@code Quadruple} instance with the value of NEGATIVE_INFINITY */
-  public static Quadruple negativeInfinity() {  return  new Quadruple().assignNegativeInfinity(); }
-
-  /**  Returns a new {@code Quadruple} instance with the value of {@code +Infinity}.
-   * @return a new {@code Quadruple} instance with the value of POSITIVE_INFINITY */
-  public static Quadruple positiveInfinity() {  return  new Quadruple().assignPositiveInfinity(); }
-
-  /**  Returns a new {@code Quadruple} instance with the value of {@code NaN}.
-   * @return a new {@code Quadruple} instance with the value of NAN */
-  public static Quadruple nan()             {  return  new Quadruple().assignNaN();         }
-
-  /**  Returns a new {@code Quadruple} instance with the value of 1.0.
-   * @return a new {@code Quadruple} instance with the value of 1.0 */
-  public static Quadruple one()             {  return  new Quadruple().assign(1);           }
-
-  /**  Returns a new {@code Quadruple} instance with the value of 2.0.
-   * @return a new {@code Quadruple} instance with the value of 2.0 */
-  public static Quadruple two()             {  return  new Quadruple().assign(2);           }
-
-  /**  Returns a new {@code Quadruple} instance with the value of 10.0.
-   * @return a new {@code Quadruple} instance with the value of 10.0 */
-  public static Quadruple ten()             {  return  new Quadruple().assign(10);          }
-
-  /**  Returns a new {@code Quadruple} instance with the value of {@code MIN_VALUE}<br>
-   *   ({@code 2^-2147483774} = 6.67282948260747430814835377499134611597699952e-646457032)
-   * @return a new {@code Quadruple} instance with the value of MIN_VALUE */
-  public static Quadruple minValue()        {  return  new Quadruple().assignMinValue();    }
-
-  /**  Returns a new {@code Quadruple} instance with the value of {@code MAX_VALUE}<br>
-   *   ({@code 2^2147483647 * (2 - 2^-128)} = 1.76161305168396335320749314979184028566452310e+646456993)
-   * @return a new {@code Quadruple} instance with the value of {@code MAX_VALUE} */
-  public static Quadruple maxValue()        {  return  new Quadruple().assignMaxValue();    }
-
-  /**  Returns a new {@code Quadruple} instance with the value of {@code MIN_NORMAL}<br>
-   *  ({@code 2^-2147483646} = 2.27064621040149253752656726517958758124747730e-646456993)
-   * @return a new {@code Quadruple} instance with the value of {@code MIN_NORMAL} */
-  public static Quadruple minNormal()        {  return  new Quadruple().assignMinNormal();   }
-
-  /**  Returns a new {@code Quadruple} instance with the value of the number {@code π} (pi)
-   * (3.141592653589793238462643383279502884195)
-   * @return a new {@code Quadruple} instance with the value of the number {@code π} (pi) */
-  public static Quadruple pi() {
-    return new Quadruple( 0x8000_0000, 0x921f_b544_42d1_8469L, 0x898c_c517_01b8_39a2L);
-  }
-
-  /* **********************************************************************
-   ******* Getters for private fields ****************************************************
-   ************************************************************************/
-
-  protected void ____Getters_for_private_fields____() {} // Just to put a visible mark of the section in the outline view of the IDE
-
-  /**  Returns the raw (biased) value of the binary exponent of the value
-   * i. e. 0x7FFF_FFFF for values falling within the interval of {@code [1.0 .. 2.0)}, 0x8000_0000 for {@code [2.0 .. 4.0)} etc.
-   * @return the raw (biased) value of the binary exponent of the value
-   */
-  public int exponent() { return exponent; }
-
-  /**
-   *  Returns the unbiased value of binary exponent,
-   * i. e. 0 for values falling within the interval of {@code [1.0 .. 2.0)}, 1 for {@code [2.0 .. 4.0)} etc.
-   * @return the unbiased value of binary exponent */
-  public int unbiasedExponent() { return exponent - EXPONENT_BIAS; }
-
-  /**
-   * Returns the most significant 64 bits of the fractional part of the mantissa.
-   * @return the most significant 64 bits of the fractional part of the mantissa
-   */
-  public long mantHi() { return mantHi; }
-
-  /**
-   * Returns the least significant 64 bits of the fractional part of the mantissa
-   * @return the least significant 64 bits of the fractional part of the mantissa */
-  public long mantLo() { return mantLo; }
-
-  /**
-   * Checks if the value is negative.
-   * @return {@code true}, if the value is negative, {@code false} otherwise  */
-  public boolean isNegative() { return negative; }
-
-  /**
-   * Checks if the value is infinite (i.e {@code NEGATIVE_INFINITY} or {@code POSITIVE_INFINITY}).
-   * @return {@code true}, if the value is infinity (either positive or negative), {@code false} otherwise */
-  public boolean isInfinite() {
-    return (exponent == EXPONENT_OF_INFINITY) && ((mantHi | mantLo) == 0);
-  }
-
-  /** Checks if the value is not a number (i.e. has the value of {@code NaN}).
-   * @return {@code true}, if the value is not a number (NaN), {@code false} otherwise */
-  public boolean isNaN() {
-    return (exponent == EXPONENT_OF_INFINITY) && ((mantHi | mantLo) != 0);
-  }
-
-  /**
-   * Checks if the value is zero, either positive or negative.
-   * @return {@code true}, if the value is 0 or -0, otherwise returns   */
-  public boolean isZero() {
-    return (mantHi | mantLo | exponent) == 0;
-  }
-
-
-  /* **********************************************************************
-   ******* Assignments ****************************************************
-   ************************************************************************/
-
-  protected void ____Assignments____() {} // Just to put a visible mark of the section in the outline view of the IDE
-
-  /**
-   * Assigns the given value to the instance (copies the values of the private fields of the parameter
-   * to the respective fields of this instance).
-   * @param qValue  a {@code Quadruple} instance whose value is to assign
-   * @return this instance with the newly assigned value
-   */
-  public Quadruple assign(Quadruple qValue) {
-    negative = qValue.negative;
-    exponent = qValue.exponent;
-    mantHi = qValue.mantHi;
-    mantLo = qValue.mantLo;
-    return this;
-  } // public Quadruple assign(Quadruple qValue) {
-
-  /**
-   * Converts the given value to quadruple and assigns it to the instance.<br>
-   * Expands exponent to 32 bits preserving its value, and expands mantissa to 128 bits,
-   * filling with zeroes the least significant 76 bits that absent in the double value.
-   * Subnormal double values
-   * <span style="white-space:nowrap">{@code (Double.MIN_NORMAL < v <= Double.MIN_VALUE)}</span>
-   * are converted
-   * to normal quadruple values, by shifting them leftwards and correcting the exponent accordingly.
-   * @param value  the {@code double} value to be assigned.
-   * @return this instance with the newly assigned value
-   */
-  public Quadruple assign(double value) {
-    long dobleAsLong = Double.doubleToLongBits(value);
-    this.negative = (dobleAsLong & DOUBLE_SIGN_MASK) != 0;  // The sign of the given value
-    dobleAsLong &= ~DOUBLE_SIGN_MASK;                   // clear sign bit
-
-    if (dobleAsLong == 0)                               // Special case: 0.0 / -0.0 (sign is cleared here)
-      return assignZero(false);                         // preserve its sign
-
-    mantLo = 0;                                         // it will be 0 in any case
-    if ((dobleAsLong & DOUBLE_EXP_MASK) == 0)           // Special case: subnormal
-      return makeQuadOfSubnormDoubleAsLong(dobleAsLong);
-
-    if ((dobleAsLong & DOUBLE_EXP_MASK) == DOUBLE_EXP_MASK) { // Special case: NaN or Infinity
-      exponent = EXPONENT_OF_INFINITY;
-      if ((dobleAsLong & DOUBLE_MANT_MASK) == 0)        // Infinity
-        mantHi = 0;
-      else                                              // NaN
-        mantHi = DOUBLE_SIGN_MASK;
-      return this;
-    }
-
-  // Normal case
-    exponent = (int)((dobleAsLong & DOUBLE_EXP_MASK) >>> 52) - EXP_0D + EXPONENT_BIAS; // 7FF -> 8000_03FF, 400 -> 8000_0000, 1 -> 7FFF_FC01,
-    mantHi = (dobleAsLong & DOUBLE_MANT_MASK) << 12;    // mantissa in double starts from bit 51
-    return this;
-  } // public Quadruple assign(double value) {
-
-  /**
-   * Converts the given value to quadruple and assigns it to the instance.<br>
-   * To find the mantissa, shifts the bits of the absolute value of the parameter left,
-   * so that its most significant non-zero bit (that stands for the 'implicit unity'
-   * of the floating point formats) gets shifted out, then corrects the exponent
-   * depending on the shift distance and sets the sign
-   * in accordance with the initial sign of the parameter.
-   * @param value  the {@code long} value to be assigned
-   * @return this instance with the newly assigned value
-   */
-  public Quadruple assign(long value) {
-    // 19.07.29 11:00:05
-    if (value == 0)
-      return assignZero();
-
-    if (value == HIGH_BIT)  // == Long.MIN_VALUE
-      return assignWithUnbiasedExponent(true, 63, 0, 0); // -2^63
-
-    if (value < 0) {
-      negative = true;
-      value = -value;
-    }
-    else negative = false;
-
-    // Shift the value left so that its highest non-zero bit get shifted out
-    // it should become the implied unity
-    final int bitsToShift = Long.numberOfLeadingZeros(value) + 1;
-    value = (bitsToShift == 64)? 0 : value << bitsToShift;
-    return assignWithUnbiasedExponent(negative, 64 - bitsToShift, value, 0);
-  } // public Quadruple assign(long value) {
-
-  /**
-   * Parses the given String that is expected to contain
-   * floating-point value in any conventional string form or a string designation
-   * of one of special values, and assigns the corresponding value to the instance.<br>
-   * Parsing is case-insensitive.<br>
-   * The admittable string designations for special values are the following:<ul>
-   * <li>"Quadruple.MIN_VALUE", <li>"MIN_VALUE", <li>"Quadruple.MAX_VALUE", <li>"MAX_VALUE",
-   * <li>"Quadruple.MIN_NORMAL", <li>"MIN_NORMAL", <li>"Quadruple.NaN", <li>"NaN",
-   * <li>"Quadruple.NEGATIVE_INFINITY", <li>"NEGATIVE_INFINITY", <LI>"-INFINITY",
-   * <li>"Quadruple.POSITIVE_INFINITy", <li>"POSITIVE_INFINITY", <li>"INFINITY", <li>"+INFINITY".</ul>
-   *<br>
-   * If the exact value of the  number represented by the input string is greater
-   * than the nearest exact {@code Quadruple} value by less than
-   * <span style="white-space:nowrap">{@code 0.5 - 1e-17}</span>
-   * of the least significant bit of the mantissa of the latter, it gets rounded
-   * down to the aforementioned {@code Quadruple} value.<br>
-   * If it is greater by 0.5 LSB or more, it gets rounded up to the greater adjacent
-   * Quadruple value.<br>
-   * In cases when difference between the input value and the nearest {@code Quadruple}
-   * value is between
-   * <span style="white-space:nowrap">{@code (0.5 - 1e-17) * LSB}</span>
-   *  and <span style="white-space:nowrap">{@code 0.5 * LSB}</span>,
-   * the direction of the rounding is unpredictable.
-   *
-   * Expressing it via formulas,
-   * <pre>
-   * (1 + (n + d) * 2^-128) * 2^e ==&gt; (1 + n * 2^-128) * 2^e, if d &lt;= 0.5 - 1e-17;
-   * (1 + (n + d) * 2^-128) * 2^e ==&gt; (1 + (n + 1) * 2^-128) * 2^e, if d =&gt; 0.5.</pre>
-   * where <b>n</b> is an integer less than {@code 2^128}, <b>e</b>
-   * is the exponent of the {@code Quadruple}.<br><br>
-   * For example,
-   * {@code 1.5 + 0.5 * 2^-128}, that equals<br>
-   * {@code 1.500000000000000000000000000000000000001469367938527859384960921...}<br>
-   * gets rounded up to<br>
-   * {@code 1.5000000000000000000000000000000000000029387}, whose mantissa is {@code 0x8000_..._0001},<br>
-   * while {@code 1.5 + (0.5 - 1e-17) * 2^-128}, that equals to<br>
-   * {@code 1.500000000000000000000000000000000000001469367938527859355573561...}<br>
-   * gets rounded down to 1.5, whose mantissa is {@code 0x8000_..._0000}.<br>
-   * The values between the two may get rounded either up or down.
-   *
-   *
-   * @param source the String to be parsed
-   * @throws NullPointerException if the input string is {@code null}
-   * @throws NumberFormatException if the input string does not contain valid value
-   * @return this instance with the newly assigned value
-   */
-  public Quadruple assign(String source) throws NullPointerException, NumberFormatException {
-    return NumberParser.parse(source, this);
-  } // public Quadruple assign(String source) throws NullPointerException, NumberFormatException {
-
-  /**
-   * Converts the given value to {@code Quadruple}, and assigns it to the instance.<br>
-   * If the source value can't be represented as {@code Quadruple} exactly, it gets rounded to a 129-bit value
-   * (implicit unity + 128 bits of the fractional part of the mantissa) according to the 'half-up' rule.
-   * Due to limited precision of computing of great powers of two, the input values
-   * that differ from exact values of corresponding {@code Quadruples} by a value that lies between
-   * {@code (0.5 - 1e-40) * LSB} and {@code 0.5 * LSB} may get rounded either up or down.
-   * @param value the value to be assigned.
-   * @throws NullPointerException if the parameter is {@code null}
-   * @return this instance with the newly assigned value
-   */
-  public Quadruple assign(BigDecimal value) {
-
-    if (value.signum() == 0) return assignZero();
-
-    value = value.stripTrailingZeros();                 // Eliminates extra work and thus speeds up in some cases
-    negative = value.signum() < 0;
-    if (negative) value = value.negate();
-
-    long exp2 = findBinaryExponent(value);              // Binary exponent, unbiased, = floor(log2(value))
-    if (!inAcceptableRange(exp2))                       // May the value fit in the range?
-      return assignBoundaryValue(exp2);                 // no, return 0 or Infinity
-
-    final boolean expNegative = exp2 < 0;
-    exp2 = Math.abs(exp2);
-
-    BigDecimal mant2 = findBinaryMantissa(value, exp2, expNegative);  // Binary mantissa as BigDecimal
-
-    if (mant2.compareTo(BigDecimal.ONE) < 0) {          // Correct possible logarithm inaccuracy
-      mant2 = mant2.multiply(BD_TWO);
-      exp2 += expNegative? 1 : -1;
-    } else if (mant2.compareTo(BD_TWO) >= 0) {
-      mant2 = mant2.divide(BD_TWO);
-      exp2 += expNegative? -1 : 1;
-    }
-
-    exp2 = assigndMantValue(mant2, exp2, expNegative);  // assigns the mantissa to mantHi, mantLo. May round up and correct exp2
-    exp2 = (expNegative? -exp2 : exp2) + EXPONENT_BIAS; // Make it biased
-
-    if (exp2 <= 0)                                      // subnormal
-      exp2 = makeSubnormal(exp2);
-    exponent = (int)exp2;
-
-    if (exponent == EXPONENT_OF_INFINITY)                            // if after rounding up, it has grown up to Infinity
-      mantHi = mantLo = 0;
-
-    return this;
-  } // public Quadruple assign(BigDecimal value) {
-
-  /**
-   * Builds a Quadruple value from the given low-level parts and assigns it to the instance.<br>
-   * Treats the {@code exponent} parameter as the biased exponent value,
-   * so that its value equal to {@link #EXPONENT_OF_ONE} ({@code 0xFFFF_FFFEL})
-   * corresponds to the {@code Quadruple} value of 1.0.
-   * @param negative   the sign of the value ({@code true} for negative)
-   * @param exponent  Binary exponent (biased, so that 0x7FFF_FFFF corresponds to 2^0)
-   * @param mantHi  The most significant 64 bits of the fractional part of the mantissa
-   * @param mantLo  The least significant 64 bits of the fractional part of the mantissa
-   * @return A {@code Quadruple} containing the value built of the given parts
-   */
-  public Quadruple assign(boolean negative, int exponent, long mantHi, long mantLo) {
-    this.negative = negative;
-    this.exponent = exponent;
-    this.mantHi = mantHi;
-    this.mantLo = mantLo;
-    return this;
-  } // public Quadruple assign(boolean negative, int exponent, long mantHi, long mantLo) {
-
-  /**
-   * Builds a Quadruple value from the given low-level parts and assigns it to the instance.<br>
-   * Treats the {@code exponent} parameter as the unbiased exponent value,
-   * whose {@code 0} value corresponds to the {@code Quadruple} value of 1.0.
-   * @param negative   the sign of the value ({@code true} for negative)
-   * @param exponent  Binary exponent (unbiased, 0 means 2^0)
-   * @param mantHi  The higher 64 bits of the fractional part of the mantissa
-   * @param mantLo  The lower 64 bits of the fractional part of the mantissa
-   * @return A Quadruple containing the value built of the given parts
-   */
-  public Quadruple assignWithUnbiasedExponent(boolean negative, int exponent, long mantHi, long mantLo) {
-    this.negative = negative;
-    this.exponent = exponent + EXPONENT_BIAS;
-    this.mantHi = mantHi;
-    this.mantLo = mantLo;
-    return this;
-  } // public Quadruple assignWithNormalExponent(boolean negative, int exponent, long mantHi, long mantLo) {
-
-  /**
-   * Builds a non-negative Quadruple value from the given low-level parts and assigns it to the instance.<br>
-   * Treats the {@code exponent} parameter as the biased exponent value,
-   * so that its value equal to {@link #EXPONENT_OF_ONE} ({@code 0xFFFF_FFFEL})
-   * corresponds to the {@code Quadruple} value of 1.0.
-   * @param exponent  Binary exponent (biased, 0x7FFF_FFFF means 2^0)
-   * @param mantHi  The most significant 64 bits of the fractional part of the mantissa
-   * @param mantLo  The least significant 64 bits of the fractional part of the mantissa
-   * @return A Quadruple containing the value built of the given parts
-   */
-  public Quadruple assign(int exponent, long mantHi, long mantLo) {
-    return assign(false, exponent, mantHi, mantLo);
-  } // public Quadruple assign(int exponent, long mantHi, long mantLo) {
-
-  /**
-   * Builds a non-negative Quadruple value from the given low-level parts and assigns it to the instance.<br>
-   * Treats the {@code exponent} parameter as the unbiased exponent value,
-   * whose {@code 0} value corresponds to the {@code Quadruple} value of 1.0.
-   * @param exponent  Binary exponent (unbiased, 0 means 2^0)
-   * @param mantHi  The most significant 64 bits of the fractional part of the mantissa
-   * @param mantLo  The least significant 64 bits of the fractional part of the mantissa
-   * @return A Quadruple containing the value built of the given parts
-   */
-  public Quadruple assignWithUnbiasedExponent(int exponent, long mantHi, long mantLo) {
-    return assignWithUnbiasedExponent(false, exponent, mantHi, mantLo);
-  } // public Quadruple assignWithNormalExponent(int exponent, long mantHi, long mantLo) {
-
-  /**
-   * Builds a Quadruple from the low-level parts given as an array of {@code long}.<br>
-   * The elements of the array are expected to contain the following values:<pre> {@code
-   * value[0] -- sign flag in bit 63 (1 means negative),
-   *             biased exponent in bits 31 .. 0
-   * value[1] -- The most significant 64 bits of the fractional part of the mantissa
-   * value[2] -- The most significant 64 bits of the fractional part of the mantissa}</pre>
-   * @param value array of {@code long} containing the low-level parts of the Quadruple value
-   * @return the instance after assigning it the required value
-   * @see #toLongWords()
-   */
-  public Quadruple assign(long[] value) {
-    if (value.length < 3)
-      throw new IndexOutOfBoundsException("value.length must be greater than or equal 3");
-
-    negative = (value[0] & HIGH_BIT) != 0;
-    exponent = (int)(value[0] & LOWER_32_BITS);
-    mantHi = value[1]; mantLo = value[2];
-    return this;
-  } // public Quadruple assign(long[] value) {
-
-
-  /**
-   * Assigns the value of a IEEE-754 quadruple value passed in as an array
-   * of two {@code long}s containing the 128 bits of the IEEE-754 quadruple to the given instance.<br>
-   * The passed in array of longs is expected to be big-endian, in other words the {@code value[0]}
-   * should contain the sign bit, the exponent, and the most significant 48 bits of the significand.<br>
-   * The argument remains unchanged.
-   * @param value an array of two longs, containing the 128 bits of the IEEE-754 quadruple value to be assigned
-   * @return this instance with the newly assigned value
-   * @throws IllegalArgumentException if the length of the input array is not 2
-   */
-  public Quadruple assignIeee754(long[] value) throws IllegalArgumentException {
-    if (value.length != 2)
-      throw new IllegalArgumentException("the length of the input array must be 2, not " + value.length);
-
-    negative = value[0] < 0;
-    final int ieeeExponent = (int)((value[0] & IEEE754_EXPONENT_MASK) >>> 48);
-
-    if (ieeeExponent == LOWER_15_BITS) {                                  // NaN or Infinity
-      if (((value[0] & LOWER_48_BITS) | value[1]) != 0)                   // Significand is not 0: NaN
-        return assignNaN();
-      return assignInfinity(false);
-    }
-
-    if (ieeeExponent == 0) {                        // 0 or subnormal
-      if (((value[0] & LOWER_48_BITS) | value[1]) == 0)                   // Significand is 0: 0 or -0
-        return assignZero(false);
-    }
-
-    mantHi = value[0] & LOWER_48_BITS; mantLo = value[1];
-    final int expDiff = EXPONENT_BIAS - IEEE754_EXPONENT_BIAS;
-    if (ieeeExponent == 0) {                                              // Subnormal
-      int shift = Long.numberOfLeadingZeros(mantHi) + 1;
-      if (shift < 64) {                                                   // There are significant bits in the high word
-        mantHi = mantHi << shift | mantLo >>> (64 - shift);
-        mantLo <<= shift;
-        exponent = expDiff + 17 - shift;
-      } else if (shift == 64) {
-        mantHi = mantLo;
-        mantLo = 0;
-        exponent = expDiff  + 17 - shift;
-      } else {
-        shift = Long.numberOfLeadingZeros(mantLo) + 1;
-        mantHi = shift == 64? 0: mantLo << shift;                         // shift == 64 means it's smallest subnormal
-        mantLo = 0;
-        exponent = expDiff  + 17 - shift - 64;
-      }
-    } else {                                                              // normal
-      mantHi = mantHi << 16 | mantLo >>> (48);
-      mantLo <<= 16;
-      exponent = ieeeExponent + expDiff;
-    }
-    return this;
-  }
-
-  /**
-   * Assigns the value of a IEEE-754 quadruple value passed in as an array
-   * of 16 {@code byte}s containing the 128 bits of the IEEE-754 quadruple to the given instance.<br>
-   * The passed in array of longs is expected to be big-endian, in other words the {@code value[0]}
-   * should contain the sign bit, and the high-order 7 bits of the IEEE-754 quadruple's exponent,
-   * and the {@code value[15]} is expected to contain the least significant 8 bits of the significand.<br>
-   * The argument remains unchanged.
-   * @param value an array of 16 bytes, containing the 128 bits of the IEEE-754 quadruple value to be assigned
-   * @return this instance with the newly assigned value
-   * @throws IllegalArgumentException if the length of the input array is not 16
-   */
-  public Quadruple assignIeee754(byte[] value) {
-    if (value.length != 16)
-      throw new IllegalArgumentException("the length of the input array must be 16, not " + value.length);
-
-    return assignIeee754(mergeBytesToLongs(value));
-  }
-
-
-  /**
-   * Assigns the value of {@code +Infinity} to this instance.
-   * @return this instance with the value of {@code POSITIVE_INFINITY}
-   */
-  public Quadruple assignPositiveInfinity() {
-    negative = false; exponent = EXPONENT_OF_INFINITY;
-    mantHi = 0; mantLo = 0;
-    return this;
-  } // public Quadruple assignPositiveInfinity() {
-
-  /**
-   * Assigns the value of {@code -Infinity} to this instance.
-   * @return this instance with the value of {@code NEGATIVE_INFINITY}
-   */
-  public Quadruple assignNegativeInfinity() {
-    negative = true; exponent = EXPONENT_OF_INFINITY;
-    mantHi = 0; mantLo = 0;
-    return this;
-  } // public Quadruple assignNegativeInfinity() {
-
-  /**
-   * Assigns the value of "Not a Number" ({@code NaN}) to this instance.
-   * @return this instance with the value of {@code NaN}
-   */
-  public Quadruple assignNaN() {
-    negative = false; exponent = EXPONENT_OF_INFINITY;
-    mantHi = 0x8000_0000_0000_0000L; mantLo = 0;
-    return this;
-  } // public Quadruple assignNaN() {
-
-
-  /* **********************************************************************
-   ******* Conversions to other types *************************************
-   ************************************************************************/
-
-  protected void ____Conversions____() {} // Just to put a visible mark of the section in the outline view of the IDE
-
-  /**
-   * Converts the value of this {@code Quadruple} to an {@code int} value in a way
-   * similar to standard narrowing conversions (e.g., from {@code double} to {@code int}).
-   * @return the value of this {@code Quadruple} instance converted to an {@code int}.
-   * */
-  @Override
-  public int intValue() {
-    final long exp = (exponent & LOWER_32_BITS) - EXPONENT_BIAS; // Unbiased exponent
-    if (exp < 0 || isNaN()) return 0;
-    if (exp >= 31)                                              // value <= Integer.MIN_VALUE || value > Integer.MAX_VALUE
-      return negative? Integer.MIN_VALUE : Integer.MAX_VALUE;
-
-    final int intValue = exp == 0? 1 : (1 << exp) | (int)(mantHi >>> 64 - exp);  // implicit unity | fractional part of the mantissa, shifted rightwards
-    return negative? -intValue : intValue;
-  } // public int intValue() {
-
-  /** Converts the value of this {@code Quadruple} to a {@code long} value in a way
-   * similar to standard narrowing conversions (e.g., from {@code double} to {@code long}).
-   * @return the value of this {@code Quadruple} instance converted to a {@code long}.
-   */
-  @Override
-  public long longValue() {
-    final long exp = (exponent & LOWER_32_BITS) - EXPONENT_BIAS; // Unbiased exponent
-    if (exp < 0 || isNaN()) return 0;                           // NaN.longValue == 0
-    if (exp >= 63)                                              // value <= Long.MIN_VALUE || value > Long.MAX_VALUE
-      return negative? Long.MIN_VALUE : Long.MAX_VALUE;
-
-    final long longValue = exp == 0? 1: (1L << exp) | (mantHi >>> 64 - exp);  // implicit unity | fractional part of the mantissa, shifted rightwards
-    return negative? -longValue : longValue;
-  } // public long longValue() {
-
-  /** Converts the value of this {@code Quadruple} to a {@code float} value in a way
-   * similar to standard narrowing conversions (e.g., from {@code double} to {@code float}).
-   * @return the value of this {@code Quadruple} instance converted to a {@code float}.
-   * */
-  @Override
-  public float floatValue() {
-    return (float)doubleValue();
-  } // public float floatValue() {
-
-  /** Converts the value of this {@code Quadruple} to a {@code double} value in a way
-   * similar to standard narrowing conversions (e.g., from {@code double} to {@code float}).
-   * Uses 'half-even' approach to the rounding, like {@code BigDecimal.doubleValue()}
-   * @return the value of this {@code Quadruple} instance converted to a {@code double}.
-   * */
-  @Override
-  public double doubleValue() {
-    if (exponent == 0)                  // All subnormal Quadruples are also converted into 0d
-      return negative? -0.0d : 0.0d;
-
-    if (exponent == EXPONENT_OF_INFINITY)
-      return (mantHi != 0 || mantLo != 0 )? Double.NaN :
-                                            negative ?
-                                              Double.NEGATIVE_INFINITY :
-                                              Double.POSITIVE_INFINITY;
-
-    int expD = exponent - EXPONENT_BIAS;                   // Unbiased, to range -0x8000_0000 ... 0x7FFF_FFFF
-    if (expD > EXP_0D)                                  // Out of range
-      return negative? Double.NEGATIVE_INFINITY : Double.POSITIVE_INFINITY;
-
-    if (expD < -(EXP_0D + 52))                          // below Double.MIN_VALUE -- return 0
-      return negative? -0.0d : 0.0d;
-
-    if (expD < -(EXP_0D - 1)) {                         // subnormal
-      long lValue = (mantHi >>> 12) | 0x0010_0000_0000_0000L; // implied higher bit;
-      lValue = lValue + (1L << -EXP_0D - expD) >>> -EXP_0D - expD + 1;
-      if (negative) lValue |= DOUBLE_SIGN_MASK;
-      return Double.longBitsToDouble(lValue);
-    }
-
-    // normal case
-    long dMant = mantHi >>> 12;
-    if ((mantHi & HALF_DOUBLES_LSB) != 0)               // The highest bit, of those was shifted out, is 1 -- round it up
-       if (     ( ((mantHi & (HALF_DOUBLES_LSB - 1)) | mantLo) != 0 )  // greater than just n + LSB * 0.5
-             || (dMant & 1) != 0) {                     // 20.12.22 14:09:22 + Half-even approach, like in BigDecimal.doubleValue()
-          dMant++;
-          if ((dMant & DOUBLE_EXP_MASK) != 0) {         // Overflow of the mantissa, shift it right and increase the exponent
-            dMant = (dMant & ~DOUBLE_IMPLIED_MSB) >>> 1;
-            expD++;
-          }
-        }
-
-    if (expD > EXP_0D)
-      return negative? Double.NEGATIVE_INFINITY : Double.POSITIVE_INFINITY;
-    final long lValue = ((long)(expD + EXP_0D) << 52) | dMant | (negative ? DOUBLE_SIGN_MASK : 0);
-    return Double.longBitsToDouble(lValue);
-  } // public double doubleValue() {
-
-  /**
-   * Builds and returns a {@code BigDecimal} instance holding the same value as the given Quadruple
-   * (rounded to 100 significant decimal digits).
-   * @return a {@code BigDecimal} holding the same value as the given {@code Quadruple}
-   * @throws NumberFormatException if the value of the instance is not convertible to {@code BigDecimal}
-   * (i.e. it is {@code Infinity}, {@code -Infinity},  or {@code NaN})
-   */
-  public BigDecimal bigDecimalValue() throws NumberFormatException {
-    checkNaNInfinity();                                 // Throws exception if the value is not convertible
-    if (isZero()) return BigDecimal.ZERO;
-
-    BigDecimal result = buildBDMantissa();              // binary mantissa (in range 1.0 - 1.999..)
-
-    final int exponent = unbiasedExponent();            // Binary exponent in normal (unbiased) form
-    final boolean expNegative = exponent < 0;
-    final BigDecimal powerOf2 = twoRaisedTo(Math.abs(exponent));  // 2^|exp2|
-
-    // Limit precision with some reasonable value, say, 45 digits after the point
-    if (expNegative)   result = result.divide(powerOf2, MC_100_HALF_EVEN);     // mantissa * 2^|exp2|
-    else               result = result.multiply(powerOf2, MC_100_HALF_EVEN);  // mantissa / 2^|exp2|
-
-    result = result.stripTrailingZeros();
-    return negative? result.negate() : result;
-  } // public BigDecimal bigDecimalValue() throws NumberFormatException {
-
-  /** A number of digits to use in the toString() method */
-  private static final int SIGNIFICANT_DIGITS = 40;
-
-  /**
-   * Returns a decimal string representation of the value of this {@code Quadruple}
-   * in a scientific (exponential) notation, rounded to 43 digits after point.<br>
-   * For other String representations, see {@code format(String)}
-   * @see #format(String)
-   * @see java.lang.Object#toString()
-   */
-  @Override
-  public String toString() {
-
-    if (exponent == EXPONENT_OF_INFINITY)                            // infinity or NaN
-      return ((mantHi | mantLo) != 0)? "NaN" : (negative)? "-Infinity" : "Infinity";
-
-    if ((exponent | mantHi | mantLo) == 0)              // 0.0 / -0.0
-      return negative? "-0.0" : "0.0";
-
-    final int exp2 = exponent - EXPONENT_BIAS;             // Unbiased exponent
-
-    // Decimal mantissa M and decimal exponent E are found from the binary mantissa m and the binary exponent e as
-    // M = m * 2^e / 10^E.
-    // Since E is always either (floor((e+1)*log(2))) or (floor((e+1)*log(2)) - 1),
-    // we can find E' = floor((e+1)*log(2)) and M' = m * 2^e / 10^E',
-    // and if M' < 1, we just multiply it by 10 and subtract 1 from E' to obtain M and E.
-    // To avoid division by a power of 10, we multiply the mantissa by a power of 2,
-    // encoded in a form of (what I call) quasidecimal number,
-    // that is an array of 4 longs, where qd[0] contains the decimal exponent of the number,
-    // and qd[1] - qd[3] contain 192 bits of the decimal mantissa, divided by 10,
-    // so that 1.0 looks like 0x1999_9999..., and 9.9999999... looks like 0xFFFF_FFFF_.
-    // (in other words, it ranges from 1/10 * 2^192 to 9.999... * 2^192)
-    // The result is in the same form, that allows for easy conversion into a string of decimal digits.
-
-    long[] mant10 = BUFFER_4x64_A;
-    if (exponent == 0) {            // Subnormal, multiply by (2^-2147483646 / 10^-646456993)
-      mant10 = multMantByMinNormal(mant10); // special multiplication by MIN_NORMAL == 2^-2147483646
-    } else {                        // Find the quasidecimal value of 2^exp2 and multiply it by the mantissa
-      mant10 = multMantByPowerOfTwo(powerOfTwo(exp2), mant10);
-    }
-    final StringBuilder mantStr = decimalMantToString(mant10, SIGNIFICANT_DIGITS);  // to a string of decimal digits
-    final int exp10 = (int)mant10[0] - 1;
-
-    mantStr.insert(1, '.');                               // point after the 1st digit
-    mantStr.append("e" + String.format("%+03d", exp10));  // exponent
-    if (negative) mantStr.insert(0, '-');                 // sign
-
-    return mantStr.toString();
-  } // public String toString()
-
-  /**
-   * Returns a {@code String} representing the value
-   * of this instance in a form defined by the {@code format} parameter.
-   * If the value is NaN or +/-Infinity, returns respectively "NaN", "Infinity", or "-Infinity",
-   * otherwise formats the value in accordance with the rules
-   * used for formatting {@code BigDecimal} values, like in String.format("%9.3f", value).
-   * @param format A pattern to format the value
-   * @return a {@code String} representation of this value, formatted in accordance with the
-   * {@code format} parameter
-   */
-  public String format(String format) {
-    if (isNaN() || isInfinite())
-      return this.toString();
-    final BigDecimal bdValue = bigDecimalValue();
-    return String.format(format, bdValue);
-  } // public String format(String format) {
-
-  /**
-   * Returns a {@code String} containing a hexadecimal representation
-   * of the instance's value, consisting of sign, two 64-bit words of mantissa, and
-   * exponent preceded by letter 'e', with '_' separating the tetrads of hexadecimal digits.
-   * This way, the value -1.5 is represented by the string
-   * {@code -8000_0000_0000_0000 0000_0000_0000_0000 e7fff_ffff}
-   * @return a string containing a hexadecimal representation
-   */
-  public String toHexString() {
-    return hexString(this);
-  } //public String toHexStr() {
-
-  /**
-   * Returns the fields of the instance that make up it's value as
-   * an array of {@code long}s.<br>
-   * The elements of the array contain the following values:<pre> {@code
-   * value[0] -- sign flag in bit 63 (1 means negative),
-   *             biased exponent in bits 31 -- 0
-   * value[1] -- The higher 64 bits of the fractional part of the mantissa
-   * value[2] -- The lower 64 bits of the fractional part of the mantissa}</pre>
-   * @return an array of 3 {@code long}s containing the contents of the
-   * instance's fields, as described above
-   * @see #assign(long[])
-   */
-  public long[] toLongWords() {
-    final long[] result = new long[3];
-    final long signBit = negative? 0x8000_0000_0000_0000L : 0;
-    result[0] = signBit | (exponent & LOWER_32_BITS);
-    result[1] = mantHi;
-    result[2] = mantLo;
-    return result;
-  } // public long[] toLongWords() {
-
-  /**
-   * Returns the 128 bits of an IEEE-754 quadruple precision number nearest to the value
-   * of {@code this} instance as an array of two {@code long}s, containing a physical representation
-   * of the standard IEEE-754 quadruple-precision floating-point number.<br>
-   * The order of words is big-endian, so that the sign bit, exponent
-   * and 48 most significant bits of the mantissa are returned in result[0],
-   * and 64 least significant bits of the mantissa in result[1].
-   * The 128-bit significand of this instance is rounded to fit to the 112 bits of the
-   * IEEE-754 quadruple. The rounding mode is half-up, i.e. if the exact value of the instance
-   * differs from the nearest IEEE-754 quadruple value by 1/2 of LSB of the IEEE-754
-   * quadruple's significand, it gets rounded up.
-   * The values whose magnitude exceed the maximum possible value of IEEE-754 Quadruple
-   * (namely, 1.18973149535723176508575932662800702 * 10^4932) plus half of its mantissa'a LSB
-   * are converted to {@code Infinity} or {@code -Infinity}, depending on the sign,
-   * the values with magnitudes less than minimum normal IEEE-754 quadruple value
-   * ({@code 3.36210314311209350626267781732175260 * 10^-4932})
-   * but greater or equal to {@code 6.4751751194380251109244389582276466 * 10^-4966}
-   * are converted to subnormal IEEE-754 values, and the values whose magnitude is less
-   * than {@code 6.4751751194380251109244389582276466 * 10^-4966} (minimum positive value of of IEEE-754 Quadruple)
-   * are converted to 0 or -0, depending on the sign of {@code this} instance.
-   *
-   * @return an array of two longs containing the 128 bits of the IEEE-745 Quadruple
-   * value nearest to the value of this instance.
-   */
-  public long[] toIeee754Longs() {
-    final long[] result = new long[2];
-    if (exponent == EXPONENT_OF_INFINITY) {         // NaN or Infinity;
-      result[0] = (mantHi != 0 || mantLo != 0 )? IEEE754_NAN_LEAD :
-                                            negative ?
-                                                IEEE754_MINUS_INFINITY_LEAD :
-                                                IEEE754_INFINITY_LEAD;
-      return result;
-    }
-
-    final int unbiasedExponent = unbiasedExponent();
-    if (unbiasedExponent > IEEE754_MAX_EXPONENT) {
-      result[0] = negative ?  IEEE754_MINUS_INFINITY_LEAD :
-                              IEEE754_INFINITY_LEAD;
-      return result;
-    } else if (unbiasedExponent < IEEE754_MIN_EXPONENT) {
-      if (negative)
-        result[0] = IEEE754_MINUS_ZERO_LEAD;
-      return result;
-    } else if (unbiasedExponent >= IEEE754_MIN_NORMAL_EXPONENT) {
-      return makeNormal_IEEELongs(result);
-    } else {
-      return makeSubnormal_IEEELongs(result);
-    }
-  }
-
-  /**
-   * Returns the 128 bits of an IEEE-754 quadruple precision number nearest to the value
-   * of {@code this} instance as an array of 16 {@code byte}s, containing a physical representation
-   * of the standard IEEE-754 quadruple-precision floating-point number.<br>
-   * The order of bytes is big-endian, so that the sign bit and the most significant bits
-   * of the exponent is returned in result[0], and the least significant bits
-   * of the mantissa in result[15].
-   * The 128-bit significand of this instance is rounded to fit to the 112 bits of the
-   * IEEE-754 quadruple. The rounding mode is half-up, i.e. if the exact value of the instance
-   * differs from the nearest IEEE-754 quadruple value by 1/2 of LSB of the IEEE-754
-   * quadruple's significand, it gets rounded up.
-   * The values whose magnitude exceed the maximum possible value of IEEE-754 Quadruple
-   * (namely, 1.18973149535723176508575932662800702 * 10^4932) plus half of its mantissa'a LSB
-   * are converted to {@code Infinity} or {@code -Infinity}, depending on the sign,
-   * the values with magnitudes less than {@code 3.36210314311209350626267781732175260 * 10^-4932}
-   * but greater or equal to {@code 6.4751751194380251109244389582276466 * 10^-4966}
-   * are converted to subnormal IEEE-754 values,
-   * and the values whose magnitude is less than {@code 6.4751751194380251109244389582276466 * 10^-4966}
-   * (minimum positive value of of IEEE-754 Quadruple)
-   * are converted to 0 or -0, depending on the sign of {@code this} instance.
-   *
-   * @return an array of bytes containing the value of {@code this} instance
-   * as a physical representation of the nearest IEEE-745 Quadruple value,
-   * in the big-endian order.
-   */
-  public byte[] toIeee754Bytes() {
-    return splitToBytes(toIeee754Longs());
-  }
-
-
-  /* ***********************************************************************************
-   ****** Comparisons ******************************************************************
-   *********************************************************************************** */
-
-  protected void ____Comparisons____() {} // Just to put a visible mark of the section in the outline view of the IDE
-
-  /**
-   * Compares the value of this instance with the value of the specified instance.
-   * @param other the {@code Quadruple} to compare with
-   * @return a negative integer, zero, or a positive integer as the value of this instance is less than,
-   * equal to, or greater than the value of the specified instance.
-   */
-  @Override
-  public int compareTo(Quadruple other) {
-
-    if (isNaN())
-      return other.isNaN()? 0 : 1;                      // NaN is considered to be greater than any other value
-    if (other.isNaN())
-      return -1;
-
-    // For Doubles, -0 < 0. Do it the same way
-    if (negative != other.negative)                     // If signs differ
-      return negative? -1: 1;
-
-    // Signs are equal -- compare exponents (unsigned)
-    int result = Integer.compareUnsigned(exponent, other.exponent);
-
-    if (result == 0)                                    // If exponents are equal, compare mantissas
-      result = Long.compareUnsigned(mantHi, other.mantHi);
-    if (result == 0)
-      result = Long.compareUnsigned(mantLo, other.mantLo);
-
-    if (negative) result = -result;                     // both are negative, invert result
-    return result;
-  } // public int compareTo(Quadruple other) {
-
-  /**
-   * Compares the value of this instance with the specified {@code long} value.
-   * The value of the argument is converted to Quadruple, and then two Quadruple values
-   * are compared by {@link #compareTo(Quadruple)}
-   * @param other the {@code long} value to compare with
-   * @return a negative integer, zero, or a positive integer as the value of this instance is less than,
-   * equal to, or greater than the specified {@code long} value.
-   */
-  public int compareTo(long other) {
-    return compareTo(new Quadruple(other));
-  } //public int compareTo(long other) {
-
-  /**
-   * Compares the value of this instance with the specified {@code double} value.
-   * The value of the argument is converted to Quadruple,
-   * and then two Quadruple values are compared by {@link #compareTo(Quadruple)}
-   * @param other the {@code double} value to compare with
-   * @return a negative integer, zero, or a positive integer as the value of this instance is less than,
-   * equal to, or greater than the specified {@code double} value.
-   */
-  public int compareTo(double other) {
-    return compareTo(new Quadruple(other));
-  } // public int compareTo(double other) {
-
-  /**
-   * Indicates whether the other {@code Quadruple} is equal to this one.
-   * @param obj the object to compare with
-   * @return {@code true} if the given object is Quadruple and its value is equal to
-   * the value of this {@code Quadruple} instance, {@code false} otherwise.
-   *
-   */
-  @Override
-  public boolean equals(Object obj) {
-    if (this == obj) return true;
-    if (!(obj instanceof Quadruple)) return false;
-    final Quadruple other = (Quadruple)obj;
-    if (isNaN() && other.isNaN())                       // NaNs are all different
-      return false;
-    return
-       negative == other.negative                       // For Doubles, -0 != 0. Do it the same way
-       && exponent == other.exponent
-       && mantHi == other.mantHi
-       && mantLo == other.mantLo;
-  } // public boolean equals(Object obj) {
-
-  /** Computes a hashcode for this {@code Quadruple},
-   * based on the values of its fields.
-   * @see java.lang.Object#hashCode()
-   */
-  @Override
-  public int hashCode() {
-    if (isNaN())                                        // Since NaNs are considered equal, they must return the same hashCode
-      return HASH_CODE_OF_NAN;
-    final int prime = 31;
-    int result = 1;
-    result = prime * result + exponent;
-    result = prime * result + (int) (mantHi ^ (mantHi >>> 32));
-    result = prime * result + (int) (mantLo ^ (mantLo >>> 32));
-    result = prime * result + (negative ? 1231 : 1237);
-    return result;
-  } // public int hashCode() {
-
-  /**
-   * Compares the values of two instances.
-   * @param q1 the instance to compare with the other one
-   * @param q2 the instance to compare with
-   * @return a negative integer, zero, or a positive integer as the value of the first
-   * instance is less than, equal to, or greater than the value of the second instance.
-   */
-  public static int compare(Quadruple q1, Quadruple q2) {
-    return q1.compareTo(q2);
-  } // public static int compare(Quadruple q1, Quadruple q2) {
-
-  /**
-   * Compares the magnitude (absolute value) of this instance
-   * with the magnitude of the other instance.
-   * @param other the Quadruple to compare with
-   * @return 1 if this instance is greater in magnitude than the {@code other} instance,
-   * 0 if the argument is equal in magnitude to this instance, -1 if this instance is less in magnitude, than the argument
-   *
-   */
-  public int compareMagnitudeTo(Quadruple other) {
-    // 20.10.24 18:44:39 Regarding NaNs, behave like doubles
-    if (isNaN())
-      return other.isNaN()? 0 : 1;
-    if (other.isNaN())
-      return -1;
-
-    if (isInfinite())
-      return other.isInfinite()? 0 : 1;
-    if (other.isInfinite())
-      return -1;
-
-    int result;
-    if ((result = Integer.compareUnsigned(exponent, other.exponent)) != 0)
-      return result;
-    if ((result = Long.compareUnsigned(mantHi, other.mantHi)) != 0) // If exponents are equal, compare mantissas
-      return result;
-    return Long.compareUnsigned(mantLo, other.mantLo);
-  } // public int compareMagnitudeTo(Quadruple other) {
-
-  /**
-   * Compares the magnitudes (absolute values) of the two Quadruples.
-   * @param q1 the instance to compare with the other one
-   * @param q2 the instance to compare with
-   * @return a negative integer, zero, or a positive integer as the magnitude of the first
-   * instance is less than, equal to, or greater than the magnitude of the second instance.
-   */
-  public static int compareMagnitudes(Quadruple q1, Quadruple q2) {
-    return q1.compareMagnitudeTo(q2);
-  } // public static int compareMagnitudes(Quadruple q1, Quadruple q2) {
-
-  /**
-   * Returns a new instance of {@code Quadruple} with the value of the
-   * maximum of the values of the operands.
-   * @param q1 first operand to compare
-   * @param q2 first operand to compare
-   * @return a new instance of {@code Quadruple} whose value is
-   *      equal to the value of the greater of the operands.
-   */
-  public static Quadruple max(Quadruple q1, Quadruple q2) {
-    if (q1.compareTo(q2) > 0)
-      return new Quadruple(q1);
-    else
-      return new Quadruple(q2);
-  }
-
-  /**
-   * Returns a new instance of {@code Quadruple} with the value of the
-   * minimum of the values of the operands.
-   * @param q1 first operand to compare
-   * @param q2 first operand to compare
-   * @return a new instance of {@code Quadruple} whose value is
-   *      equal to the value of the lesser of the operands.
-   */
-  public static Quadruple min(Quadruple q1, Quadruple q2) {
-    if (q1.compareTo(q2) < 0)
-      return new Quadruple(q1);
-    else
-      return new Quadruple(q2);
-  }
-
-  /**
-   * Assigns to this instance the maximum of the
-   * values of {@code this} instance and the operand.
-   * @param other the operand to compare with
-   * @return {@code this} instance, after setting its value
-   *      to the value of the greater of {@code this} and the operand.
-   */
-  public Quadruple assignMax(Quadruple other) {
-    if (compareTo(other) < 0)
-      assign(other);
-    return this;
-  }
-
-  /**
-   * Assigns to this instance the minimum of the
-   * values of {@code this} instance and the operand.
-   * @param other the operand to compare with
-   * @return {@code this} instance, after setting its value
-   *      to the value of the lesser of {@code this} and the operand.
-   */
-  public Quadruple assignMin(Quadruple other) {
-    if (compareTo(other) > 0)
-      assign(other);
-    return this;
-  }
-
-  /* ***********************************************************************************
-   ****** Arithmetics ******************************************************************
-   *********************************************************************************** */
-
-  protected void ________Arithmetic_________ () {} // Just to put a visible mark of the section in the outline view of the IDE
-
-  /**
-   * Adds the value of the given {@code Quadruple} summand to the value of this Quadruple.
-   * The instance acquires a new value that equals the sum of the previous value and the value of the summand.
-   * @param summand the value to add
-   * @return the reference to this object, which holds a new value that equals
-   * the sum of its previous value and the value of the summand
-   */
-  public Quadruple add(Quadruple summand) {
-    if (isNaN() || summand.isNaN()) return assignNaN(); // NaN + whatever = NaN;
-
-    if (isInfinite()) {
-      if (summand.isInfinite() && (negative != summand.negative))
-        return assignNaN();                             // -Infinity + Infinity = NaN
-      else return this;                                 // Infinity + X = Infinity
-    }
-
-    if (summand.isInfinite()) return assign(summand);   // x + Infinity = Infinity regardless of their signs
-
-    if (summand.isZero() ) {
-      if (isZero())                                     // both are zeros
-        if (summand.isNegative() && isNegative())
-          negative = true;                              // -0 + -0 = -0
-        else negative = false;
-      return this;                                      // X + 0 = X
-    }
-
-    if (isZero()) return assign(summand);               // 0 + X = X
-
-    // Both are regular numbers
-    if (negative == summand.negative)                   // same signs
-      return addUnsigned(summand);                      // Does not affect sign
-    else {                                              // signs differ
-      final boolean wasNegative = negative;
-      subtractUnsigned(summand);                        // Subtracts ignoring sings, returns negative if the summand is greater in magnitude
-      negative ^= wasNegative;                          // If signs differ and summand is greater in magnitude, the sign gets inverted
-    }
-    return this;
-  } // public Quadruple add(Quadruple summand) {
-
-  /**
-   * Adds the value of the given {@code long} summand to the value of this Quadruple.
-   * The value of the {@code long} operand is preliminarily converted to a {@code Quadruple} value.
-   * The instance acquires the new value that equals the sum of the previous value and the value of the summand.
-   * @param summand the value to add
-   * @return the reference to this object, which holds a new value that equals
-   * the sum of its previous value and the value of the summand
-   */
-  public Quadruple add(long summand) {
-    return add(new Quadruple(summand));
-  } // public Quadruple add(long summand) {
-
-  /**
-   * Adds the value of the given {@code double} summand to the value of this Quadruple.
-   * The value of the {@code double} operand is preliminarily converted to a {@code Quadruple} value.
-   * The instance acquires the new value that equals the sum of the previous value and the value of the summand.
-   * @param summand the value to add
-   * @return the reference to this object, which holds a new value that equals
-   * the sum of its previous value and the value of the summand
-   */
-  public Quadruple add(double summand) {
-    return add(new Quadruple(summand));
-  } // public Quadruple add(double summand) {
-
-  /** Adds the value of the given {@code Quadruple op2} to the value of {@code Quadruple op1}
-   * and creates a new instance of Quadruple containing the sum.
-   * The operands remain unchanged.
-   * @param op1 the first operand to add
-   * @param op2 the second operand to add
-   * @return a new instance of Quadruple containing the sum of the operands
-   */
-  public static Quadruple add(Quadruple op1, Quadruple op2) {
-    op1 = new Quadruple(op1);
-    return op1.add(op2);
-  } // public static Quadruple add(Quadruple op1, Quadruple op2) {
-
-  /** Adds the value of the given {@code long op2} to the value of {@code Quadruple op1}
-   * and creates a new instance of Quadruple containing the sum.
-   * The value of the {@code long} operand is preliminarily converted to a {@code Quadruple} value.
-   * The Quadruple operand remains unchanged.
-   * @param op1 the first operand to add
-   * @param op2 the second operand to add
-   * @return a new instance of Quadruple containing the sum of the operands
-   */
-  public static Quadruple add(Quadruple op1, long op2) {
-    op1 = new Quadruple(op1);
-    return op1.add(op2);
-  } // public static Quadruple add(Quadruple op1, long op2) {
-
-  /** Adds the value of the given {@code double op2} to the value of {@code Quadruple op1}
-   * and creates a new instance of Quadruple containing the sum.
-   * The value of the {@code double} operand is preliminarily converted to a {@code Quadruple} value.
-   * The Quadruple operand remains unchanged.
-   * @param op1 the first operand to add
-   * @param op2 the second operand to add
-   * @return a new instance of Quadruple containing the sum of the operands
-   */
-  public static Quadruple add(Quadruple op1, double op2) {
-    op1 = new Quadruple(op1);
-    return op1.add(op2);
-  } // public static Quadruple add(Quadruple op1, double op2) {
-
-  /**
-   * Subtracts the value of the given {@code Quadruple} subtrahend from the value of this Quadruple.
-   * The instance acquires a new value that equals the difference between the previous value and the value of the subtrahend.
-   * @param subtrahend the value to be subtracted from the current value of this Quadruple
-   * @return the reference to this object, which holds a new value that equals
-   * the difference between its previous value and the value of the subtrahend
-   */
-  public Quadruple subtract(Quadruple subtrahend) {
-    if (isNaN() || subtrahend.isNaN()) return assignNaN(); // NaN - whatever = NaN;
-
-    if (isInfinite()) {
-      if (subtrahend.isInfinite() && (negative == subtrahend.negative))
-        return assignNaN();                             // Infinity - Infinity = NaN
-      else return this;                                 // Infinity - X = Infinity
-    }
-
-    if (subtrahend.isInfinite())
-      return assign(subtrahend).negate();               // X - Infinity = -Infinity regardless of their signs
-
-    if (subtrahend.isZero() ) {
-      if (isZero())
-        if (isNegative() && !subtrahend.isNegative())
-          negative = true;                              // -0.0 - 0.0 = -0.0
-        else negative = false;                          // 0 - (-0) = 0, -0 - (-0) = 0, 0 - 0 = 0
-      return this;                                      // X - 0 = X
-    }
-
-    if (isZero()) return assign(subtrahend).negate();   // 0 - X = -X
-
-    // Both are regular numbers
-    if (negative != subtrahend.negative)                // Different signs
-      return addUnsigned(subtrahend);                   // Does not affect sign, -X - Y = -(X + Y), X - (-Y) = X + Y
-    else {
-      final boolean wasNegative = negative;             // same sign
-      subtractUnsigned(subtrahend);                     // Subtracts irrespective of sings, the result is negative if the subtrahend is greater in magnitude
-      negative ^= wasNegative;                          // Minuend was negative and greater in magnitude or positive and less in magnitude than the subtrahend
-    }
-    return this;
-  } // public Quadruple subtract(Quadruple subtrahend) {
-
-  /**
-   * Subtracts the value of the given {@code long} subtrahend from the value of this Quadruple.
-   * The value of the {@code long} subtrahend is preliminarily converted to a {@code Quadruple} value.
-   * The instance acquires a new value that equals the difference between the previous value and the value of the subtrahend.
-   * @param subtrahend the value to be subtracted from the current value of this Quadruple
-   * @return the reference to this object, which holds a new value that equals
-   * the difference between its previous value and the value of the subtrahend
-   */
-  public Quadruple subtract(long subtrahend) {
-    return subtract(new Quadruple(subtrahend));
-  } // public Quadruple subtract(long subtrahend) {
-
-  /**
-   * Subtracts the value of the given {@code double} subtrahend from the value of this Quadruple.
-   * The value of the {@code double} subtrahend is preliminarily converted to a {@code Quadruple} value.
-   * The instance acquires a new value that equals the difference between the previous value and the value of the subtrahend.
-   * @param subtrahend the value to be subtracted from the current value of this Quadruple
-   * @return the reference to this object, which holds a new value that equals
-   * the difference between its previous value and the value of the subtrahend
-   */
-  public Quadruple subtract(double subtrahend) {
-    return subtract(new Quadruple(subtrahend));
-  } // public Quadruple subtract(double subtrahend) {
-
-  /**
-   * Subtracts the value of the {@code Quadruple} {@code subtrahend} from the value of the {@code minuend},
-   * creates and returns a new  instance of Quadruple that contains the difference.
-   * The operands remain unchanged.
-   * @param minuend the value from which the subtrahend is to be subtracted
-   * @param subtrahend the value to be subtracted from the minuend
-   * @return a new instance of Quadruple containing the difference
-   */
-  public static Quadruple subtract(Quadruple minuend, Quadruple subtrahend) {
-    minuend = new Quadruple(minuend);
-    return minuend.subtract(subtrahend);
-  } // public static Quadruple subtract(Quadruple minuend, Quadruple subtrahend) {
-
-  /**
-   * Subtracts the value of the {@code long} {@code subtrahend} from the value of the {@code minuend},
-   * creates and returns a new  instance of Quadruple that contains the difference.
-   * The value of the {@code long} subtrahend is preliminarily converted to a {@code Quadruple} value.
-   * The Quadruple minuend remains unchanged.
-   * @param minuend the value from which the subtrahend is to be subtracted
-   * @param subtrahend the value to be subtracted from the minuend
-   * @return a new instance of Quadruple containing the difference
-   */
-  public static Quadruple subtract(Quadruple minuend, long subtrahend) {
-    minuend = new Quadruple(minuend);
-    final Quadruple qSubtr = new Quadruple(subtrahend);
-    return minuend.subtract(qSubtr);
-  } // public static Quadruple subtract(Quadruple minuend, long subtrahend) {
-
-  /**
-   * Subtracts the value of the {@code double} {@code subtrahend} from the value of the {@code minuend},
-   * creates and returns a new  instance of Quadruple that contains the difference.
-   * The value of the {@code double} subtrahend is preliminarily converted to a {@code Quadruple} value.
-   * The Quadruple minuend remains unchanged.
-   * @param minuend the value from which the subtrahend is to be subtracted
-   * @param subtrahend the value to be subtracted from the minuend
-   * @return a new instance of Quadruple containing the difference
-   */
-  public static Quadruple subtract(Quadruple minuend, double subtrahend) {
-    minuend = new Quadruple(minuend);
-    final Quadruple qSubtr = new Quadruple(subtrahend);
-    return minuend.subtract(qSubtr);
-  } // public static Quadruple subtract(Quadruple minuend, double subtrahend) {
-
-  /**
-   * Multiplies the value of this Quadruple by the value of the given {@code Quadruple} factor.
-   * The instance acquires a new value that equals the product of the previous value and the value of the factor.
-   * @param factor the value to multiply the current value of this Quadruple by.
-   * @return the reference to this object, which holds a new value that equals
-   * the product of its previous value and the value of the factor
-   */
-  public Quadruple multiply(Quadruple factor) {
-    if (isNaN() || factor.isNaN()) return assignNaN();  // NaN * whatever = NaN;
-
-    if (isInfinite()) {
-      if (factor.isZero()) return assignNaN();          // Inf * 0 = NaN
-      return assignInfinity(factor.negative);           // Change sign if factor is negative:
-    }                                                   // Inf * x = Inf, Inf * -x = -Inf...
-
-    if (isZero()) {
-      if (factor.isInfinite()) return assignNaN();      // 0 * Inf = NaN
-      return assignZero(factor.negative);               // Change sign if factor is negative:
-    }                                                   // 0 * x = (x < 0)? -0 : 0; -0 * x = (x < 0)? 0 : -0
-
-    // This is a normal number, non-zero, non-infinity, and factor != NaN
-    if (factor.isInfinite())  return assignInfinity(factor.negative);
-    if (factor.isZero() )     return assignZero(factor.negative);
-
-    // Both are regular numbers
-    multUnsigned(factor);
-    negative ^= factor.negative;                        // Change sign if factor is negative
-    return this;
-  } // public Quadruple multiply(Quadruple factor) {
-
-  /**
-   * Multiplies the value of this Quadruple by the value of the given {@code long} factor.
-   * The value of the {@code long} factor is preliminarily converted to a {@code Quadruple} value.
-   * The instance acquires a new value that equals the product of the previous value and the value of the factor.
-   * @param factor the value to multiply the current value of this Quadruple by.
-   * @return the reference to this object, which holds a new value that equals
-   * the product of its previous value and the value of the factor
-   */
-  public Quadruple multiply(long factor) {
-    return multiply(new Quadruple(factor));
-  } // public Quadruple multiply(long factor) {
-
-  /**
-   * Multiplies the value of this Quadruple by the value of the given {@code double} factor.
-   * The value of the {@code double} factor is preliminarily converted to a {@code Quadruple} value.
-   * The instance acquires a new value that equals the product of the previous value and the value of the factor.
-   * @param factor the value to multiply the current value of this Quadruple by.
-   * @return the reference to this object, which holds a new value that equals
-   * the product of its previous value and the value of the factor
-   */
-  public Quadruple multiply(double factor) {
-    return multiply(new Quadruple(factor));
-  } // public Quadruple multiply(double factor) {
-
-  /**
-   * Multiplies the value of the given {@code Quadruple factor1} by the {@code Quadruple factor2},
-   * creates and returns a new instance of Quadruple containing the product.
-   * The operands remain unchanged.
-   * @param factor1 the 1st factor to be multiplied by the second one
-   * @param factor2 the 2nd factor to be multiplied by the first one
-   * @return a new instance of Quadruple containing the value of the product
-   */
-  public static Quadruple multiply(Quadruple factor1, Quadruple factor2) {
-    factor1 = new Quadruple(factor1);
-    return factor1.multiply(factor2);
-  } // public static Quadruple multiply(Quadruple factor1, Quadruple factor2) {
-
-  /**
-   * Multiplies the value of the given {@code Quadruple factor1} by the {@code long factor2},
-   * creates and returns a new instance of Quadruple containing the product.
-   * The value of the {@code long} factor is preliminarily converted to a {@code Quadruple} value.
-   * The operands remain unchanged.
-   * @param factor1 the 1st factor to be multiplied by the second one
-   * @param factor2 the 2nd factor to be multiplied by the first one
-   * @return a new instance of Quadruple containing the value of the product
-   */
-  public static Quadruple multiply(Quadruple factor1, long factor2) {
-    factor1 = new Quadruple(factor1);
-    return factor1.multiply(factor2);
-  } // public static Quadruple multiply(Quadruple factor1, long factor2) {
-
-  /**
-   * Multiplies the value of the given {@code Quadruple factor1} by the {@code double factor2},
-   * creates and returns a new instance of Quadruple containing the product.
-   * The value of the {@code double} factor is preliminarily converted to a {@code Quadruple} value.
-   * The operands remain unchanged.
-   * @param factor1 the 1st factor to be multiplied by the second one
-   * @param factor2 the 2nd factor to be multiplied by the first one
-   * @return a new instance of Quadruple containing the value of the product
-   */
-  public static Quadruple multiply(Quadruple factor1, double factor2) {
-    factor1 = new Quadruple(factor1);
-    return factor1.multiply(factor2);
-  } // public static Quadruple multiply(Quadruple factor1, double factor2) {
-
-  /**
-   * Divides the value of this Quadruple by the value of the given {@code Quadruple} divisor.
-   * The instance acquires a new value that equals the quotient.
-   * @param divisor the divisor to divide the current value of this Quadruple by
-   * @return the reference to this object, which holds a new value that equals
-   * the quotient of the previous value of this Quadruple divided by the given divisor
-   */
-  public Quadruple divide(Quadruple divisor) {
-    if (isNaN() || divisor.isNaN()) return assignNaN(); // NaN / whatever = NaN;
-
-    if (isInfinite()) {
-      if (divisor.isInfinite()) return assignNaN();     // Inf / Inf = NaN
-      return assignInfinity(divisor.negative);          // Inf / x = Inf, Inf / -x = -Inf...
-    }
-
-    if (isZero()) {
-      if (divisor.isZero()) return assignNaN();         // 0 / 0 = NaN
-      return assignZero(divisor.negative);              // 0 / x = 0, 0 / -x = -0, etc.
-    }
-
-    // This is normal number, not a zero, not an infinity, and divisor != NaN
-    if (divisor.isInfinite())
-      return assignZero(divisor.negative);              // x / Inf = 0, x / -Inf = -0
-
-    if (divisor.isZero() )
-      return assignInfinity(divisor.negative);          // x / 0 = Inf, x / -0 = -Inf
-
-    // Both are regular numbers, do divide
-    divideUnsigned(divisor);                            // ignores signs
-
-    negative ^= divisor.negative;                       // x  / -y = -(x / y)
-    return this;
-  } // public Quadruple divide(Quadruple divisor) {
-
-  /**
-   * Divides the value of this Quadruple by the value of the given {@code long} divisor.
-   * The instance acquires a new value that equals the quotient.
-   * The value of the {@code long} divisor is preliminarily converted to a {@code Quadruple} value.
-   * @param divisor the divisor to divide the current value of this Quadruple by
-   * @return the reference to this object, which holds a new value that equals
-   * the quotient of the previous value of this Quadruple divided by the given divisor
-   */
-  public Quadruple divide(long divisor) {
-    return divide(new Quadruple(divisor));
-  } // public Quadruple divide(long divisor) {
-
-  /**
-   * Divides the value of this Quadruple by the value of the given {@code double} divisor.
-   * The instance acquires a new value that equals the quotient.
-   * The value of the {@code double} divisor is preliminarily converted to a {@code Quadruple} value.
-   * @param divisor the divisor to divide the current value of this Quadruple by
-   * @return the reference to this object, which holds a new value that equals
-   * the quotient of the previous value of this Quadruple divided by the given divisor
-   */
-  public Quadruple divide(double divisor) {
-    return divide(new Quadruple(divisor));
-  } // public Quadruple divide(double divisor) {
-
-  /**
-   * Divides the value of the given dividend by the value of the given {@code Quadruple} divisor,
-   * creates and returns a new instance of Quadruple containing the quotient.
-   * The operands remain unchanged.
-   * @param dividend the value to be divided by the divisor
-   * @param divisor the divisor to divide the dividend by
-   * @return a new instance of Quadruple, which holds the value of the quotient
-   */
-  public static Quadruple divide(Quadruple dividend, Quadruple divisor) {
-    dividend  = new Quadruple(dividend);
-    return dividend.divide(divisor);
-  } // public static Quadruple divide(Quadruple dividend, Quadruple divisor) {
-
-  /**
-   * Divides the value of the given dividend by the value of the given {@code long} divisor,
-   * creates and returns a new instance of Quadruple containing the quotient.
-   * The value of the {@code long} divisor is preliminarily converted to a {@code Quadruple} value.
-   * The operands remain unchanged.
-   * @param dividend the value to be divided by the divisor
-   * @param divisor the divisor to divide the dividend by
-   * @return a new instance of Quadruple, which holds the value of the quotient
-   */
-  public static Quadruple divide(Quadruple dividend, long divisor) {
-    dividend  = new Quadruple(dividend);
-    return dividend.divide(divisor);
-  } // public static Quadruple divide(Quadruple dividend, long divisor) {
-
-  /**
-   * Divides the value of the given dividend by the value of the given {@code double} divisor,
-   * creates and returns a new instance of Quadruple containing the quotient.
-   * The value of the {@code double} divisor is preliminarily converted to a {@code Quadruple} value.
-   * The operands remain unchanged.
-   * @param dividend the value to be divided by the divisor
-   * @param divisor the divisor to divide the dividend by
-   * @return a new instance of Quadruple, which holds the value of the quotient
-   */
-  public static Quadruple divide(Quadruple dividend, double divisor) {
-    dividend  = new Quadruple(dividend);
-    return dividend.divide(divisor);
-  } // public static Quadruple divide(Quadruple dividend, double divisor) {
-
-  /* ***********************************************************************************
-   ****** Square root ******************************************************************
-   *********************************************************************************** */
-
-  /**
-   * Computes a square root of the value of this {@code Quadruple}
-   * and replaces the old value of this instance with the newly-computed value.
-   * @return the reference to this instance, which holds a new value that equals
-   * to the square root of its previous value
-   */
-  public Quadruple sqrt() {
-    if (negative) return assignNaN();
-    if (isNaN() || isInfinite()) return this;
-
-    long absExp = (exponent & LOWER_32_BITS) - EXPONENT_BIAS; // unbiased exponent
-    if (exponent == 0)                                  // subnormal
-      absExp  -= normalizeMantissa();                   // It returns 0 for MIN_NORMAL / 2, 1 for MIN_NORMAL / 4... no additional correction is needed
-    exponent = (int)(absExp / 2 + EXPONENT_BIAS);       // the exponent of the root
-
-    long thirdWord = sqrtMant();                        // puts 128 bit of the root into mantHi, mantLo
-                                                        // and returns additional 64 bits of the root
-
-    if (absExp % 2 != 0) {                              // Exponent is odd,
-      final long[] multed = multBySqrt2(mantHi, mantLo, thirdWord); // multiply this value by sqrt(2), fill mantissa with the new value
-      mantHi = multed[0]; mantLo = multed[1]; thirdWord = multed[2];
-      if (absExp < 0) exponent--;                       // for negative odd powers of two, exp = floor(exp / 2), e.g sqrt(0.64) = 0.8, sqrt(0.36) = 0.6
-    }
-
-    if ((thirdWord & HIGH_BIT) != 0)                    // The rest of the root >= a half of the lowest bit, round up
-      if (++mantLo == 0)
-        if (++mantHi == 0)
-          exponent++;        // 21.01.08 18:04:02: Actually, this branch can never be executed,
-                             // since derivative of sqrt(x) at point x = 4 equals 1/4
-                             // and is less than 1/4 if x < 4, so
-                             // sqrt(-1, -1, EXP_0Q + 1) is a little more than (-1, -1, EXP_0Q),
-                             // but less than (-1, -1, EXP_0Q) + 0.5 LSB, so gets rounded down to (-1, -1, EXP_0Q)
-                             // (0xFFFF_FFFF_FFFF_FFFFL, 0xFFFF_FFFF_FFFF_FFFFL, and no carry to the position of the implicit unity).
-                             // Nevertheless let it remain as a safety net
-
-
-    return this;
-  } // public Quadruple sqrt() {
-
-  /**
-   * Computes a square root of the value of the given {@code Quadruple},
-   * creates and returns a new instance of Quadruple containing the value of the square root.
-   * The parameter remains unchanged.
-   * @param square the value to find the square root of
-   * @return a new instance of Quadruple containing the value of the square root of the given argument
-   */
-  public static Quadruple sqrt(Quadruple square) {
-    return new Quadruple(square).sqrt();
-  } // public static Quadruple sqrt(Quadruple square) {
-
-  /* ***********************************************************************************
-   ****** Miscellaneous utility methods ************************************************
-   *********************************************************************************** */
-
-  protected void ________Miscellaneous_utility_methods_________ () {} // Just to put a visible mark of the section in the outline view of the IDE
-
-  /**
-   * Changes the sign of this Quadruple.
-   * @return the reference to this object, which holds a new value that
-   * equals the previous value in magnitude, but with opposite sign
-   */
-  public Quadruple negate() {
-    negative = !negative;
-    return this;
-  } // public Quadruple negate() {
-
-  /**
-   * Returns 1 for positive values, -1 for negative values (including -0), and 0 for the positive zero value
-   * @return 1 for positive values, -1 for negative values (including -0), and 0 for the positive zero value
-   */
-  public int signum() {
-    return  negative? -1 :
-            isZero()?  0 :
-                       1;
-  } // public int signum() {
-
-  /**
-   * Creates a new Quadruple instance with a pseudo-random value
-   * using a static randomly initialized {@code java.util.Random} instance.
-   * The generated value falls within the range 0.0 (inclusive) to 1.0 (exclusive).
-   * @return a new instance containing a next random value
-   */
-  public static Quadruple nextRandom() {
-    return nextRandom(rand);
-  } // public static Quadruple nextNormalRandom() {
-
-  /**
-   * Creates a new Quadruple instance with a pseudo-random value
-   * using the given {@code java.util.Random} instance.
-   * The generated value falls within the range 0.0 (inclusive) to 1.0 (exclusive).
-   * Can be used to repeatedly generate the same pseudo-random sequence.
-   * @param rand an instance of {@code java.util.Random} to be used for generating the random value
-   * @return a new instance containing the next random value
-   */
-  public static Quadruple nextRandom(Random rand) {
-    final long mantHi = rand.nextLong();
-    final long mantLo = rand.nextLong();
-    final Quadruple randQ = new Quadruple(false, EXPONENT_OF_ONE, mantHi, mantLo).subtract(ONE);
-    final int expDiff = EXPONENT_BIAS - randQ.exponent;
-    randQ.mantLo |= rand.nextLong() >>> 64 - expDiff;
-    return randQ;
-  } // public static Quadruple nextNormalRandom(Random rand) {
-
-  /* ***********************************************************************************
-   ****** Private fields ***************************************************************
-   *********************************************************************************** */
-
-  protected void ____Private_fields_____() {} // Just to put a visible mark of the section in the outline view of the IDE
-
-  // The fields containing the value of the instance
-  private boolean negative;
-  private int exponent;
-  private long mantHi;
-  private long mantLo;
-
-  private static final char[] ZEROS = "0000000000000000000000000000000000000000".toCharArray(); // 40 zeros
-
-  /** Just for convenience: 0x8000_0000_0000_0000L; (== Long.MIN_VALUE) */
-  private static final long HIGH_BIT          = 0x8000_0000_0000_0000L;
-  /** Just for convenience: 0x8000_0000_0000_0000L; */
-  private static final long BIT_63            = HIGH_BIT;
-
-  /** Just for convenience: 0x0000_0000_0000_7FFFL */
-  private static final long LOWER_15_BITS     = 0x0000_0000_0000_7FFFL;
-  /** Just for convenience: 0x0000_0000_FFFF_FFFFL */
-  private static final long LOWER_32_BITS     = 0x0000_0000_FFFF_FFFFL;
-  /** Just for convenience: 0x0000_FFFF_FFFF_FFFFL */
-  private static final long LOWER_48_BITS     = 0x0000_FFFF_FFFF_FFFFL;
-  /** Just for convenience: 0xFFFF_FFFF_0000_0000L; */
-  private static final long HIGHER_32_BITS    = 0xFFFF_FFFF_0000_0000L;
-  /** Just for convenience: 0x8000_0000L; // 2^31 */
-  private static final long POW_2_31_L        = 0x8000_0000L; // 2^31
-
-  /** Inner structure of double: where it holds its sign */
-  private static final long DOUBLE_SIGN_MASK  = HIGH_BIT;
-  /** Inner structure of double: where it holds its exponent */
-  private static final long DOUBLE_EXP_MASK   = 0x7ff0_0000_0000_0000L;
-  /** Inner structure of double: where it holds its mantissa */
-  private static final long DOUBLE_MANT_MASK  = 0x000f_ffff_ffff_ffffL;
-
-  /** double's exponent value corresponding to 2^0 = 1, shifted to lower bits */
-  private static final int EXP_0D             = 0x0000_03FF;
-
-  /** The highest bit of Quad's mantissa that doesn't fit in double's mantissa (is lower than the lowest) */
-  private static final long HALF_DOUBLES_LSB              = 0x0000_0000_0000_0800L;
-  /** The implied position of the implied unity in double */
-  private static final long DOUBLE_IMPLIED_MSB            = 0x0010_0000_0000_0000L;
-
-  /** Max value of the decimal exponent, corresponds to EXPONENT_OF_MAX_VALUE */
-  private static final int  MAX_EXP10                     = 646456993;
-  /** Min value of the decimal exponent, corresponds to EXPONENT_OF_MIN_NORMAL */
-  private static final int  MIN_EXP10                     = -646457032;      // corresponds
-
-  private static final int  IEEE754_EXPONENT_BIAS         = 16383; // 0x3FFF;
-  private static final int  IEEE754_MAX_EXPONENT          = IEEE754_EXPONENT_BIAS;
-  private static final int  IEEE754_MIN_NORMAL_EXPONENT   = -16382; // 0xFFFF_C002
-  private static final int  IEEE754_MIN_EXPONENT          = IEEE754_MIN_NORMAL_EXPONENT - 112; //
-
-  private static final long IEEE754_MINUS_ZERO_LEAD       = 0x8000_0000_0000_0000L;
-  private static final long IEEE754_NAN_LEAD              = 0x7FFF_8000_0000_0000L;
-  private static final long IEEE754_MINUS_INFINITY_LEAD   = 0xFFFF_0000_0000_0000L;
-  private static final long IEEE754_INFINITY_LEAD         = 0x7FFF_0000_0000_0000L;
-  private static final long IEEE754_EXPONENT_MASK         = 0x7FFF_0000_0000_0000L;
-
-  /** Approximate value of log<sub>2</sub>(10) */
-  private static final double LOG2_10                     = Math.log(10) / Math.log(2);
-  /** Approximate value of log<sub>2</sub>(e) */
-  private static final double LOG2_E                      = 1/Math.log(2.0);
-
-  /* */
-  private static final MathContext MC_120_HALF_EVEN       = new MathContext(120, RoundingMode.HALF_EVEN);
-  /** = new MathContext(100, RoundingMode.HALF_EVEN) */
-  private static final MathContext MC_100_HALF_EVEN       = new MathContext(100, RoundingMode.HALF_EVEN);
-
-  private static final MathContext MC_40_HALF_EVEN        = new MathContext(40, RoundingMode.HALF_EVEN);
-
-  /* */
-  private static final MathContext MC_20_HALF_EVEN        = new MathContext(20, RoundingMode.HALF_EVEN);
-
-  /** BigDecimal value of 0.5 */
-  private static final BigDecimal HALF_OF_ONE             = new BigDecimal("0.5");
-
-  /** BigDecimal value of 2 */
-  private static final BigDecimal BD_TWO                  = new BigDecimal("2");
-
-  /** Exact BigDecimal value of 2^63 */
-  private static final BigDecimal TWO_RAISED_TO_63        = new BigDecimal( "9223372036854775808"); // 2^63
-
-  /** Exact BigDecimal value of 2^64 */
-  private static final BigDecimal TWO_RAISED_TO_64        = new BigDecimal("18446744073709551616"); // 2^64
-
-  /** 2^100_000_000 */
-  private static final BigDecimal TWO_RAISED_TO_1E8 = // 2^100_000_000 == BD_TWO.pow(100_000_000, new MathContext(80, RoundingMode.HALF_EVEN)) ==
-  //  new BigDecimal("3.6846659369804587632090923909842219150699658122675497084939429616965837768179883E+30102999");
-      new BigDecimal("3.6846659369804587632090923909842219150699658122675497084939429616965837768179882661472291330278812763136896778414689207236912875516200052340E+30102999");
-
-  /** Minimum possible positive value, 6.672829482607474308148353774991346115977e-646457032 */
-  private static final Quadruple MIN_VALUE    = new Quadruple().assignMinValue();
-  /** Maximum possible value, 1.761613051683963353207493149791840285665e+646456993 */
-  private static final Quadruple MAX_VALUE    = new Quadruple().assignMaxValue();
-  /** Minimum possible positive normal value, 2.270646210401492537526567265179587581247e-646456993 */
-  private static final Quadruple MIN_NORMAL   = new Quadruple().assignMinNormal();
-  /** Not a number */
-  private static final Quadruple NaN          = new Quadruple().assignNaN();
-  /** Quadruple with value of 1.0 */
-  private static final Quadruple ONE          = new Quadruple().assign(1);
-
-  private static final Quadruple NEGATIVE_INFINITY         = new Quadruple().assignNegativeInfinity();
-  private static final Quadruple POSITIVE_INFINITY         = new Quadruple().assignPositiveInfinity();
-
-  private static final Random rand = new Random();
-
-  /**
-   * An array of positive powers of two, each value consists of 4 longs: decimal exponent and 3 x 64 bits of mantissa, divided by ten
-   * Used to find an arbitrary power of 2 (by powerOfTwo(long exp) )
-   */
-  private static final long[][] POS_POWERS_OF_2 = {
-  // v020
-    // 0: 2^0 =   1 = 0.1e1
-    {1, 0x1999_9999_9999_9999L, 0x9999_9999_9999_9999L, 0x9999_9999_9999_999aL},
-    // 1: 2^(2^0) =   2^1 =   2 = 0.2e1
-//    {1, 0x3333_3333_3333_3333L, 0x3333_3333_3333_3333L, 0x3333_3333_3333_3333L},
-    {1, 0x3333_3333_3333_3333L, 0x3333_3333_3333_3333L, 0x3333_3333_3333_3334L}, // ***
-    // 2: 2^(2^1) =   2^2 =   4 = 0.4e1
-//    {1, 0x6666_6666_6666_6666L, 0x6666_6666_6666_6666L, 0x6666_6666_6666_6666L},
-    {1, 0x6666_6666_6666_6666L, 0x6666_6666_6666_6666L, 0x6666_6666_6666_6667L}, // ***
-    // 3: 2^(2^2) =   2^4 =   16 = 0.16e2
-//    {2, 0x28f5_c28f_5c28_f5c2L, 0x8f5c_28f5_c28f_5c28L, 0xf5c2_8f5c_28f5_c28fL},
-    {2, 0x28f5_c28f_5c28_f5c2L, 0x8f5c_28f5_c28f_5c28L, 0xf5c2_8f5c_28f5_c290L}, // ***
-    // 4: 2^(2^3) =   2^8 =   256 = 0.256e3
-//    {3, 0x4189_374b_c6a7_ef9dL, 0xb22d_0e56_0418_9374L, 0xbc6a_7ef9_db22_d0e5L},
-    {3, 0x4189_374b_c6a7_ef9dL, 0xb22d_0e56_0418_9374L, 0xbc6a_7ef9_db22_d0e6L}, // ***
-    // 5: 2^(2^4) =   2^16 =   65536 = 0.65536e5
-    {5, 0xa7c5_ac47_1b47_8423L, 0x0fcf_80dc_3372_1d53L, 0xcddd_6e04_c059_2104L},
-    // 6: 2^(2^5) =   2^32 =   4294967296 = 0.4294967296e10
-    {10, 0x6df3_7f67_5ef6_eadfL, 0x5ab9_a207_2d44_268dL, 0x97df_837e_6748_956eL},
-    // 7: 2^(2^6) =   2^64 =   18446744073709551616 = 0.18446744073709551616e20
-    {20, 0x2f39_4219_2484_46baL, 0xa23d_2ec7_29af_3d61L, 0x0607_aa01_67dd_94cbL},
-    // 8: 2^(2^7) =   2^128 =   340282366920938463463374607431768211456 = 0.340282366920938463463374607431768211456e39
-    {39, 0x571c_bec5_54b6_0dbbL, 0xd5f6_4baf_0506_840dL, 0x451d_b70d_5904_029bL},
-    // 9: 2^(2^8) =   2^256 =   1.1579208923731619542357098500868790785326998466564056403945758401E+77 = 0.11579208923731619542357098500868790785326998466564056403945758401e78
-//    {78, 0x1da4_8ce4_68e7_c702L, 0x6520_247d_3556_476dL, 0x1469_caf6_db22_4cf9L},
-    {78, 0x1da4_8ce4_68e7_c702L, 0x6520_247d_3556_476dL, 0x1469_caf6_db22_4cfaL}, // ***
-    // 10: 2^(2^9) =   2^512 =   1.3407807929942597099574024998205846127479365820592393377723561444E+154 = 0.13407807929942597099574024998205846127479365820592393377723561444e155
-    {155, 0x2252_f0e5_b397_69dcL, 0x9ae2_eea3_0ca3_ade0L, 0xeeaa_3c08_dfe8_4e30L},
-    // 11: 2^(2^10) =   2^1024 =   1.7976931348623159077293051907890247336179769789423065727343008116E+308 = 0.17976931348623159077293051907890247336179769789423065727343008116e309
-    {309, 0x2e05_5c9a_3f6b_a793L, 0x1658_3a81_6eb6_0a59L, 0x22c4_b082_6cf1_ebf7L},
-    // 12: 2^(2^11) =   2^2048 =   3.2317006071311007300714876688669951960444102669715484032130345428E+616 = 0.32317006071311007300714876688669951960444102669715484032130345428e617
-//    {617, 0x52bb_45e9_cf23_f17fL, 0x7688_c076_06e5_0364L, 0xb344_79aa_9d44_9a58L},
-    {617, 0x52bb_45e9_cf23_f17fL, 0x7688_c076_06e5_0364L, 0xb344_79aa_9d44_9a57L}, // *** v007
-    // 13: 2^(2^12) =   2^4096 =   1.0443888814131525066917527107166243825799642490473837803842334833E+1233 = 0.10443888814131525066917527107166243825799642490473837803842334833e1234
-//    {1234, 0x1abc_81c8_ff5f_846cL, 0x8f5e_3c98_53e3_8c97L, 0x4506_0097_f3bf_9295L},
-    {1234, 0x1abc_81c8_ff5f_846cL, 0x8f5e_3c98_53e3_8c97L, 0x4506_0097_f3bf_9296L}, // *** v008
-    // 14: 2^(2^13) =   2^8192 =   1.0907481356194159294629842447337828624482641619962326924318327862E+2466 = 0.10907481356194159294629842447337828624482641619962326924318327862e2467
-    {2467, 0x1bec_53b5_10da_a7b4L, 0x4836_9ed7_7dbb_0eb1L, 0x3b05_587b_2187_b41eL},
-    // 15: 2^(2^14) =   2^16384 =   1.1897314953572317650857593266280071307634446870965102374726748212E+4932 = 0.11897314953572317650857593266280071307634446870965102374726748212e4933
-//    {4933, 0x1e75_063a_5ba9_1326L, 0x8abf_b8e4_6001_6ae3L, 0x2800_8702_d29e_8a3bL},
-    {4933, 0x1e75_063a_5ba9_1326L, 0x8abf_b8e4_6001_6ae3L, 0x2800_8702_d29e_8a3cL}, // *** v009
-    // 16: 2^(2^15) =   2^32768 =   1.4154610310449547890015530277449516013481307114723881672343857483E+9864 = 0.14154610310449547890015530277449516013481307114723881672343857483e9865
-//    {9865, 0x243c_5d8b_b5c5_fa55L, 0x40c6_d248_c588_1915L, 0x4c0f_d99f_d5be_fc21L},
-    {9865, 0x243c_5d8b_b5c5_fa55L, 0x40c6_d248_c588_1915L, 0x4c0f_d99f_d5be_fc22L}, // *** v010
-    // 17: 2^(2^16) =   2^65536 =   2.0035299304068464649790723515602557504478254755697514192650169737E+19728 = 0.20035299304068464649790723515602557504478254755697514192650169737e19729
-    {19729, 0x334a_5570_c3f4_ef3cL, 0xa13c_36c4_3f97_9c90L, 0xda7a_c473_555f_b7a8L},
-    // 18: 2^(2^17) =   2^131072 =   4.0141321820360630391660606060388767343771510270414189955825538065E+39456 = 0.40141321820360630391660606060388767343771510270414189955825538065e39457
-    {39457, 0x66c3_0444_5dd9_8f3bL, 0xa8c2_93a2_0e47_a41bL, 0x4c5b_03dc_1260_4964L},
-    // 19: 2^(2^18) =   2^262144 =   1.6113257174857604736195721184520050106440238745496695174763712505E+78913 = 0.16113257174857604736195721184520050106440238745496695174763712505e78914
-    {78914, 0x293f_fbf5_fb02_8cc4L, 0x89d3_e5ff_4423_8406L, 0x369a_339e_1bfe_8c9bL},
-    // 20: 2^(2^19) =   2^524288 =   2.5963705678310007761265964957268828277447343763484560463573654868E+157826 = 0.25963705678310007761265964957268828277447343763484560463573654868e157827
-    {157827, 0x4277_92fb_b68e_5d20L, 0x7b29_7cd9_fc15_4b62L, 0xf091_4211_4aa9_a20cL},
-    // 21: 2^(2^20) =   2^1048576 =   6.7411401254990734022690651047042454376201859485326882846944915676E+315652 = 0.67411401254990734022690651047042454376201859485326882846944915676e315653
-    {315653, 0xac92_bc65_ad5c_08fcL, 0x00be_eb11_5a56_6c19L, 0x4ba8_82d8_a462_2437L},
-    // 22: 2^(2^21) =   2^2097152 =   4.5442970191613663099961595907970650433180103994591456270882095573E+631305 = 0.45442970191613663099961595907970650433180103994591456270882095573e631306
-//    {631306, 0x7455_8144_0f92_e80eL, 0x4da8_22cf_7f89_6f41L, 0x509d_5986_7816_4eccL},
-    {631306, 0x7455_8144_0f92_e80eL, 0x4da8_22cf_7f89_6f41L, 0x509d_5986_7816_4ecdL}, // *** v012
-    // 23: 2^(2^22) =   2^4194304 =   2.0650635398358879243991194945816501695274360493029670347841664177E+1262611 = 0.20650635398358879243991194945816501695274360493029670347841664177e1262612
-    {1262612, 0x34dd_99b4_c695_23a5L, 0x64bc_2e8f_0d8b_1044L, 0xb03b_1c96_da5d_d349L},
-    // 24: 2^(2^23) =   2^8388608 =   4.2644874235595278724327289260856157547554200794957122157246170406E+2525222 = 0.42644874235595278724327289260856157547554200794957122157246170406e2525223
-//    {2525223, 0x6d2b_bea9_d6d2_5a08L, 0xa0a4_606a_88e9_6b70L, 0x1820_63bb_c2fe_851fL},
-    {2525223, 0x6d2b_bea9_d6d2_5a08L, 0xa0a4_606a_88e9_6b70L, 0x1820_63bb_c2fe_8520L}, // *** v015
-    // 25: 2^(2^24) =   2^16777216 =   1.8185852985697380078927713277749906189248596809789408311078112486E+5050445 = 0.18185852985697380078927713277749906189248596809789408311078112486e5050446
-    {5050446, 0x2e8e_47d6_3bfd_d6e3L, 0x2b55_fa89_76ea_a3e9L, 0x1a6b_9d30_8641_2a73L},
-    // 26: 2^(2^25) =   2^33554432 =   3.3072524881739831340558051919726975471129152081195558970611353362E+10100890 = 0.33072524881739831340558051919726975471129152081195558970611353362e10100891
-//    {10100891, 0x54aa_68ef_a1d7_19dfL, 0xd850_5806_612c_5c8fL, 0xad06_8837_fee8_b43cL},
-//    {10100891, 0x54aa_68ef_a1d7_19dfL, 0xd850_5806_612c_5c8fL, 0xad06_8837_fee8_b43bL}, // *** v013
-    {10100891, 0x54aa_68ef_a1d7_19dfL, 0xd850_5806_612c_5c8fL, 0xad06_8837_fee8_b43aL}, // *** v016
-    // 27: 2^(2^26) =   2^67108864 =   1.0937919020533002449982468634925923461910249420785622990340704603E+20201781 = 0.10937919020533002449982468634925923461910249420785622990340704603e20201782
-    {20201782, 0x1c00_464c_cb7b_ae77L, 0x9e38_7778_4c77_982cL, 0xd94a_f3b6_1717_404fL},
-    // 28: 2^(2^27) =   2^134217728 =   1.1963807249973763567102377630870670302911237824129274789063323723E+40403562 = 0.11963807249973763567102377630870670302911237824129274789063323723e40403563
-//    {40403563, 0x1ea0_99c8_be2b_6cd0L, 0x8bfb_6d53_9fa5_0466L, 0x6d3b_c37e_69a8_4217L},
-    {40403563, 0x1ea0_99c8_be2b_6cd0L, 0x8bfb_6d53_9fa5_0466L, 0x6d3b_c37e_69a8_4218L}, // *** v017
-    // 29: 2^(2^28) =   2^268435456 =   1.4313268391452478724777126233530788980596273340675193575004129517E+80807124 = 0.14313268391452478724777126233530788980596273340675193575004129517e80807125
-//    {80807125, 0x24a4_57f4_66ce_8d18L, 0xf2c8_f3b8_1bc6_bb59L, 0xa78c_7576_92e0_2d47L},
-//    {80807125, 0x24a4_57f4_66ce_8d18L, 0xf2c8_f3b8_1bc6_bb59L, 0xa78c_7576_92e0_2d48L}, // *** v014
-    {80807125, 0x24a4_57f4_66ce_8d18L, 0xf2c8_f3b8_1bc6_bb59L, 0xa78c_7576_92e0_2d49L}, // *** v018
-    // 30: 2^(2^29) =   2^536870912 =   2.0486965204575262773910959587280218683219330308711312100181276813E+161614248 = 0.20486965204575262773910959587280218683219330308711312100181276813e161614249
-    {161614249, 0x3472_5667_7aba_6b53L, 0x3fbf_90d3_0611_a67cL, 0x1e03_9d87_e0bd_b32bL},
-//    {161614249, 0x3472_5667_7aba_6b53L, 0x3fbf_90d3_0611_a67cL, 0x1e03_9d87_e0bd_b32cL}, // *** v019 --- Bad
-    // 31: 2^(2^30) =   2^1073741824 =   4.1971574329347753848087162337676781412761959309467052555732924370E+323228496 = 0.41971574329347753848087162337676781412761959309467052555732924370e323228497
-    {323228497, 0x6b72_7daf_0fd3_432aL, 0x71f7_1121_f9e4_200fL, 0x8fcd_9942_d486_c10cL},
-    // 32: 2^(2^31) =   2^2147483648 =   1.7616130516839633532074931497918402856671115581881347960233679023E+646456993 = 0.17616130516839633532074931497918402856671115581881347960233679023e646456994
-//    {646456994, 0x2d18_e844_84d9_1f78L, 0x4079_bfe7_829d_ec6fL, 0x2155_1643_e365_abc5L},
-    {646456994, 0x2d18_e844_84d9_1f78L, 0x4079_bfe7_829d_ec6fL, 0x2155_1643_e365_abc6L}, // *** v020
-  }; // private static final long[][] POS_POWERS_OF_2 = {
-
-  /**
-   * An array of negative powers of two, each value consists of 4 longs: decimal exponent and 3 x 64 bits of mantissa, divided by ten.
-   * Used to find an arbitrary power of 2 (by powerOfTwo(long exp) )
-   */
-  private static final long[][] NEG_POWERS_OF_2 = {
-    // v18
-    // 0: 2^0 =   1 = 0.1e1
-    {1, 0x1999_9999_9999_9999L, 0x9999_9999_9999_9999L, 0x9999_9999_9999_999aL},
-    // 1: 2^-(2^0) =   2^-1 =   0.5 = 0.5e0
-    {0, 0x8000_0000_0000_0000L, 0x0000_0000_0000_0000L, 0x0000_0000_0000_0000L},
-    // 2: 2^-(2^1) =   2^-2 =   0.25 = 0.25e0
-//      {0, 0x4000_0000_0000_0000L, 0x0000_0000_0000_0000L, 0x0000_0000_0000_0000L},
-    {0, 0x4000_0000_0000_0000L, 0x0000_0000_0000_0000L, 0x0000_0000_0000_0001L}, // ***
-    // 3: 2^-(2^2) =   2^-4 =   0.0625 = 0.625e-1
-    {-1, 0xa000_0000_0000_0000L, 0x0000_0000_0000_0000L, 0x0000_0000_0000_0000L},
-    // 4: 2^-(2^3) =   2^-8 =   0.00390625 = 0.390625e-2
-    {-2, 0x6400_0000_0000_0000L, 0x0000_0000_0000_0000L, 0x0000_0000_0000_0000L},
-    // 5: 2^-(2^4) =   2^-16 =   0.0000152587890625 = 0.152587890625e-4
-//      {-4, 0x2710_0000_0000_0000L, 0x0000_0000_0000_0000L, 0x0000_0000_0000_0000L},
-    {-4, 0x2710_0000_0000_0000L, 0x0000_0000_0000_0000L, 0x0000_0000_0000_0001L}, // ***
-    // 6: 2^-(2^5) =   2^-32 =   2.3283064365386962890625E-10 = 0.23283064365386962890625e-9
-//    {-9, 0x3b9a_ca00_0000_0000L, 0x0000_0000_0000_0000L, 0x0000_0000_0000_0000L},
-    {-9, 0x3b9a_ca00_0000_0000L, 0x0000_0000_0000_0000L, 0x0000_0000_0000_0001L}, // ***
-    // 7: 2^-(2^6) =   2^-64 =   5.42101086242752217003726400434970855712890625E-20 = 0.542101086242752217003726400434970855712890625e-19
-    {-19, 0x8ac7_2304_89e8_0000L, 0x0000_0000_0000_0000L, 0x0000_0000_0000_0000L},
-    // 8: 2^-(2^7) =   2^-128 =   2.9387358770557187699218413430556141945466638919302188037718792657E-39 = 0.29387358770557187699218413430556141945466638919302188037718792657e-38
-//      {-38, 0x4b3b_4ca8_5a86_c47aL, 0x098a_2240_0000_0000L, 0x0000_0000_0000_0000L},
-    {-38, 0x4b3b_4ca8_5a86_c47aL, 0x098a_2240_0000_0000L, 0x0000_0000_0000_0001L}, // ***
-    // 9: 2^-(2^8) =   2^-256 =   8.6361685550944446253863518628003995711160003644362813850237034700E-78 = 0.86361685550944446253863518628003995711160003644362813850237034700e-77
-//      {-77, 0xdd15_fe86_affa_d912L, 0x49ef_0eb7_13f3_9ebeL, 0xaa98_7b6e_6fd2_a000L}, // ***
-    {-77, 0xdd15_fe86_affa_d912L, 0x49ef_0eb7_13f3_9ebeL, 0xaa98_7b6e_6fd2_a002L},
-    // 10: 2^-(2^9) =   2^-512 =   7.4583407312002067432909653154629338373764715346004068942715183331E-155 = 0.74583407312002067432909653154629338373764715346004068942715183331e-154
-    {-154, 0xbeee_fb58_4aff_8603L, 0xaafb_550f_facf_d8faL, 0x5ca4_7e4f_88d4_5371L},
-    // 11: 2^-(2^10) =   2^-1024 =   5.5626846462680034577255817933310101605480399511558295763833185421E-309 = 0.55626846462680034577255817933310101605480399511558295763833185421e-308
-//      {-308, 0x8e67_9c2f_5e44_ff8fL, 0x570f_09ea_a7ea_7648L, 0x5961_db50_c6d2_b887L},
-    {-308, 0x8e67_9c2f_5e44_ff8fL, 0x570f_09ea_a7ea_7648L, 0x5961_db50_c6d2_b888L}, // ***
-    // 12: 2^-(2^11) =   2^-2048 =   3.0943460473825782754801833699711978538925563038849690459540984582E-617 = 0.30943460473825782754801833699711978538925563038849690459540984582e-616
-    {-616, 0x4f37_1b33_99fc_2ab0L, 0x8170_041c_9feb_05aaL, 0xc7c3_4344_7c75_bcf6L},
-    // 13: 2^-(2^12) =   2^-4096 =   9.5749774609521853579467310122804202420597417413514981491308464986E-1234 = 0.95749774609521853579467310122804202420597417413514981491308464986e-1233
-    {-1233, 0xf51e_9281_7901_3fd3L, 0xde4b_d12c_de4d_985cL, 0x4a57_3ca6_f94b_ff14L},
-    // 14: 2^-(2^13) =   2^-8192 =   9.1680193377742358281070619602424158297818248567928361864131947526E-2467 = 0.91680193377742358281070619602424158297818248567928361864131947526e-2466
-    {-2466, 0xeab3_8812_7bcc_aff7L, 0x1667_6391_42b9_fbaeL, 0x775e_c999_5e10_39fbL},
-    // 15: 2^-(2^14) =   2^-16384 =   8.4052578577802337656566945433043815064951983621161781002720680748E-4933 = 0.84052578577802337656566945433043815064951983621161781002720680748e-4932
-    {-4932, 0xd72c_b2a9_5c7e_f6ccL, 0xe81b_f1e8_25ba_7515L, 0xc2fe_b521_d6cb_5dcdL},
-    // 16: 2^-(2^15) =   2^-32768 =   7.0648359655776364427774021878587184537374439102725065590941425796E-9865 = 0.70648359655776364427774021878587184537374439102725065590941425796e-9864
-//      {-9864, 0xb4dc_1be6_6045_02dcL, 0xd491_079b_8eef_6535L, 0x578d_3965_d24d_e84cL},
-    {-9864, 0xb4dc_1be6_6045_02dcL, 0xd491_079b_8eef_6535L, 0x578d_3965_d24d_e84dL}, // ***
-    // 17: 2^-(2^16) =   2^-65536 =   4.9911907220519294656590574792132451973746770423207674161425040336E-19729 = 0.49911907220519294656590574792132451973746770423207674161425040336e-19728
-//      {-19728, 0x7fc6_447b_ee60_ea43L, 0x2548_da5c_8b12_5b27L, 0x5f42_d114_2f41_d347L},
-    {-19728, 0x7fc6_447b_ee60_ea43L, 0x2548_da5c_8b12_5b27L, 0x5f42_d114_2f41_d349L}, // ***
-    // 18: 2^-(2^17) =   2^-131072 =   2.4911984823897261018394507280431349807329035271689521242878455599E-39457 = 0.24911984823897261018394507280431349807329035271689521242878455599e-39456
-//      {-39456, 0x3fc6_5180_f88a_f8fbL, 0x6a69_15f3_8334_9413L, 0x063c_3708_b6ce_b290L},
-    {-39456, 0x3fc6_5180_f88a_f8fbL, 0x6a69_15f3_8334_9413L, 0x063c_3708_b6ce_b291L}, // ***
-    // 19: 2^-(2^18) =   2^-262144 =   6.2060698786608744707483205572846793091942192651991171731773832448E-78914 = 0.62060698786608744707483205572846793091942192651991171731773832448e-78913
-    {-78913, 0x9ee0_197c_8dcd_55bfL, 0x2b2b_9b94_2c38_f4a2L, 0x0f8b_a634_e9c7_06aeL},
-    // 20: 2^-(2^19) =   2^-524288 =   3.8515303338821801176537443725392116267291403078581314096728076497E-157827 = 0.38515303338821801176537443725392116267291403078581314096728076497e-157826
-//      {-157826, 0x6299_63a2_5b8b_2d79L, 0xd00b_9d22_86f7_0876L, 0xe970_0470_0c36_44fbL},
-    {-157826, 0x6299_63a2_5b8b_2d79L, 0xd00b_9d22_86f7_0876L, 0xe970_0470_0c36_44fcL}, // ***
-    // 21: 2^-(2^20) =   2^-1048576 =   1.4834285912814577854404052243709225888043963245995136935174170977E-315653 = 0.14834285912814577854404052243709225888043963245995136935174170977e-315652
-    {-315652, 0x25f9_cc30_8cee_f4f3L, 0x40f1_9543_911a_4546L, 0xa2cd_3894_52cf_c366L},
-    // 22: 2^-(2^21) =   2^-2097152 =   2.2005603854312903332428997579002102976620485709683755186430397089E-631306 = 0.22005603854312903332428997579002102976620485709683755186430397089e-631305
-    {-631305, 0x3855_97b0_d47e_76b8L, 0x1b9f_67e1_03bf_2329L, 0xc311_9848_5959_85f7L},
-    // 23: 2^-(2^22) =   2^-4194304 =   4.8424660099295090687215589310713586524081268589231053824420510106E-1262612 = 0.48424660099295090687215589310713586524081268589231053824420510106e-1262611
-//      {-1262611, 0x7bf7_95d2_76c1_2f66L, 0x66a6_1d62_a446_659aL, 0xa1a4_d73b_ebf0_93d4L},
-    {-1262611, 0x7bf7_95d2_76c1_2f66L, 0x66a6_1d62_a446_659aL, 0xa1a4_d73b_ebf0_93d5L}, // ***
-    // 24: 2^-(2^23) =   2^-8388608 =   2.3449477057322620222546775527242476219043877555386221929831430440E-2525223 = 0.23449477057322620222546775527242476219043877555386221929831430440e-2525222
-//      {-2525222, 0x3c07_d96a_b1ed_7799L, 0xcb73_55c2_2cc0_5ac0L, 0x4ffc_0ab7_3b1f_6a48L},
-    {-2525222, 0x3c07_d96a_b1ed_7799L, 0xcb73_55c2_2cc0_5ac0L, 0x4ffc_0ab7_3b1f_6a49L}, // ***
-    // 25: 2^-(2^24) =   2^-16777216 =   5.4987797426189993226257377747879918011694025935111951649826798628E-5050446 = 0.54987797426189993226257377747879918011694025935111951649826798628e-5050445
-//      {-5050445, 0x8cc4_cd8c_3ede_fb9aL, 0x6c8f_f86a_90a9_7e0cL, 0x166c_fddb_f98b_71bcL},
-    {-5050445, 0x8cc4_cd8c_3ede_fb9aL, 0x6c8f_f86a_90a9_7e0cL, 0x166c_fddb_f98b_71bfL}, // ***
-    // 26: 2^-(2^25) =   2^-33554432 =   3.0236578657837068435515418409027857523343464783010706819696074665E-10100891 = 0.30236578657837068435515418409027857523343464783010706819696074665e-10100890
-//      {-10100890, 0x4d67_d81c_c88e_1228L, 0x1d7c_fb06_666b_79b3L, 0x7b91_6728_aaa4_e70bL},
-    {-10100890, 0x4d67_d81c_c88e_1228L, 0x1d7c_fb06_666b_79b3L, 0x7b91_6728_aaa4_e70dL}, // ***
-    // 27: 2^-(2^26) =   2^-67108864 =   9.1425068893156809483320844568740945600482370635012633596231964471E-20201782 = 0.91425068893156809483320844568740945600482370635012633596231964471e-20201781
-//      {-20201781, 0xea0c_5549_4e7a_552dL, 0xb88c_b948_4bb8_6c61L, 0x8d44_893c_610b_b7d8L},
-    {-20201781, 0xea0c_5549_4e7a_552dL, 0xb88c_b948_4bb8_6c61L, 0x8d44_893c_610b_b7dFL}, // ***
-    // 28: 2^-(2^27) =   2^-134217728 =   8.3585432221184688810803924874542310018191301711943564624682743545E-40403563 = 0.83585432221184688810803924874542310018191301711943564624682743545e-40403562
-    {-40403562, 0xd5fa_8c82_1ec0_c24aL, 0xa80e_46e7_64e0_f8b0L, 0xa727_6bfa_432f_ac7eL},
-    // 29: 2^-(2^28) =   2^-268435456 =   6.9865244796022595809958912202005005328020601847785697028605460277E-80807125 = 0.69865244796022595809958912202005005328020601847785697028605460277e-80807124
-    {-80807124, 0xb2da_e307_426f_6791L, 0xc970_b82f_58b1_2918L, 0x0472_592f_7f39_190eL},
-    // 30: 2^-(2^29) =   2^-536870912 =   4.8811524304081624052042871019605298977947353140996212667810837790E-161614249 = 0.48811524304081624052042871019605298977947353140996212667810837790e-161614248
-//      {-161614248, 0x7cf5_1edd_8a15_f1c9L, 0x656d_ab34_98f8_e697L, 0x12da_a2a8_0e53_c809L},
-    {-161614248, 0x7cf5_1edd_8a15_f1c9L, 0x656d_ab34_98f8_e697L, 0x12da_a2a8_0e53_c807L},
-    // 31: 2^-(2^30) =   2^-1073741824 =   2.3825649048879510732161697817326745204151961255592397879550237608E-323228497 = 0.23825649048879510732161697817326745204151961255592397879550237608e-323228496
-    {-323228496, 0x3cfe_609a_b588_3c50L, 0xbec8_b5d2_2b19_8871L, 0xe184_7770_3b46_22b4L},
-//      {-323228496, 0x3cfe_609a_b588_3c50L, 0xbec8_b5d2_2b19_8871L, 0xe184_7770_3b46_22bAL}, // ***
-    // 32: 2^-(2^31) =   2^-2147483648 =   5.6766155260037313438164181629489689531186932477276639365773003794E-646456994 = 0.56766155260037313438164181629489689531186932477276639365773003794e-646456993
-    {-646456993, 0x9152_447b_9d7c_da9aL, 0x3b4d_3f61_10d7_7aadL, 0xfa81_bad1_c394_adb4L},
-  }; // private static final long[][] NEG_POWERS_OF_2 = {
-
-  /**
-   * Quasidecimal form of the MIN_NORMAL
-   * 2^-2147483646 =   2.2706462104014925375265672651795875812474772990910655746309201518E-646456993 = 0.22706462104014925375265672651795875812474772990910655746309201518e-646456992 */
-  private static final long[] MIN_NORMAL_QUASIDEC = {
-      -646456992,
-      0x3a20_e831_7231_f10aL,
-      0x7e1e_e626_d389_6445L,
-      0x9767_1787_1b08_457bL,
-  }; // private static final long[] MIN_NORMAL_QUASIDEC = {
-
-  // Buffers used internally
-  // The order of words in the arrays is big-endian: the highest part is in buff[0] (in buff[1] for buffers of 10 words)
-  private static final long[] BUFFER_4x32_A   = new long[4];
-
-  private static final long[] BUFFER_4x64_A   = new long[4];
-  private static final long[] BUFFER_4x64_B   = new long[4];
-
-  private static final long[] BUFFER_3x64_A   = new long[3];
-  private static final long[] BUFFER_3x64_B   = new long[3];
-  private static final long[] BUFFER_3x64_C   = new long[3];
-  private static final long[] BUFFER_3x64_D   = new long[3];
-
-  private static final long[] BUFFER_5x32_A   = new long[5];
-  private static final int[]  BUFFER_5x32_A_INT   = new int[5];
-  private static final long[] BUFFER_5x32_B   = new long[5];
-  private static final int[] BUFFER_5x32_B_INT   = new int[5];
-
-  private static final long[] BUFFER_6x32_A   = new long[6];
-  private static final long[] BUFFER_6x32_B   = new long[6];
-  private static final long[] BUFFER_6x32_C   = new long[6];
-
-  private static final long[] BUFFER_10x32_A  = new long[10];
-  private static final int[] BUFFER_10x32_A_INT  = new int[10];
-  private static final long[] BUFFER_10x32_B  = new long[10];
-
-  private static final long[] BUFFER_12x32    = new long[12];
-
-  /**
-   * The mantissa of the Sqrt(2) in a format convenient for multiplying,
-   * SQRT_2_AS_LONGS[1] .. SQRT_2_AS_LONGS[3] contains the mantissa including the implied unity
-   * that is in the high bit of SQRT_2_AS_LONGS[1]. The other bits contain the fractional part of the mantissa.
-   * Used by multBySqrt2()
-   */
-  private static final long[] SQRT_2_AS_LONGS = new long[] {
-    // 0, 0xb504_f333_f9de_6484L, 0x597d_89b3_754a_be9fL, 0x1d6f_60ba_893b_a84cL, // 0xed17_ac85_8333_9915L,
-       0, 0xb504_f333_f9de_6484L, 0x597d_89b3_754a_be9fL, 0x1d6f_60ba_893b_a84dL, // 0xed17_ac85_8333_9915L, + carry from the next word
-  }; // private static final long[] SQRT_2_AS_LONGS = new long[] {
-
-  private static final int[] SQUARE_BYTES = {
-  //   0:
-    0x0000,  // 1.000000000000 (+0000_0000_0000_0000 0000_0000_0000_0000 e7fff_ffff)
-    0x0201,  // 1.007827758789 (+0201_0000_0000_0000 0000_0000_0000_0000 e7fff_ffff)
-    0x0404,  // 1.015686035156 (+0404_0000_0000_0000 0000_0000_0000_0000 e7fff_ffff)
-    0x0609,  // 1.023574829102 (+0609_0000_0000_0000 0000_0000_0000_0000 e7fff_ffff)
-    0x0810,  // 1.031494140625 (+0810_0000_0000_0000 0000_0000_0000_0000 e7fff_ffff)
-    0x0a19,  // 1.039443969727 (+0a19_0000_0000_0000 0000_0000_0000_0000 e7fff_ffff)
-    0x0c24,  // 1.047424316406 (+0c24_0000_0000_0000 0000_0000_0000_0000 e7fff_ffff)
-    0x0e31,  // 1.055435180664 (+0e31_0000_0000_0000 0000_0000_0000_0000 e7fff_ffff)
-    0x1040,  // 1.063476562500 (+1040_0000_0000_0000 0000_0000_0000_0000 e7fff_ffff)
-    0x1251,  // 1.071548461914 (+1251_0000_0000_0000 0000_0000_0000_0000 e7fff_ffff)
-  //  10:
-    0x1464,  // 1.079650878906 (+1464_0000_0000_0000 0000_0000_0000_0000 e7fff_ffff)
-    0x1679,  // 1.087783813477 (+1679_0000_0000_0000 0000_0000_0000_0000 e7fff_ffff)
-    0x1890,  // 1.095947265625 (+1890_0000_0000_0000 0000_0000_0000_0000 e7fff_ffff)
-    0x1aa9,  // 1.104141235352 (+1aa9_0000_0000_0000 0000_0000_0000_0000 e7fff_ffff)
-    0x1cc4,  // 1.112365722656 (+1cc4_0000_0000_0000 0000_0000_0000_0000 e7fff_ffff)
-    0x1ee1,  // 1.120620727539 (+1ee1_0000_0000_0000 0000_0000_0000_0000 e7fff_ffff)
-    0x2100,  // 1.128906250000 (+2100_0000_0000_0000 0000_0000_0000_0000 e7fff_ffff)
-    0x2321,  // 1.137222290039 (+2321_0000_0000_0000 0000_0000_0000_0000 e7fff_ffff)
-    0x2544,  // 1.145568847656 (+2544_0000_0000_0000 0000_0000_0000_0000 e7fff_ffff)
-    0x2769,  // 1.153945922852 (+2769_0000_0000_0000 0000_0000_0000_0000 e7fff_ffff)
-  //  20:
-    0x2990,  // 1.162353515625 (+2990_0000_0000_0000 0000_0000_0000_0000 e7fff_ffff)
-    0x2bb9,  // 1.170791625977 (+2bb9_0000_0000_0000 0000_0000_0000_0000 e7fff_ffff)
-    0x2de4,  // 1.179260253906 (+2de4_0000_0000_0000 0000_0000_0000_0000 e7fff_ffff)
-    0x3011,  // 1.187759399414 (+3011_0000_0000_0000 0000_0000_0000_0000 e7fff_ffff)
-    0x3240,  // 1.196289062500 (+3240_0000_0000_0000 0000_0000_0000_0000 e7fff_ffff)
-    0x3471,  // 1.204849243164 (+3471_0000_0000_0000 0000_0000_0000_0000 e7fff_ffff)
-    0x36a4,  // 1.213439941406 (+36a4_0000_0000_0000 0000_0000_0000_0000 e7fff_ffff)
-    0x38d9,  // 1.222061157227 (+38d9_0000_0000_0000 0000_0000_0000_0000 e7fff_ffff)
-    0x3b10,  // 1.230712890625 (+3b10_0000_0000_0000 0000_0000_0000_0000 e7fff_ffff)
-    0x3d49,  // 1.239395141602 (+3d49_0000_0000_0000 0000_0000_0000_0000 e7fff_ffff)
-  //  30:
-    0x3f84,  // 1.248107910156 (+3f84_0000_0000_0000 0000_0000_0000_0000 e7fff_ffff)
-    0x41c1,  // 1.256851196289 (+41c1_0000_0000_0000 0000_0000_0000_0000 e7fff_ffff)
-    0x4400,  // 1.265625000000 (+4400_0000_0000_0000 0000_0000_0000_0000 e7fff_ffff)
-    0x4641,  // 1.274429321289 (+4641_0000_0000_0000 0000_0000_0000_0000 e7fff_ffff)
-    0x4884,  // 1.283264160156 (+4884_0000_0000_0000 0000_0000_0000_0000 e7fff_ffff)
-    0x4ac9,  // 1.292129516602 (+4ac9_0000_0000_0000 0000_0000_0000_0000 e7fff_ffff)
-    0x4d10,  // 1.301025390625 (+4d10_0000_0000_0000 0000_0000_0000_0000 e7fff_ffff)
-    0x4f59,  // 1.309951782227 (+4f59_0000_0000_0000 0000_0000_0000_0000 e7fff_ffff)
-    0x51a4,  // 1.318908691406 (+51a4_0000_0000_0000 0000_0000_0000_0000 e7fff_ffff)
-    0x53f1,  // 1.327896118164 (+53f1_0000_0000_0000 0000_0000_0000_0000 e7fff_ffff)
-  //  40:
-    0x5640,  // 1.336914062500 (+5640_0000_0000_0000 0000_0000_0000_0000 e7fff_ffff)
-    0x5891,  // 1.345962524414 (+5891_0000_0000_0000 0000_0000_0000_0000 e7fff_ffff)
-    0x5ae4,  // 1.355041503906 (+5ae4_0000_0000_0000 0000_0000_0000_0000 e7fff_ffff)
-    0x5d39,  // 1.364151000977 (+5d39_0000_0000_0000 0000_0000_0000_0000 e7fff_ffff)
-    0x5f90,  // 1.373291015625 (+5f90_0000_0000_0000 0000_0000_0000_0000 e7fff_ffff)
-    0x61e9,  // 1.382461547852 (+61e9_0000_0000_0000 0000_0000_0000_0000 e7fff_ffff)
-    0x6444,  // 1.391662597656 (+6444_0000_0000_0000 0000_0000_0000_0000 e7fff_ffff)
-    0x66a1,  // 1.400894165039 (+66a1_0000_0000_0000 0000_0000_0000_0000 e7fff_ffff)
-    0x6900,  // 1.410156250000 (+6900_0000_0000_0000 0000_0000_0000_0000 e7fff_ffff)
-    0x6b61,  // 1.419448852539 (+6b61_0000_0000_0000 0000_0000_0000_0000 e7fff_ffff)
-  //  50:
-    0x6dc4,  // 1.428771972656 (+6dc4_0000_0000_0000 0000_0000_0000_0000 e7fff_ffff)
-    0x7029,  // 1.438125610352 (+7029_0000_0000_0000 0000_0000_0000_0000 e7fff_ffff)
-    0x7290,  // 1.447509765625 (+7290_0000_0000_0000 0000_0000_0000_0000 e7fff_ffff)
-    0x74f9,  // 1.456924438477 (+74f9_0000_0000_0000 0000_0000_0000_0000 e7fff_ffff)
-    0x7764,  // 1.466369628906 (+7764_0000_0000_0000 0000_0000_0000_0000 e7fff_ffff)
-    0x79d1,  // 1.475845336914 (+79d1_0000_0000_0000 0000_0000_0000_0000 e7fff_ffff)
-    0x7c40,  // 1.485351562500 (+7c40_0000_0000_0000 0000_0000_0000_0000 e7fff_ffff)
-    0x7eb1,  // 1.494888305664 (+7eb1_0000_0000_0000 0000_0000_0000_0000 e7fff_ffff)
-    0x8124,  // 1.504455566406 (+8124_0000_0000_0000 0000_0000_0000_0000 e7fff_ffff)
-    0x8399,  // 1.514053344727 (+8399_0000_0000_0000 0000_0000_0000_0000 e7fff_ffff)
-  //  60:
-    0x8610,  // 1.523681640625 (+8610_0000_0000_0000 0000_0000_0000_0000 e7fff_ffff)
-    0x8889,  // 1.533340454102 (+8889_0000_0000_0000 0000_0000_0000_0000 e7fff_ffff)
-    0x8b04,  // 1.543029785156 (+8b04_0000_0000_0000 0000_0000_0000_0000 e7fff_ffff)
-    0x8d81,  // 1.552749633789 (+8d81_0000_0000_0000 0000_0000_0000_0000 e7fff_ffff)
-    0x9000,  // 1.562500000000 (+9000_0000_0000_0000 0000_0000_0000_0000 e7fff_ffff)
-    0x9281,  // 1.572280883789 (+9281_0000_0000_0000 0000_0000_0000_0000 e7fff_ffff)
-    0x9504,  // 1.582092285156 (+9504_0000_0000_0000 0000_0000_0000_0000 e7fff_ffff)
-    0x9789,  // 1.591934204102 (+9789_0000_0000_0000 0000_0000_0000_0000 e7fff_ffff)
-    0x9a10,  // 1.601806640625 (+9a10_0000_0000_0000 0000_0000_0000_0000 e7fff_ffff)
-    0x9c99,  // 1.611709594727 (+9c99_0000_0000_0000 0000_0000_0000_0000 e7fff_ffff)
-  //  70:
-    0x9f24,  // 1.621643066406 (+9f24_0000_0000_0000 0000_0000_0000_0000 e7fff_ffff)
-    0xa1b1,  // 1.631607055664 (+a1b1_0000_0000_0000 0000_0000_0000_0000 e7fff_ffff)
-    0xa440,  // 1.641601562500 (+a440_0000_0000_0000 0000_0000_0000_0000 e7fff_ffff)
-    0xa6d1,  // 1.651626586914 (+a6d1_0000_0000_0000 0000_0000_0000_0000 e7fff_ffff)
-    0xa964,  // 1.661682128906 (+a964_0000_0000_0000 0000_0000_0000_0000 e7fff_ffff)
-    0xabf9,  // 1.671768188477 (+abf9_0000_0000_0000 0000_0000_0000_0000 e7fff_ffff)
-    0xae90,  // 1.681884765625 (+ae90_0000_0000_0000 0000_0000_0000_0000 e7fff_ffff)
-    0xb129,  // 1.692031860352 (+b129_0000_0000_0000 0000_0000_0000_0000 e7fff_ffff)
-    0xb3c4,  // 1.702209472656 (+b3c4_0000_0000_0000 0000_0000_0000_0000 e7fff_ffff)
-    0xb661,  // 1.712417602539 (+b661_0000_0000_0000 0000_0000_0000_0000 e7fff_ffff)
-  //  80:
-    0xb900,  // 1.722656250000 (+b900_0000_0000_0000 0000_0000_0000_0000 e7fff_ffff)
-    0xbba1,  // 1.732925415039 (+bba1_0000_0000_0000 0000_0000_0000_0000 e7fff_ffff)
-    0xbe44,  // 1.743225097656 (+be44_0000_0000_0000 0000_0000_0000_0000 e7fff_ffff)
-    0xc0e9,  // 1.753555297852 (+c0e9_0000_0000_0000 0000_0000_0000_0000 e7fff_ffff)
-    0xc390,  // 1.763916015625 (+c390_0000_0000_0000 0000_0000_0000_0000 e7fff_ffff)
-    0xc639,  // 1.774307250977 (+c639_0000_0000_0000 0000_0000_0000_0000 e7fff_ffff)
-    0xc8e4,  // 1.784729003906 (+c8e4_0000_0000_0000 0000_0000_0000_0000 e7fff_ffff)
-    0xcb91,  // 1.795181274414 (+cb91_0000_0000_0000 0000_0000_0000_0000 e7fff_ffff)
-    0xce40,  // 1.805664062500 (+ce40_0000_0000_0000 0000_0000_0000_0000 e7fff_ffff)
-    0xd0f1,  // 1.816177368164 (+d0f1_0000_0000_0000 0000_0000_0000_0000 e7fff_ffff)
-  //  90:
-    0xd3a4,  // 1.826721191406 (+d3a4_0000_0000_0000 0000_0000_0000_0000 e7fff_ffff)
-    0xd659,  // 1.837295532227 (+d659_0000_0000_0000 0000_0000_0000_0000 e7fff_ffff)
-    0xd910,  // 1.847900390625 (+d910_0000_0000_0000 0000_0000_0000_0000 e7fff_ffff)
-    0xdbc9,  // 1.858535766602 (+dbc9_0000_0000_0000 0000_0000_0000_0000 e7fff_ffff)
-    0xde84,  // 1.869201660156 (+de84_0000_0000_0000 0000_0000_0000_0000 e7fff_ffff)
-    0xe141,  // 1.879898071289 (+e141_0000_0000_0000 0000_0000_0000_0000 e7fff_ffff)
-    0xe400,  // 1.890625000000 (+e400_0000_0000_0000 0000_0000_0000_0000 e7fff_ffff)
-    0xe6c1,  // 1.901382446289 (+e6c1_0000_0000_0000 0000_0000_0000_0000 e7fff_ffff)
-    0xe984,  // 1.912170410156 (+e984_0000_0000_0000 0000_0000_0000_0000 e7fff_ffff)
-    0xec49,  // 1.922988891602 (+ec49_0000_0000_0000 0000_0000_0000_0000 e7fff_ffff)
-  // 100:
-    0xef10,  // 1.933837890625 (+ef10_0000_0000_0000 0000_0000_0000_0000 e7fff_ffff)
-    0xf1d9,  // 1.944717407227 (+f1d9_0000_0000_0000 0000_0000_0000_0000 e7fff_ffff)
-    0xf4a4,  // 1.955627441406 (+f4a4_0000_0000_0000 0000_0000_0000_0000 e7fff_ffff)
-    0xf771,  // 1.966567993164 (+f771_0000_0000_0000 0000_0000_0000_0000 e7fff_ffff)
-    0xfa40,  // 1.977539062500 (+fa40_0000_0000_0000 0000_0000_0000_0000 e7fff_ffff)
-    0xfd11,  // 1.988540649414 (+fd11_0000_0000_0000 0000_0000_0000_0000 e7fff_ffff)
-    0xffe4,  // 1.999572753906 (+ffe4_0000_0000_0000 0000_0000_0000_0000 e7fff_ffff)
-  }; // private static final int[] SQUARE_BYTES = {
-
-  private static final int[] ROOT_BYTES = {
-  //   0:
-    0x0000,  // sqrt(1.000000000000) = 1.000000000000 (+0000_0000_0000_0000 0000_0000_0000_0000 e7fff_ffff)
-    0x0001,  // sqrt(1.007827758789) = 1.003906250000 (+0100_0000_0000_0000 0000_0000_0000_0000 e7fff_ffff)
-    0x0002,  // sqrt(1.015686035156) = 1.007812500000 (+0200_0000_0000_0000 0000_0000_0000_0000 e7fff_ffff)
-    0x0003,  // sqrt(1.023574829102) = 1.011718750000 (+0300_0000_0000_0000 0000_0000_0000_0000 e7fff_ffff)
-    0x0004,  // sqrt(1.031494140625) = 1.015625000000 (+0400_0000_0000_0000 0000_0000_0000_0000 e7fff_ffff)
-    0x0005,  // sqrt(1.039443969727) = 1.019531250000 (+0500_0000_0000_0000 0000_0000_0000_0000 e7fff_ffff)
-    0x0006,  // sqrt(1.047424316406) = 1.023437500000 (+0600_0000_0000_0000 0000_0000_0000_0000 e7fff_ffff)
-    0x0007,  // sqrt(1.055435180664) = 1.027343750000 (+0700_0000_0000_0000 0000_0000_0000_0000 e7fff_ffff)
-    0x0008,  // sqrt(1.063476562500) = 1.031250000000 (+0800_0000_0000_0000 0000_0000_0000_0000 e7fff_ffff)
-    0x0009,  // sqrt(1.071548461914) = 1.035156250000 (+0900_0000_0000_0000 0000_0000_0000_0000 e7fff_ffff)
-  //  10:
-    0x000a,  // sqrt(1.079650878906) = 1.039062500000 (+0a00_0000_0000_0000 0000_0000_0000_0000 e7fff_ffff)
-    0x000b,  // sqrt(1.087783813477) = 1.042968750000 (+0b00_0000_0000_0000 0000_0000_0000_0000 e7fff_ffff)
-    0x000c,  // sqrt(1.095947265625) = 1.046875000000 (+0c00_0000_0000_0000 0000_0000_0000_0000 e7fff_ffff)
-    0x000d,  // sqrt(1.104141235352) = 1.050781250000 (+0d00_0000_0000_0000 0000_0000_0000_0000 e7fff_ffff)
-    0x000e,  // sqrt(1.112365722656) = 1.054687500000 (+0e00_0000_0000_0000 0000_0000_0000_0000 e7fff_ffff)
-    0x000f,  // sqrt(1.120620727539) = 1.058593750000 (+0f00_0000_0000_0000 0000_0000_0000_0000 e7fff_ffff)
-    0x0010,  // sqrt(1.128906250000) = 1.062500000000 (+1000_0000_0000_0000 0000_0000_0000_0000 e7fff_ffff)
-    0x0011,  // sqrt(1.137222290039) = 1.066406250000 (+1100_0000_0000_0000 0000_0000_0000_0000 e7fff_ffff)
-    0x0012,  // sqrt(1.145568847656) = 1.070312500000 (+1200_0000_0000_0000 0000_0000_0000_0000 e7fff_ffff)
-    0x0013,  // sqrt(1.153945922852) = 1.074218750000 (+1300_0000_0000_0000 0000_0000_0000_0000 e7fff_ffff)
-  //  20:
-    0x0014,  // sqrt(1.162353515625) = 1.078125000000 (+1400_0000_0000_0000 0000_0000_0000_0000 e7fff_ffff)
-    0x0015,  // sqrt(1.170791625977) = 1.082031250000 (+1500_0000_0000_0000 0000_0000_0000_0000 e7fff_ffff)
-    0x0016,  // sqrt(1.179260253906) = 1.085937500000 (+1600_0000_0000_0000 0000_0000_0000_0000 e7fff_ffff)
-    0x0017,  // sqrt(1.187759399414) = 1.089843750000 (+1700_0000_0000_0000 0000_0000_0000_0000 e7fff_ffff)
-    0x0018,  // sqrt(1.196289062500) = 1.093750000000 (+1800_0000_0000_0000 0000_0000_0000_0000 e7fff_ffff)
-    0x0019,  // sqrt(1.204849243164) = 1.097656250000 (+1900_0000_0000_0000 0000_0000_0000_0000 e7fff_ffff)
-    0x001a,  // sqrt(1.213439941406) = 1.101562500000 (+1a00_0000_0000_0000 0000_0000_0000_0000 e7fff_ffff)
-    0x001b,  // sqrt(1.222061157227) = 1.105468750000 (+1b00_0000_0000_0000 0000_0000_0000_0000 e7fff_ffff)
-    0x001c,  // sqrt(1.230712890625) = 1.109375000000 (+1c00_0000_0000_0000 0000_0000_0000_0000 e7fff_ffff)
-    0x001d,  // sqrt(1.239395141602) = 1.113281250000 (+1d00_0000_0000_0000 0000_0000_0000_0000 e7fff_ffff)
-  //  30:
-    0x001e,  // sqrt(1.248107910156) = 1.117187500000 (+1e00_0000_0000_0000 0000_0000_0000_0000 e7fff_ffff)
-    0x001f,  // sqrt(1.256851196289) = 1.121093750000 (+1f00_0000_0000_0000 0000_0000_0000_0000 e7fff_ffff)
-    0x0020,  // sqrt(1.265625000000) = 1.125000000000 (+2000_0000_0000_0000 0000_0000_0000_0000 e7fff_ffff)
-    0x0021,  // sqrt(1.274429321289) = 1.128906250000 (+2100_0000_0000_0000 0000_0000_0000_0000 e7fff_ffff)
-    0x0022,  // sqrt(1.283264160156) = 1.132812500000 (+2200_0000_0000_0000 0000_0000_0000_0000 e7fff_ffff)
-    0x0023,  // sqrt(1.292129516602) = 1.136718750000 (+2300_0000_0000_0000 0000_0000_0000_0000 e7fff_ffff)
-    0x0024,  // sqrt(1.301025390625) = 1.140625000000 (+2400_0000_0000_0000 0000_0000_0000_0000 e7fff_ffff)
-    0x0025,  // sqrt(1.309951782227) = 1.144531250000 (+2500_0000_0000_0000 0000_0000_0000_0000 e7fff_ffff)
-    0x0026,  // sqrt(1.318908691406) = 1.148437500000 (+2600_0000_0000_0000 0000_0000_0000_0000 e7fff_ffff)
-    0x0027,  // sqrt(1.327896118164) = 1.152343750000 (+2700_0000_0000_0000 0000_0000_0000_0000 e7fff_ffff)
-  //  40:
-    0x0028,  // sqrt(1.336914062500) = 1.156250000000 (+2800_0000_0000_0000 0000_0000_0000_0000 e7fff_ffff)
-    0x0029,  // sqrt(1.345962524414) = 1.160156250000 (+2900_0000_0000_0000 0000_0000_0000_0000 e7fff_ffff)
-    0x002a,  // sqrt(1.355041503906) = 1.164062500000 (+2a00_0000_0000_0000 0000_0000_0000_0000 e7fff_ffff)
-    0x002b,  // sqrt(1.364151000977) = 1.167968750000 (+2b00_0000_0000_0000 0000_0000_0000_0000 e7fff_ffff)
-    0x002c,  // sqrt(1.373291015625) = 1.171875000000 (+2c00_0000_0000_0000 0000_0000_0000_0000 e7fff_ffff)
-    0x002d,  // sqrt(1.382461547852) = 1.175781250000 (+2d00_0000_0000_0000 0000_0000_0000_0000 e7fff_ffff)
-    0x002e,  // sqrt(1.391662597656) = 1.179687500000 (+2e00_0000_0000_0000 0000_0000_0000_0000 e7fff_ffff)
-    0x002f,  // sqrt(1.400894165039) = 1.183593750000 (+2f00_0000_0000_0000 0000_0000_0000_0000 e7fff_ffff)
-    0x0030,  // sqrt(1.410156250000) = 1.187500000000 (+3000_0000_0000_0000 0000_0000_0000_0000 e7fff_ffff)
-    0x0031,  // sqrt(1.419448852539) = 1.191406250000 (+3100_0000_0000_0000 0000_0000_0000_0000 e7fff_ffff)
-  //  50:
-    0x0032,  // sqrt(1.428771972656) = 1.195312500000 (+3200_0000_0000_0000 0000_0000_0000_0000 e7fff_ffff)
-    0x0033,  // sqrt(1.438125610352) = 1.199218750000 (+3300_0000_0000_0000 0000_0000_0000_0000 e7fff_ffff)
-    0x0034,  // sqrt(1.447509765625) = 1.203125000000 (+3400_0000_0000_0000 0000_0000_0000_0000 e7fff_ffff)
-    0x0035,  // sqrt(1.456924438477) = 1.207031250000 (+3500_0000_0000_0000 0000_0000_0000_0000 e7fff_ffff)
-    0x0036,  // sqrt(1.466369628906) = 1.210937500000 (+3600_0000_0000_0000 0000_0000_0000_0000 e7fff_ffff)
-    0x0037,  // sqrt(1.475845336914) = 1.214843750000 (+3700_0000_0000_0000 0000_0000_0000_0000 e7fff_ffff)
-    0x0038,  // sqrt(1.485351562500) = 1.218750000000 (+3800_0000_0000_0000 0000_0000_0000_0000 e7fff_ffff)
-    0x0039,  // sqrt(1.494888305664) = 1.222656250000 (+3900_0000_0000_0000 0000_0000_0000_0000 e7fff_ffff)
-    0x003a,  // sqrt(1.504455566406) = 1.226562500000 (+3a00_0000_0000_0000 0000_0000_0000_0000 e7fff_ffff)
-    0x003b,  // sqrt(1.514053344727) = 1.230468750000 (+3b00_0000_0000_0000 0000_0000_0000_0000 e7fff_ffff)
-  //  60:
-    0x003c,  // sqrt(1.523681640625) = 1.234375000000 (+3c00_0000_0000_0000 0000_0000_0000_0000 e7fff_ffff)
-    0x003d,  // sqrt(1.533340454102) = 1.238281250000 (+3d00_0000_0000_0000 0000_0000_0000_0000 e7fff_ffff)
-    0x003e,  // sqrt(1.543029785156) = 1.242187500000 (+3e00_0000_0000_0000 0000_0000_0000_0000 e7fff_ffff)
-    0x003f,  // sqrt(1.552749633789) = 1.246093750000 (+3f00_0000_0000_0000 0000_0000_0000_0000 e7fff_ffff)
-    0x0040,  // sqrt(1.562500000000) = 1.250000000000 (+4000_0000_0000_0000 0000_0000_0000_0000 e7fff_ffff)
-    0x0041,  // sqrt(1.572280883789) = 1.253906250000 (+4100_0000_0000_0000 0000_0000_0000_0000 e7fff_ffff)
-    0x0042,  // sqrt(1.582092285156) = 1.257812500000 (+4200_0000_0000_0000 0000_0000_0000_0000 e7fff_ffff)
-    0x0043,  // sqrt(1.591934204102) = 1.261718750000 (+4300_0000_0000_0000 0000_0000_0000_0000 e7fff_ffff)
-    0x0044,  // sqrt(1.601806640625) = 1.265625000000 (+4400_0000_0000_0000 0000_0000_0000_0000 e7fff_ffff)
-    0x0045,  // sqrt(1.611709594727) = 1.269531250000 (+4500_0000_0000_0000 0000_0000_0000_0000 e7fff_ffff)
-  //  70:
-    0x0046,  // sqrt(1.621643066406) = 1.273437500000 (+4600_0000_0000_0000 0000_0000_0000_0000 e7fff_ffff)
-    0x0047,  // sqrt(1.631607055664) = 1.277343750000 (+4700_0000_0000_0000 0000_0000_0000_0000 e7fff_ffff)
-    0x0048,  // sqrt(1.641601562500) = 1.281250000000 (+4800_0000_0000_0000 0000_0000_0000_0000 e7fff_ffff)
-    0x0049,  // sqrt(1.651626586914) = 1.285156250000 (+4900_0000_0000_0000 0000_0000_0000_0000 e7fff_ffff)
-    0x004a,  // sqrt(1.661682128906) = 1.289062500000 (+4a00_0000_0000_0000 0000_0000_0000_0000 e7fff_ffff)
-    0x004b,  // sqrt(1.671768188477) = 1.292968750000 (+4b00_0000_0000_0000 0000_0000_0000_0000 e7fff_ffff)
-    0x004c,  // sqrt(1.681884765625) = 1.296875000000 (+4c00_0000_0000_0000 0000_0000_0000_0000 e7fff_ffff)
-    0x004d,  // sqrt(1.692031860352) = 1.300781250000 (+4d00_0000_0000_0000 0000_0000_0000_0000 e7fff_ffff)
-    0x004e,  // sqrt(1.702209472656) = 1.304687500000 (+4e00_0000_0000_0000 0000_0000_0000_0000 e7fff_ffff)
-    0x004f,  // sqrt(1.712417602539) = 1.308593750000 (+4f00_0000_0000_0000 0000_0000_0000_0000 e7fff_ffff)
-  //  80:
-    0x0050,  // sqrt(1.722656250000) = 1.312500000000 (+5000_0000_0000_0000 0000_0000_0000_0000 e7fff_ffff)
-    0x0051,  // sqrt(1.732925415039) = 1.316406250000 (+5100_0000_0000_0000 0000_0000_0000_0000 e7fff_ffff)
-    0x0052,  // sqrt(1.743225097656) = 1.320312500000 (+5200_0000_0000_0000 0000_0000_0000_0000 e7fff_ffff)
-    0x0053,  // sqrt(1.753555297852) = 1.324218750000 (+5300_0000_0000_0000 0000_0000_0000_0000 e7fff_ffff)
-    0x0054,  // sqrt(1.763916015625) = 1.328125000000 (+5400_0000_0000_0000 0000_0000_0000_0000 e7fff_ffff)
-    0x0055,  // sqrt(1.774307250977) = 1.332031250000 (+5500_0000_0000_0000 0000_0000_0000_0000 e7fff_ffff)
-    0x0056,  // sqrt(1.784729003906) = 1.335937500000 (+5600_0000_0000_0000 0000_0000_0000_0000 e7fff_ffff)
-    0x0057,  // sqrt(1.795181274414) = 1.339843750000 (+5700_0000_0000_0000 0000_0000_0000_0000 e7fff_ffff)
-    0x0058,  // sqrt(1.805664062500) = 1.343750000000 (+5800_0000_0000_0000 0000_0000_0000_0000 e7fff_ffff)
-    0x0059,  // sqrt(1.816177368164) = 1.347656250000 (+5900_0000_0000_0000 0000_0000_0000_0000 e7fff_ffff)
-  //  90:
-    0x005a,  // sqrt(1.826721191406) = 1.351562500000 (+5a00_0000_0000_0000 0000_0000_0000_0000 e7fff_ffff)
-    0x005b,  // sqrt(1.837295532227) = 1.355468750000 (+5b00_0000_0000_0000 0000_0000_0000_0000 e7fff_ffff)
-    0x005c,  // sqrt(1.847900390625) = 1.359375000000 (+5c00_0000_0000_0000 0000_0000_0000_0000 e7fff_ffff)
-    0x005d,  // sqrt(1.858535766602) = 1.363281250000 (+5d00_0000_0000_0000 0000_0000_0000_0000 e7fff_ffff)
-    0x005e,  // sqrt(1.869201660156) = 1.367187500000 (+5e00_0000_0000_0000 0000_0000_0000_0000 e7fff_ffff)
-    0x005f,  // sqrt(1.879898071289) = 1.371093750000 (+5f00_0000_0000_0000 0000_0000_0000_0000 e7fff_ffff)
-    0x0060,  // sqrt(1.890625000000) = 1.375000000000 (+6000_0000_0000_0000 0000_0000_0000_0000 e7fff_ffff)
-    0x0061,  // sqrt(1.901382446289) = 1.378906250000 (+6100_0000_0000_0000 0000_0000_0000_0000 e7fff_ffff)
-    0x0062,  // sqrt(1.912170410156) = 1.382812500000 (+6200_0000_0000_0000 0000_0000_0000_0000 e7fff_ffff)
-    0x0063,  // sqrt(1.922988891602) = 1.386718750000 (+6300_0000_0000_0000 0000_0000_0000_0000 e7fff_ffff)
-  // 100:
-    0x0064,  // sqrt(1.933837890625) = 1.390625000000 (+6400_0000_0000_0000 0000_0000_0000_0000 e7fff_ffff)
-    0x0065,  // sqrt(1.944717407227) = 1.394531250000 (+6500_0000_0000_0000 0000_0000_0000_0000 e7fff_ffff)
-    0x0066,  // sqrt(1.955627441406) = 1.398437500000 (+6600_0000_0000_0000 0000_0000_0000_0000 e7fff_ffff)
-    0x0067,  // sqrt(1.966567993164) = 1.402343750000 (+6700_0000_0000_0000 0000_0000_0000_0000 e7fff_ffff)
-    0x0068,  // sqrt(1.977539062500) = 1.406250000000 (+6800_0000_0000_0000 0000_0000_0000_0000 e7fff_ffff)
-    0x0069,  // sqrt(1.988540649414) = 1.410156250000 (+6900_0000_0000_0000 0000_0000_0000_0000 e7fff_ffff)
-    0x006a,  // sqrt(1.999572753906) = 1.414062500000 (+6a00_0000_0000_0000 0000_0000_0000_0000 e7fff_ffff)
-  }; // private static final int[] ROOT_BYTES = {
-
-  protected void ____Private_methods___() {} // Just to put a visible mark of the section in the outline view of the IDE
-
-  /**********************************************************************************************
-   *** Private methods **************************************************************************
-   **********************************************************************************************/
-
-//  // May be used for debugging, to find a value that provides execution of a certain branch
-//  // The branch under consideration should assign isFound a value greater than 0
-//  private static int ___isFound = 0;
-//  // A_debugging method, comment it out when the work is done
-//  public static boolean ___isFound() { return ___isFound > 0; }
-
-  protected void ____Used_By_ToString___() {} // Just to put a visible mark of the section in the outline view of the IDE
-  // Methods used by String conversions
-
-  /**
-   * Multiplies the fractional part of the mantissa of this instance
-   * of Quadruple that is expected to be subnormal,
-   * by 192-bit quasidecimal value of MIN_MORMAL
-   * <br>Uses static buffers
-   * <b><i>BUFFER_4x32_A, BUFFER_6x32_A, BUFFER_10x32_A</i></b>
-   * @param product_4x64 a buffer of 4 longs to be filled with the result
-   * @return product_4x64, filled with the product in a form of a 192-bit quasidecimal value
-   */
-  private long[] multMantByMinNormal( long[] product_4x64) {
-    final long[] factor_6x32 = BUFFER_6x32_A;
-    unpack_3x64_to_6x32(MIN_NORMAL_QUASIDEC, factor_6x32);
-    final long decimalExpOfPow2 = MIN_NORMAL_QUASIDEC[0];
-
-    final long[] buffer_10x32 = BUFFER_10x32_A;
-    Arrays.fill(buffer_10x32, 0);
-    return multMantBy192bits(factor_6x32, decimalExpOfPow2, product_4x64, buffer_10x32);
-  } // private long[] multMantByMinNormal(long[] result4x64) {
-
-  /**
-   * Multiplies the mantissa of this instance
-   * of Quadruple by 192-bit quasidecimal value of a power of 2.
-   * <br>Uses static buffers
-   * <b><i>BUFFER_4x32_A, BUFFER_6x32_A, BUFFER_10x32_A</i></b>
-   * @param product_4x64 a buffer of 4 longs to be filled with the result
-   * @return product_4x64, filled with the product in a form of a 192-bit quasidecimal value
-   */
-  private long[] multMantByPowerOfTwo(long[] pow2,  long[] product_4x64) {
-    final long[] factor_6x32 = BUFFER_6x32_A;
-    unpack_3x64_to_6x32(pow2, factor_6x32);
-    final long decimalExpOfPow2 = pow2[0];
-
-    // pow2 multiplied by the implicit unity that's to the left of the point in the Quadruple factor:
-    final long[] buffer_10x32 = BUFFER_10x32_A;
-    Arrays.fill(buffer_10x32, 0); // !!! 20.05.21 11:03:18 Don't move it to multiply_4x32_by_6x32 !!!
-    System.arraycopy(factor_6x32, 0, buffer_10x32, 0, 6);
-
-    return multMantBy192bits(factor_6x32, decimalExpOfPow2, product_4x64, buffer_10x32);
-  } // private long[] multMantByPowerOfTwo(long[] pow2,  long[] product_4x64) {
-
-  /**
-   * Multiplies the mantissa of this instance by a 192-bit number (a power of 2),
-   * given as the content of an unpacked buffer of 6 longs (6 x 32 bits) and the decimal exponent,
-   * corrects possible overflow or underflow to ensure that the product is within the range
-   * 1/10 * 2^192 .. 9.999.../10 and thus fits the quasidecimal format, packs it into
-   * 3 less significant words of {@code product_4x64}, corrects the exponent respectively
-   * and puts it in the most significant word of {@code product_4x64}.
-   * Used to multiple a quadruple value by a power of 2 while converting it to a String.<br>
-   * Uses static buffers <b><i>BUFFER_4x32_A</i></b>
-   * @param factor_6x32 factor 2, 192 bits as unpacked buffer 6 x 32, without the integer part (implicit unity)
-   * @param decimalExpOfPow2 decimal exponent of the power of 2, whose mantissa is in
-   * @param product_4x64 buffer of 4 longs to hold the product
-   * @param buffer_10x32 temporal buffer used for multiplication
-   *
-   * @return product_4x64 filled with the product
-   */
-  private long[] multMantBy192bits(long[] factor_6x32,  final long decimalExpOfPow2,
-                                   long[] product_4x64, long[] buffer_10x32) {
-    unpackQuadToBuff(this, BUFFER_4x32_A);
-
-    // multiply 6 x 32 bits by 4 x 32 bits
-    for (int i = 5; i >= 0; i--) // compute partial 32-bit products
-      for (int j = 3; j >= 0; j--) {
-        final long product = factor_6x32[i] * BUFFER_4x32_A[j];
-        buffer_10x32[j + i + 1] += product & LOWER_32_BITS;
-        buffer_10x32[j + i] += product >>> 32;
-      }
-
-    for (int i = 9; i > 0; i--) { // Carry higher bits of the product to the lower bits of the next word
-      buffer_10x32[i - 1] += buffer_10x32[i] >>> 32;
-      buffer_10x32[i] &= LOWER_32_BITS;
-    }
-
-    final int expCorrection = (exponent == 0)? // Subnormal
-                                correctPossibleUnderflow(buffer_10x32) :
-                                correctPossibleOverflow(buffer_10x32);
-
-    pack_10x32_to_3x64(buffer_10x32, product_4x64);
-    product_4x64[0] = decimalExpOfPow2 + expCorrection;    // Correct exponent
-    return product_4x64;
-  } // private long[] multMantBy192bits(long[] factor_4x32, long[] factor_6x32, ...
-
-  /**
-   * Corrects possible underflow of the decimal mantissa, passed in in the {@code buffer_10x32},
-   * by multiplying it by a power of ten. The corresponding value to adjust the decimal exponent is returned as the result
-   * @param buffer_10x32 a buffer containing the mantissa to be corrected
-   * @return a corrective (addition) that is needed to adjust the decimal exponent of the number
-   */
-  private static int correctPossibleUnderflow(long[] buffer_10x32) {
-    int expCorr = 0;
-    while (isLessThanOne(buffer_10x32)) { // Underflow
-      multBuffBy10(buffer_10x32);
-      expCorr -= 1;
-    }
-    return expCorr;
-  } // private int correctPossibleUnderflow(long[] buffer_10x32) {
-
-  /**
-   * Corrects possible overflow of the decimal mantissa, passed in in the {@code buffer_10x32},
-   * by dividing it by a power of ten. The corresponding value to adjust the decimal exponent is returned as the result
-   * @param buffer_10x32 a buffer containing the mantissa to be corrected
-   * @return a corrective (addition) that is needed to adjust the decimal exponent of the number
-   */
-  private static int correctPossibleOverflow(long[] buffer_10x32) {
-    int expCorr = 0;
-    if ((buffer_10x32[0] & HIGHER_32_BITS) != 0) { // Overflow
-      divBuffBy10(buffer_10x32);
-      expCorr = 1;
-    }
-    return expCorr;
-  } // private int correctPossibleOverflow(long[] buffer_10x32) {
-
-  /**
-   * Unpacks the mantissa of a 192-bit quasidecimal (4 longs: exp10, mantHi, mantMid, mantLo)
-   * to a buffer of 6 longs, where the least significant 32 bits of each long contains
-   * respective 32 bits of the mantissa
-   * @param qd192 array of 4 longs containing the number to unpack
-   * @param buff_6x32 buffer of 6 long to hold the unpacked mantissa
-   */
-  private static void unpack_3x64_to_6x32(long[] qd192, long[] buff_6x32) {
-    buff_6x32[0] = qd192[1] >>> 32;
-    buff_6x32[1] = qd192[1] & LOWER_32_BITS;
-    buff_6x32[2] = qd192[2] >>> 32;
-    buff_6x32[3] = qd192[2] & LOWER_32_BITS;
-    buff_6x32[4] = qd192[3] >>> 32;
-    buff_6x32[5] = qd192[3] & LOWER_32_BITS;
-  } // private static void unpack_3x64_to_6x32(long[] power, long[] buff) {
-
-  /**
-   * Unpacks the mantissa of given quadruple to 4 longs of buffer,
-   * so that each word of the buffer contains the corresponding 32 bits of the mantissa
-   * in its least significant 32 bits
-   * @param quad a quadruple to unpack
-   * @param buffer a buffer to hold the unpacked mantissa
-   */
-  private static void unpackQuadToBuff(Quadruple quad, long[] buffer) {
-    buffer[0] = quad.mantHi >>> 32;                // big-endian, highest word
-    buffer[1] = quad.mantHi & LOWER_32_BITS;
-    buffer[2] = quad.mantLo >>> 32;
-    buffer[3] = quad.mantLo & LOWER_32_BITS;
-  } // private static void unpackQuadToBuff(Quadruple quad, long[] buffer) {
-
-  /**
-   * Divides the unpacked value stored in the given buffer by 10
-   * @param buffer contains the unpacked value to divide (32 least significant bits are used)
-   */
-  private static void divBuffBy10(long[] buffer) {
-    long r;
-    final int maxIdx = buffer.length - 1;
-    for (int i = 0; i <= maxIdx; i++) { // big/endian
-      r = Long.remainderUnsigned(buffer[i], 10);
-      buffer[i] = Long.divideUnsigned(buffer[i], 10);
-      if (i < maxIdx)
-        buffer[i+1] += r << 32;
-    }
-  } // private static void divBuffBy10(long[] buff) {
-
-  /**
-   * Checks if the unpacked quasidecimal value held in the given buffer
-   * is less than one (in this format, one is represented as { 0x1999_9999L, 0x9999_9999L, 0x9999_9999L,...}
-   * @param buffer a buffer containing the value to check
-   * @return {@code true}, if the value is less than one
-   */
-  private static boolean isLessThanOne(long[] buffer) {
-    if (buffer[0] < 0x1999_9999L) return true;
-    if (buffer[0] > 0x1999_9999L) return false;
-
-    // A note regarding the coverage:
-    // Multiplying a 128-bit number by another 192-bit number,
-    // as well as multiplying of two 192-bit numbers,
-    // can never produce 320 (or 384 bits, respectively) of 0x1999_9999L, 0x9999_9999L,
-    for (int i = 1; i < buffer.length; i++) { // so this loop can't be covered entirely
-      if (buffer[i] < 0x9999_9999L) return true;
-      if (buffer[i] > 0x9999_9999L) return false;
-    }
-    // and it can never rich this point in real life.
-    return false; // Still Java requires the return statement here.
-  } // private static boolean isLessThanOne(long[] buffer) {
-
-  /**
-   * Multiplies the unpacked value stored in the given buffer by 10
-   * @param buffer contains the unpacked value to multiply (32 least significant bits are used)
-   */
-  private static void multBuffBy10(long[] buffer) {
-    final int maxIdx = buffer.length - 1;
-    buffer[0] &= LOWER_32_BITS;
-    buffer[maxIdx] *= 10;
-    for (int i = maxIdx - 1; i >= 0; i--) {
-      buffer[i] = buffer[i] * 10 + (buffer[i + 1] >>> 32);
-      buffer[i + 1] &= LOWER_32_BITS;
-    }
-  } // private static void multBuffBy10(long[] buff) {
-
-  /**
-   * Packs the unpacked quasidecimal value contained in unpackedQDMant
-   * (which uses only the least significant 32 bits of each word)
-   * to packed quasidecimal value (whose exponent should be in v[0] and 192 bits of mantissa in v[1]..v[3] )
-   * @param unpackedQDMant a buffer of at least 6 longs, containing the unpacked mantissa
-   * @param packedQDValue a buffer of at least 4 longs to hold the result
-   */
-  private static void pack_10x32_to_3x64(long[] unpackedQDMant, long[] packedQDValue) {
-    packedQDValue[1] = (unpackedQDMant[0] << 32) + unpackedQDMant[1];
-    packedQDValue[2] = (unpackedQDMant[2] << 32) + unpackedQDMant[3];
-    packedQDValue[3] = (unpackedQDMant[4] << 32) + unpackedQDMant[5];
-  } // private static void pack_10x32_to_3x64(long[] unpackedQDMant, long[] packedQDValue) {
-
-  /** Calculates the required power and returns the result in
-   * the quasidecimal format (an array of longs, where result[0] is the decimal exponent
-   * of the resulting value, and result[1] -- result[3] contain 192 bits of the mantissa divided by ten
-   * (so that 8 looks like  <pre>{@code {1, 0xCCCC_.._CCCCL, 0xCCCC_.._CCCCL, 0xCCCC_.._CCCDL}}}</pre>
-   * uses static arrays
-   * <b><i>BUFFER_4x64_B</b>, BUFFER_6x32_A, BUFFER_6x32_B, BUFFER_12x32</i></b>,
-   * @param exp the power to raise 2 to
-   * @return   the value of {@code2^exp}
-   */
-  private static long[] powerOfTwo(long exp) {
-    if (exp == 0)
-      return POS_POWERS_OF_2[0];
-
-    long[][] powers = POS_POWERS_OF_2;  // positive powers of 2 (2^0, 2^1, 2^2, 2^4, 2^8 ... 2^(2^31) )
-    if (exp < 0) {
-      exp = -exp;
-      powers = NEG_POWERS_OF_2;         // positive powers of 2 (2^0, 2^-1, 2^-2, 2^-4, 2^-8 ... 2^30)
-    }
-    // say("powerOfTwo: exp = %s (%s)", exp, hexStr((int)exp));
-
-    long currPowOf2 = POW_2_31_L;       // 2^31 = 0x8000_0000L; a single bit that will be shifted right at every iteration
-    int idx = powers.length - 1;        // Index in the table of powers
-    long[] power = null;
-
-    // if exp = b31 * 2^31 + b30 * 2^30 + .. + b0 * 2^0, where b0..b31 are the values of the bits in exp,
-    // then 2^exp = 2^b31 * 2^b30 ... * 2^b0. Find the product, using a table of powers of 2.
-    while (exp > 0) {
-      if (exp >= currPowOf2) {          // the current bit in the exponent is 1
-        if (power == null)
-          power = powers[idx];   // 4 longs, power[0] -- decimal (?) exponent, power[1..3] -- 192 bits of mantissa
-        else
-          power = multPacked3x64_AndAdjustExponent(power, powers[idx]); // Multiply by the corresponding power of 2
-        exp -= currPowOf2;
-      }
-      idx--; currPowOf2 >>>= 1;
-    }
-
-    return power;
-  } // private static long[] powerOfTwo(long exp) {
-
-  /** Multiplies two quasidecimal numbers
-   * contained in buffers of 3 x 64 bits with exponents, puts the product to <b><i>BUFFER_4x64_B</i></b><br>
-   * and returns it.
-   * Both each of the buffers and the product contain 4 longs - exponent and 3 x 64 bits of mantissa.
-   * If the higher word of mantissa of the product is less than 0x1999_9999_9999_9999L (i.e. mantissa is less than 0.1)
-   * multiplies mantissa by 10 and adjusts the exponent respectively.
-   * <br>uses static arrays
-   * <b><i>BUFFER_4x64_B, BUFFER_6x32_A, BUFFER_6x32_B, BUFFER_12x32</i></b>,
-   * (Big-endian)
-   * @param factor1
-   * @param factor2
-   * @return BUFFER_4x64_B
-   */
-  private static long[] multPacked3x64_AndAdjustExponent(long[] factor1, long[] factor2) {
-    multPacked3x64_simply(factor1, factor2 );
-    final int expCorr = correctPossibleUnderflow(BUFFER_12x32);
-    long[] result = BUFFER_4x64_B;
-    result = pack_12x32_to_3x64(BUFFER_12x32, result);
-
-    result[0] = factor1[0] + factor2[0] + expCorr; // product.exp = f1.exp + f2.exp
-    return result;
-  } // private static long[] multPacked3x64_AndAdjustExponent(long[] factor1, long[] factor2) {
-
-  /**
-   * Multiplies mantissas of two packed quasidecimal values
-   * (each is an array of 4 longs, exponent + 3 x 64 bits of mantissa)
-   * Returns the product as unpacked buffer of 12 x 32 (12 x 32 bits of product)<br>
-   * uses static arrays <b><i>BUFFER_6x32_A, BUFFER_6x32_B, BUFFER_12x32</b></i>
-   * @param factor1 an array of longs containing factor 1 as packed quasidecimal
-   * @param factor2 an array of longs containing factor 2 as packed quasidecimal
-   * @return BUFF_12x32 filled with the product of mantissas
-   */
-  private static long[] multPacked3x64_simply(long[] factor1, long[] factor2) {
-    Arrays.fill(BUFFER_12x32, 0);
-    // TODO2 19.01.16 21:23:06 for the next version -- rebuild the table of powers to make the numbers unpacked, to avoid packing/unpacking
-    unpack_3x64_to_6x32(factor1, BUFFER_6x32_A);
-    unpack_3x64_to_6x32(factor2, BUFFER_6x32_B);
-
-    for (int i = 5; i >= 0; i--) // compute partial 32-bit products
-      for (int j = 5; j >= 0; j--) {
-        final long part = BUFFER_6x32_A[i] * BUFFER_6x32_B[j];
-        BUFFER_12x32[j + i + 1] += part & LOWER_32_BITS;
-        BUFFER_12x32[j + i] += part >>> 32;
-      }
-
-    for (int i = 11; i > 0; i--) { // Carry higher bits of the product to the lower bits of the next word
-      BUFFER_12x32[i - 1] += BUFFER_12x32[i] >>> 32;
-      BUFFER_12x32[i] &= LOWER_32_BITS;
-    }
-    return BUFFER_12x32;
-  } // private static long[] multPacked3x64_simply(long[] factor1, long[] factor2) {
-
-  /**
-   * converts 192 most significant bits of the mantissa of a number from an unpacked quasidecimal form (where 32 least significant bits only used)
-   * to a packed quasidecimal form (where buff[0] contains the exponent and buff[1]..buff[3] contain 3 x 64 = 192 bits of mantissa)
-   * @param unpackedMant a buffer of at least 6 longs containing an unpacked value
-   * @param result a buffer of at least 4 long to hold the packed value
-   * @return packedQD192 with words 1..3 filled with the packed mantissa. packedQD192[0] is not affected.
-   */
-  private static long[] pack_12x32_to_3x64(long[] unpackedMant, long[] result) {
-    result[1] = (unpackedMant[0]   << 32) + unpackedMant[1];
-    result[2] = (unpackedMant[2]   << 32) + unpackedMant[3];
-    result[3] = (unpackedMant[4]   << 32) + unpackedMant[5];
-    return result;
-  } // private static long[] pack_12x32_to_3x64(long[] unpackedMant, long[] result) {
-
-  /**
-   * Converts the decimal mantissa of a number given in a binary form into
-   * a string of decimal digits of the required length.
-   * Rounds it up as needed and corrects the number's exponent in case of overflow caused by rounding up (e.g. 9.9999...e-1 -> 1.0e0)
-   * <br>Uses static arrays
-   * <b><i>BUFFER_6x32_A</i></b>
-   * <pre>
-   * @param qdNumber contains a quasi-decimal representation of the number
-   *    ({@code qdNumber[0]} -- decimal exponent,
-   *     {@code qdNumber[1]..qdNumber[3]} -- decimal mantissa divided by 10)}</pre>
-   * @param strLen the required length of the string (number of significant digits of the mantissa to print,
-   * including one that precedes the decimal point)
-   * @return
-   */
-  private static StringBuilder decimalMantToString(long[] qdNumber, int strLen) {
-    final long[] multBuffer = BUFFER_6x32_A;
-    final StringBuilder sb = convertMantToString(qdNumber, multBuffer, strLen);
-
-    if ((multBuffer[0] & 0x8000_0000L) != 0)  // if the remainder > 5e-40, round up
-      if (addCarry(sb) == 1)       // 0.9999.. rounded to 1.00000...
-        qdNumber[0]++;              // Increase exponent, 9.9999...e-1 -> 1.0e0
-
-    if (sb.length() < strLen)       // Supplement with zeros up to the required length
-      sb.append(ZEROS, 0, strLen - sb.length());
-
-    return sb;
-  } // private static StringBuilder decimalMantToString(long[] qdNumber, int strLen) {
-
-  /**
-   * Converts the decimal mantissa of a number given in a binary form into
-   * a string of decimal digits of the length that is less or equal to {@code maxLen}.
-   * Leaves a result of multiplying mantissa by {@code 10^maxLen} in the {@code multBuffer}
-   * <pre>
-   * @param qdNumber contains a quasi-decimal representation of the number (packed)
-   *    ({@code qdNumber[0]} -- decimal exponent,
-   *     {@code qdNumber[1]..qdNumber[3]} -- decimal mantissa divided by 10)}</pre>
-   * @param multBuffer a buffer of 6 longs to store interim products of m * 10^n
-   * @param maxLen maximal number of decimal digits to find
-   * @return a new {@code StringBuilder}, containing decimal digits of the number
-   */
-  private static StringBuilder convertMantToString(long[] qdNumber, long[] multBuffer, int maxLen) {
-    final StringBuilder sb = new StringBuilder(maxLen);
-    unpack_3x64_to_6x32(qdNumber, multBuffer);      // 6 longs where only 32 lower bits of each are filled
-    int charCount = 0;
-    do {
-      multBuffBy10(multBuffer);                              // next digit in turn gets into bits 35..32 of multBuffer
-      sb.append(Character.forDigit((int)(multBuffer[0] >>> 32), 10)); // Here it is
-      charCount++;
-    } while (charCount < maxLen && !isEmpty(multBuffer));
-    return sb;
-  } // private static StringBuilder convertMantToString(long[] qdNumber, long[] multBuffer, int maxLen) {
-
-  /**
-   * Adds one to a decimal number represented as a sequence of decimal digits contained in {@code StringBuilder}.
-   * propagates carry as needed, so that {@code addCarryTo("6789") = "6790", addCarryTo("9999") = "10000"} etc.
-   * @param sb a {@code StringBuilder} containing the number that is added one to
-   * @return 1 if an additional higher "1" was added in front of the number as a result of rounding-up,
-   * 0 otherwise
-   */
-  private static int addCarry(StringBuilder sb) {
-    for (int i = sb.length() - 1; i >= 0; i--) { // starting with the lowest digit
-      final char c = sb.charAt(i);
-      if (c == '9') sb.setCharAt(i, '0');  // replace with '0' and continue with the next higher digit
-      else {
-        sb.setCharAt(i, (char)(c + 1));    // replace n with n+1 and quit
-        return 0;
-      }
-    }
-    sb.insert(0, '1'); // all the digits were 9s and turned to 0s, "000" -> "1000"
-    sb.deleteCharAt(sb.length() - 1); // Remove the last (excessive) 0, "1000" -> "100"
-    return 1;
-  } // private static int addCarry(StringBuilder sb) {
-
-  /**
-   * Checks if the buffer is empty (contains nothing but zeros)
-   * @param buffer the buffer to check
-   * @return {@code true} if the buffer is empty, {@code false} otherwise
-   */
-  private static boolean isEmpty(long[] buffer) {
-    for (int i = 0; i < buffer.length; i++)
-      if (buffer[i] != 0)
-        return false;
-    return true;
-  } // private static boolean isEmpty(long[] buffer) {
-
-  /** Returns String representing the given Quadruple as a sequence of
-   * hexadecimal records of the fields of the Quadruple,
-   * formatted as '(+/-)hex(mantHi) hex(mantLo) e hex(exponent),
-   * e.g for -1.5 it will be "-8000_0000_0000_0000 0000_0000_0000_0000 e 7fff_ffff"
-   * @param q1 the Quadruple instance to format
-   * @return
-   */
-  private static String hexString(Quadruple q1) {
-    return String.format( "%s%s %s e %s", (q1.isNegative()? "-":"+"),
-                  hexStr(q1.mantHi()), hexStr(q1.mantLo()),
-                  hexStr(q1.exponent()));
-  } // private static String hexStr(Quadruple q1) {
-
-  /**
-   * Returns a hexadecimal string representation of the given long value in form
-   * 'DDDD_DDDD_DDDD_DDDD', where D stands for a hexadecimal digit
-   * @param lValue a {@code long} value to convert to a hex string
-   * @return Hexadecimal string with separators
-   */
-  private static String hexStr(long lValue) {
-    return String.format(
-        "%04x_%04x_%04x_%04x",
-        lValue >> 48 & 0xFFFF, lValue >> 32 & 0xFFFF,
-        lValue >> 16 & 0xFFFF, lValue & 0xFFFF);
-  } // private static String hexStr(long lValue) {
-
-  /**
-   * Returns a hexadecimal string representation of the given int value in form
-   * 'DDDD_DDDD', where D stands for a hexadecimal digit
-   * @param iValue an int value to convert to a hex string
-   * @return Hexadecimal string with separators
-   */
-  private static String hexStr(int iValue) {
-    return String.format(
-        "%04x_%04x",
-        iValue >> 16 & 0xFFFF, iValue & 0xFFFF);
-  } // private static String hexStr(int iValue) {
-
-  /********************************************************************************************
-   *** Used by assign(double v) ***********************************************************
-   *** It's just a marker for a more convenient navigation in IDE *****************************
-   ********************************************************************************************/
-
-  protected void   ____Used_By_Assign_double_v___() {} // Just to put a visible mark of the section in the outline view of the IDE
-
-  /** Gets a subnormal double value as long (as {@code Double#doubleToLongBits(double)} returns,
-   * but without sign bit) and sets the {@code exponent and mantHi} fields of this instance of {@code Quadruple} so that
-   * the resulting value is equal to the original double value. {@code mantLo} field is expected to be cleared already.
-   * @param  doubleAsLong the original subnormal double value as long, with cleared sign bit
-   * @return this instance, with exponent and mantHi set appropriately
-   */
-  private Quadruple makeQuadOfSubnormDoubleAsLong(long doubleAsLong) {
-    final int numOfZeros = Long.numberOfLeadingZeros(doubleAsLong); // sign is cleared, exponent is 0 -- so it's the number of zeros to the left of the most significant bit
-    exponent = EXPONENT_BIAS - EXP_0D - (numOfZeros - 12);           // bias - position of MSB relative to implied high bit in normal double
-    if (numOfZeros < 63)    // 19.11.25 20:17:33: To prevent using unchanged doubleAsLong that otherwise happens
-                            // when numOfZeros == 63, since d << 64 does nothing
-      mantHi = doubleAsLong << numOfZeros + 1;                    // msb to the normal position (to the left from the highest bit)
-    return this;
-  } // private Quadruple makeQuadOfSubnormDoubleAsLong(long doubleAsLong) {
-
-  /********************************************************************************************
-   *** Used by assign(BigDecimal v) ***********************************************************
-   *** It's just a marker for a more convenient navigation in IDE *****************************
-   ********************************************************************************************/
-
-  protected void   ____Used_By_Assign_BigDecimal_v___() {} // Just to put a visible mark of the section in the outline view of the IDE
-
-  /**
-   * Calculates a value of the unbiased binary exponent of the given value ({@code floor(log2(value))})
-   * and returns it as a {@code long}. Due to rounding errors, the result may differ from the true exponent value
-   * by +/-1.
-   * @param value the value whose exponent we need to find
-   * @return unbiased binary exponent of the given value
-   */
-  private static long findBinaryExponent(BigDecimal value) {
-    final int exp10 = value.precision() - value.scale() - 1;             // floor(log10(value))
-    final double mant10d = value.divide( raise10toPower(exp10), MC_20_HALF_EVEN).doubleValue(); // Decimal mantissa, in range [1.0, 10.0)
-    return (long) Math.floor( exp10 * LOG2_10 + log2(mant10d) );   // Binary exponent = floor(log2(value))
-  } // private static long findBinaryExponent(BigDecimal value) {
-
-  /**
-   * Raises {@code BigDecimal} value of {@code 10.0} to power exp10
-   * @param exp10 the power to raise to
-   * @return {@code BigDecimal} value of 10.0<sup>exp10}</sup>
-   */
-  private static BigDecimal raise10toPower(int exp10) {
-    return BigDecimal.ONE.scaleByPowerOfTen(exp10);
-  } // private static BigDecimal raise10toPower(int exp10) {
-
-  /**
-   * Calculates log<sub>2</sub> of the given x
-   * @param x argument that can't be 0
-   * @return the value of log<sub>2</sub>(x)
-   */
-  private static double log2(double x) {
-    // x can't be 0
-    return LOG2_E * Math.log(x);
-  } // private static double log2(double x) {
-
-  /**
-   * Preliminary checks whether a value with the given binary exponent may belong
-   * to the range that is acceptable for {@code Quadruple}. For this purpose,
-   * the exponent value exceeding the strict limits of the allowed range by +/-1 is considered
-   * permissible, since it may get adjusted later.
-   * @param unbiasedExp the unbiased binary exponent of the value
-   * @return {@code true} if the exponent, being converted to biased form, falls within the range
-   * <span class="nowrap">{@code -129 < exp < EXPONENT_OF_MAX_VALUE + 1},</span> {@code false} otherwise
-   */
-  private boolean inAcceptableRange(long unbiasedExp) {
-    final long exponent = unbiasedExp + EXPONENT_BIAS;           // exp2 unbiased - bias it
-    if ((exponent   < -129) || (exponent > EXPONENT_OF_MAX_VALUE + 1))
-      return false;
-    return true;
-  } // private boolean inAcceptableRange(long unbiasedExp) {
-
-  /**
-   * For values of the unbiased binary exponent, corresponding to Quadruple values that would exceed
-   * the acceptable range, assigns to this instance corresponding boundary values -- {@code 0} or {@code Infinity) -- without affecting the sign.
-   * @param unbiasedExp
-   * @return this instance of Quadruple with the value of: 0 or -0 if the exponent value is less than -129,
-   * Infinity or -Infinity, if the exponent is greater than EXPONENT_OF_MAX_VALUE + 1, and unchanged value in other cases
-   * @param unbiasedExp the unbiased binary exponent of the value
-   * @see #inAcceptableRange(long)
-   */
-  private Quadruple assignBoundaryValue(long unbiasedExp) {
-    final long exponent = unbiasedExp + EXPONENT_BIAS;           // exp2 unbiased - bias it
-    if (exponent   < -129)
-      return assignZero(false);
-    if (exponent > EXPONENT_OF_MAX_VALUE + 1)
-      return assignInfinity(false);
-    return this;
-  } // private Quadruple assignBoundaryValue(long unbiasedExp) {
-
-  /**
-   * Finds the binary mantissa of the given value: <br>
-   * {@code mant = value / 2^exp2} for non-negative values of exp2,}<br>
-   * {@code mant = value * 2^exp2} for negative values of exp2.}<br>
-   * If {@code exp2} is found correctly, result falls in the range [1.0, 2.0)
-   * @param value a value whose mantissa is to be found (non-negative)
-   * @param exp2 the magnitude (absolute value) of the unbiased binary exponent of the value
-   * @param negExp a flag signifying that the real exponent is negative (i.e. the value < 1.0)
-   * @return the binary mantissa of the value
-   */
-  private BigDecimal findBinaryMantissa(BigDecimal value, long exp2, boolean negExp) {
-    final BigDecimal pow2 = twoRaisedTo(exp2);                      // power of 2
-    return (negExp)?  value.multiply(pow2, MC_120_HALF_EVEN) :  // binary mantissa
-                      value.divide(pow2, MC_120_HALF_EVEN);
-  } // private BigDecimal findBinaryMantissa(BigDecimal value, long exp2, boolean negExp) {
-
-  /**
-   * Raises {@code BigDecimal} value {@code 2.0} to the given power and returns the result
-   * @param exp2 the power to raise to
-   * @return {@code BigDecimal} value of {@code 2^exp2}
-   */
-  private BigDecimal twoRaisedTo(long exp2) {
-    final int _1e8 = 100_000_000;             // We can't raise a BigDecimal to a power >= 1_000_000_000 directly
-    return exp2 <= _1e8?
-        BD_TWO.pow((int)exp2, MC_120_HALF_EVEN) :
-        TWO_RAISED_TO_1E8.pow((int)(exp2 / _1e8), MC_120_HALF_EVEN )
-                       .multiply(BD_TWO.pow((int)(exp2 % _1e8), MC_120_HALF_EVEN), MC_120_HALF_EVEN);
-  } // private BigDecimal twoRaisedTo(long exp2) {
-
-  /** Assigns the value of the binary mantissa to the fields mantHi, mantLo of this instance.
-   * if the remainder that is to be lopped-off is >= 0.5 * 2^-128 and the value is not subnormal,
-   * the mantissa gets incremented and the exponent may be adjusted in the case of overflow.
-   * @param mant2 the binary mantissa of the value
-   * @param exp2 the magnitude (absolute value) of the binary exponent of the value
-   * @param negExp a flag signifying that original exponent was negative (to distinguish subnormal values)
-   * @return the value of exp2 (may have been adjusted in case of rounding-up)
-   */
-  private long assigndMantValue(BigDecimal mant2, long exp2, boolean negExp) {
-    BigDecimal fractPart = mant2.subtract(BigDecimal.ONE).multiply(TWO_RAISED_TO_64); // fract. part * 2^64
-    mantHi = fractPart.longValue();                                            // Higher 64 bits of mantissa
-
-    fractPart = fractPart.subtract(new BigDecimal(Long.toUnsignedString(mantHi))).multiply(TWO_RAISED_TO_64); // lower 64 bits
-    mantLo = fractPart.longValue();
-
-    // 20.09.22 18:14:37 1 + 2^-129 * (n + 0.499...) will round up
-    fractPart = fractPart.subtract(new BigDecimal(Long.toUnsignedString(mantLo)), MC_40_HALF_EVEN);   // Fraction left after multiplying by 2^128
-
-    // For subnormal values, negExp == true and exp2 >= Integer.MAX_VALUE
-    // Don't round them up, makeSubnormal will do it --
-    // unless the fractPart >= 1. fractPart may get rounded up to 1.0 for some subnormal values, since the value of mant2 may occur
-    // 1.99999999999999999999999999999999999999999999999999999999999999999999999999999999999999999999999999999999999999999999999
-    // in the cases where it should be 2.0, due to the imprecision of twoRaisedTo()
-    if (    (!negExp || exp2 < Integer.MAX_VALUE)     // Not a subnormal
-         || fractPart.compareTo(BigDecimal.ONE) >= 0  // Or fractPart >= 1.0 (as a result of rounding of 0.9999999999...
-       ) {
-      if (fractPart.compareTo(HALF_OF_ONE) >= 0)
-        if (++mantLo == 0 && ++mantHi == 0)           //  Rounding up
-        exp2 += negExp? -1 : 1;                       // Overflow, adjust exponent
-    }
-    return exp2;
-  } // private long assigndMantValue(BigDecimal mant2, long exp2, boolean negExp) {
-
-  /**
-   * For a Quadruple with a normal mantissa (with implied unity)
-   * and non-positive biased exponent, converts it into the conventional subnormal form, with the exponent = 0
-   * and the mantissa shifted rightwards with explicit 1 in the appropriate position.<br>
-   * Shifts mantissa rightwards by |exp2| + 1 bits, sets explicit 1, and rounds it up, taking into account the bits having been shifted-out
-   * @param exp2 the exponent of the newly-found subnormal value (always negative)
-   * @return the exponent for the new value, 0 in an ordinary case, an 1 if the rounding has led to overflow of the mantissa
-   */
-  private long makeSubnormal(long exp2) {
-    exp2 = -exp2;                               // just for convenience
-    if (exp2 > 127) {                           // Effectively 0 or MIN_VALUE
-      mantLo = mantHi = 0;
-      if (exp2 == 128) mantLo++;                // MIN_VALUE
-      return 0;                                 // exp2 >= 129 means 0
-    }
-
-    final long shiftedOutBit = shiftMantissa(exp2);
-
-    exp2 = 0;                                   // it's subnormal
-    if (shiftedOutBit != 0)
-      if (++mantLo == 0 && ++mantHi == 0)       // Round up. carry beyond the higher word?
-        exp2++;                                 // it becomes MIN_NORMAL
-
-    return exp2;
-  } // private long makeSubnormal(long exp2) {
-
-  /**
-   * Shifts the mantissa by exp2 + 1 bits rightwards, to make a conventional subnormal value
-   * @param exp2 unbiased exponent of the value (negated)
-   * @return the highest bit that has been shifted out beyond the two longs of mantissa (1L if it was 1, 0 otherwise)
-   */
-  private long shiftMantissa(long exp2) {
-    long shiftedOut = mantLo & 1;                // The highest of shifted out bits to evaluate carry
-    mantLo = (mantLo >>> 1) | (mantHi << 63);
-    mantHi = (mantHi >>> 1) | HIGH_BIT;          // move 1 bit right and set unity that was implied
-
-    if (exp2 >= 64) {                            // the higher word move into the lower
-      if (exp2 == 64)
-        shiftedOut = mantLo >>> 63;              // former lowest bit of mantHi now is the highest bit of mantLo
-      else
-        shiftedOut = (mantHi >>> (exp2 - 65)) & 1; // one of the bits of the high word
-      mantLo = mantHi >>> exp2 - 64;
-      mantHi = 0;
-    } else if (exp2 > 0) {                      // Shift both words
-      shiftedOut = (mantLo >>> exp2 - 1) & 1;
-      mantLo = (mantLo >>> exp2) | (mantHi << 64 - exp2);
-      mantHi = mantHi >>> exp2;
-    }
-    return shiftedOut;
-  } // private long shiftMantissa(long exp2) {
-
-  /********************************************************************************************
-   *** Used by assign(String s) ***************************************************************
-   ********************************************************************************************/
-
-  protected void   ____Used_By_Assign_String_s___() {} // Just to put a visible mark of the section in the outline view of the IDE
-
-  /**
-   * A class that parses a string containing a numeric value and sets the fields of its {@code Quadruple} owner accordingly.
-   * Contains involved static methods, constants, and interim variables
-   */
-  private static class NumberParser {
-
-    /** A pattern used to strip leading zeroes from integer numbers */
-    private static final Pattern LEADING_ZEROES_PTRN = Pattern.compile("(^0+)(\\d*)");
-
-    /** The maximum number of digits in the mantissa that are taken into account */
-    private static final int MAX_MANTISSA_LENGTH  = 59;  // 2^192 = 6.277e57, so the 58-th digit after point may affect the result
-
-    static Quadruple owner;
-
-    /**
-     * A mapping of string designations of special values,
-     * used by {@link NumberParser#parse(String, Quadruple)}
-     */
-    @SuppressWarnings("serial")
-    private static final Map<String, Quadruple> QUADRUPLE_CONSTS = new HashMap<String, Quadruple>() {{
-      put("quadruple.min_value",           MIN_VALUE);
-      put("min_value",                     MIN_VALUE);
-      put("quadruple.max_value",           MAX_VALUE);
-      put("max_value",                     MAX_VALUE);
-      put("quadruple.min_normal",          MIN_NORMAL);
-      put("min_normal",                    MIN_NORMAL);
-      put("quadruple.nan",                 NaN);
-      put("nan",                           NaN);
-      put("quadruple.negative_infinity",   NEGATIVE_INFINITY);
-      put("negative_infinity",             NEGATIVE_INFINITY);
-      put("-infinity",                     NEGATIVE_INFINITY);
-      put("quadruple.positive_infinity",   POSITIVE_INFINITY);
-      put("positive_infinity",             POSITIVE_INFINITY);
-      put("infinity",                      POSITIVE_INFINITY);
-      put("+infinity",                     POSITIVE_INFINITY);
-    }};
-
-    /**
-     * A decomposer and container to extract and store the parts of the string representing a number.
-     * Its fields are set by the {@link #decompose(String)} method and used to build a Quadruple value
-     * @author misa
-     */
-    private static class NumberParts {
-
-      /** Decimal exponent of the number  */             private long exp10;
-      /** Sign flag ({@code true} for negatives) */     private boolean negative;
-      /** Mantissa without the dot and leading/trailing zeros */ private String mantStr;
-      /** exponent correction, derived from mantissa */ private int expCorrection;
-
-      /***
-       * A regex to parse floating-point number with a minimal framing
-       * of methods to extract separate parts of the number
-       * @author misa
-       *
-       */
-      private static class FPStringRegex {
-        private static final Pattern FP_STRING_PTRN = Pattern.compile(
-            "^(\\+|-)?((\\d*\\.)?(\\d*))(e(\\+|-)?0*(\\d+))?$", // 19.11.29 17:37:04 Enable any number of zeroes before exponent
-            Pattern.CASE_INSENSITIVE);
-
-        private static Matcher m;
-
-        private static void match(String source) {
-          m = FP_STRING_PTRN.matcher(source);         //   "^(\\+|-)?((\\d*\\.)?(\\d+))(e(\\+|-)?(\\d+))?$"
-          if (!m.find())
-            throw new NumberFormatException("Invalid number: '"+source+"'");
-        }
-
-        private static boolean negative()       { return ("-".equals(m.group(1))); }
-        private static String expString()       { return m.group(5); }
-        private static String intPartString()   { return m.group(3); }
-        private static String fractPartString() { return m.group(4); }
-
-      }
-
-      private String sourceStr;
-
-      /**
-       * Decomposes an input string containing a floating-point number
-       * into parts (sign, mantissa, exponent, and necessary exponent correction depending on the mantissa)
-       * and sets appropriately the inner fields to be used by subsequent processing
-       * @param source the source String
-       * @return the reference of this instance
-       */
-      private NumberParts decompose(String source) {
-        this.sourceStr = source;
-        FPStringRegex.match(source); // It throws an exception if doesn't match
-
-        negative = FPStringRegex.negative();
-        exp10 = extractExp10(FPStringRegex.expString());
-        expCorrection = buildMantString(FPStringRegex.intPartString(), FPStringRegex.fractPartString() ); // and exp correction
-
-        return this;
-      } // NumberParts.decompose(String source) {
-
-      /**
-       * Builds a String containing the mantissa of the floating-point number being parsed
-       * as a string of digits without trailing or leading zeros.
-       * Finds the exponent correction depending on the point position and the number of leading zeroes.
-       * @param intPartString the integer part of the mantissa, (m.b. including the dot)
-       * @param fractPartString the integer part of the mantissa
-       */
-      private int buildMantString(String intPartString, String fractPartString) {
-        int expCorrection = uniteMantString(intPartString, fractPartString);
-
-        final Matcher m2 = LEADING_ZEROES_PTRN.matcher(mantStr);     // Strip leading zeroes
-        if (m2.find()) {
-          mantStr = m2.group(2);
-          expCorrection -= m2.group(1).length();                     // - number of leading zeroes stripped
-        }
-        mantStr = mantStr.replaceFirst("0*$", "");            // Strip trailing zeroes
-        return expCorrection;
-      } // NumberParts.findMantString(String intPartString, String fractPartString) {
-
-      /**
-       * Unites the integer part of the mantissa with the fractional part and computes
-       * necessary exponent correction that depends on the position of the decimal point
-       * @param intPartString the integer part of the mantissa, may be null for empty mantissa (e.g. "e123"), or consist of only "."
-       * @param fractPartString the fractional part of the mantissa, may be empty for e.g. "33.e5"
-       * @return the exponent correction to be added to the explicitely expressed number's exponent
-       */
-      private int uniteMantString(String intPartString, String fractPartString) {
-        if (intPartString == null) {
-          intPartString = fractPartString;
-          fractPartString = "";
-        }
-
-        intPartString = intPartString.replaceFirst("\\.$", "");
-        if (intPartString.isEmpty() && fractPartString.isEmpty())
-          throw new NumberFormatException("Invalid number: "+sourceStr);
-
-        mantStr = intPartString + fractPartString;      // mantissa as a string
-        return intPartString.length() - 1;              // 10.0 = 1e1, 1.0 = 1e0, 0.1 = 1e-1 etc;
-      } // private int NumberParts.uniteMantString( String intPartString, String fractPartString) {
-
-      private static final Pattern EXP_STR_PTRN = Pattern.compile("e(\\+|-)?(\\d+)");
-
-      /**
-       * Extracts a long value of the exponent from a substring
-       * containing the exponent of the floating-point number being parsed,
-       * e.g. "e+646456993"
-       * @param expString substring containing the exponent, may be null if the number is in decimal format (without exponent)
-       * @return numeric exponent value
-       */
-      private static long extractExp10(String expString) {
-        long exp10 = 0;
-        if (expString != null) {
-          final Matcher m = EXP_STR_PTRN.matcher(expString); // It will surely find, otherwise it couldn't get here
-          if (m.find()) {
-            exp10 = parseLong(m.group(2));
-            if ("-".equals(m.group(1))) exp10 = -exp10;
-          }
-        }
-        return exp10;
-      } // private static long NumberParts.extractExp10(String expString) {
-
-      /**
-       * Parses a String containing an unsigned long number.
-       * For values greater than   999_999_999_999_999_999 (1e18-1) returns Long.MAX_VALUE.
-       * @param longString string representation of a number
-       * @return a long value represented by the longString
-       */
-      private static long parseLong(String longString) {
-        if (longString.length() > 18) return Long.MAX_VALUE;
-        return Long.parseLong(longString);
-      }
-
-    } // private static class NumberParts {
-
-    static final NumberParts PARTS = new NumberParts();
-
-
-    /**
-     * Parses a string containing a floating-point number and sets the fields
-     * of the owner (a {@code Quadruple} instance)
-     * <br>uses static arrays
-     * <b><i>BUFFER_4x64_B, BUFFER_6x32_A, BUFFER_6x32_B, BUFFER_6x32_C, BUFFER_12x32</i></b>
-     * @param source input string to parse
-     * @param owner the Quadruple instance whose fields are to set so that it has the value presented by the <b>source</b>
-     * @return the <b>owner</b> with the values of the fields modified to correspond to the value presented by the <b>source</b>
-     */
-    private static Quadruple parse(String source, Quadruple owner) {
-      source = source.trim().toLowerCase();
-
-      final Quadruple qConst = QUADRUPLE_CONSTS.get(source);   // Is it one of the standard constants -- NaN, Infinity etc.?
-      if (qConst != null)                                // Yes
-        return owner.assign(qConst);                    // respective Quadruple value
-
-      source = source.replaceAll("\\_", "");            // Separator '_' is allowed in numbers
-      NumberParser.owner = owner;
-      buildQuadruple(PARTS.decompose(source));          // Parse and set the owner's fields
-      return owner;
-    } // private static Quadruple parse(String source, Quadruple owner) {
-
-    /**
-     * Builds a quadruple value based on the parts of the decimal floating-point number.
-     * Puts the value into the owner's fields
-     * <br>uses static arrays
-     * <b><i>BUFFER_4x64_B, BUFFER_6x32_A, BUFFER_6x32_B, BUFFER_6x32_C, BUFFER_12x32</i></b>,
-     * @param parts contains parts of the parsed number -- integer and fractional parts of the decimal mantissa, exponent, and sign.
-     */
-    private static void buildQuadruple(NumberParts parts) {
-      owner.negative = parts.negative;
-      long exp10 = parts.exp10;                        // Explicitely expressed exponent
-      final int exp10Corr = parseMantissa(parts, BUFFER_6x32_C);   // Finds numeric value of the decimal mantissa
-                                                          // and puts it into buff_6x32_C. Returns necessary exponent correction
-      if (exp10Corr == 0 && isEmpty(BUFFER_6x32_C)) {   // Mantissa == 0?
-        owner.assignZero(false);                      // value = 0
-        return;
-      }
-
-      exp10 += exp10Corr; // takes account of the point position in the mant string
-                          // and possible carry as a result of round-up (like 9.99e1 -> 1.0e2)
-
-      if (exceedsAcceptableExponentRange(exp10)) return;       // exp10 < MIN_EXP10 or exp10 > MAX_EXP10. Assigns corresponding value to the owner in this case.
-
-      final long exp2 = findBinaryExponent(exp10, BUFFER_6x32_C);
-      findBinaryMantissa((int)exp10, exp2, BUFFER_6x32_C);   // Finds binary mantissa and possible exponent correction. Fills the owner's fields.
-    } // private static void buildQuadruple(NumberParts parts) {
-
-    /**
-     * Finds the numeric value of the normalized decimal mantissa
-     * in "quasidecimal" format ( M * 2^192 / 10, so that 1.0 becomes 0x19..99, and 9.99..99 becomes 0xFF..FF)
-     * and puts it into the given buffer.
-     * Finds and returns the exponent correction to be added to the number's exponent
-     * (depending on the position of the decimal point in the original mantissa and possible rounding up), so that
-     * 0.123 corresponds to expCorr == -1,  1.23 to expCorr == 0, and 123000.0 to expCorr = 5.
-     * @param parts a {@code NumberParts} instance containing the parts of the number
-     * @param buffer a buffer to put the numeric value to
-     * @return exponent correction to be added to the parsed number's exponent
-    /**/
-    private static int parseMantissa(NumberParts parts, long[] buffer) {
-      if (parts.mantStr.isEmpty()) { // There's nothing but zeroes
-        Arrays.fill(buffer, 0);
-        return 0;
-      } else { // find numeric value of the mantissa
-        // Rounding may result in additional exponent correction
-        return parseMantString(parts.mantStr, buffer) + parts.expCorrection;
-      }
-    } // private static void parseMantissa(NumberParts parts, long[] buffer) {
-
-    /** Parses the given String, containing a long decimal number,
-     * and sets its numeric 192-bit value in the given buffer.
-     * May require to increment exponent if (10^n) - 1 ( == 99..99) gets rounded up to 10^n ( == 100..00),
-     * returns 1 in such case, otherwise returns 1.
-     * @param mantStr a String containing the decimal number to be parsed
-     * @param buffer a buffer to put the found value to
-     * @return exponent correction to be added to the explicit exponent of the number
-     */
-    private static int parseMantString(String mantStr, long[] buffer) { //
-      int expCorr = 0;
-      final StringBuilder sb = new StringBuilder(mantStr);
-      // Limit the string length to avoid unnecessary fuss
-      if (sb.length() > MAX_MANTISSA_LENGTH) { // Strip extra digits that can't affect the result
-        final boolean carry = sb.charAt(MAX_MANTISSA_LENGTH) >= '5'; // The highest digit to be truncated
-        sb.delete(MAX_MANTISSA_LENGTH, sb.length());
-        if (carry)                           // Round-up: add carry
-          expCorr += addCarry(sb);           // May add an extra digit in front of it (99..99 -> 100)
-      }
-      findNumericMantValue(sb, buffer);
-      return expCorr;
-    } // private static int parseMantString(String mantStr, long[] buffer) {
-
-    /**
-     * Converts a string of digits to a 192-bit "quasidecimal" numeric value
-     * @param sb a StringBuilder containing the digits of the mantissa
-     * @param buffer a buffer to put the found value to
-     */
-    private static void findNumericMantValue(StringBuilder sb, long[] buffer) {
-      assert buffer.length == 6: "findMantValue(): buffer length must be 6";
-      Arrays.fill(buffer, 0);
-      for (int i = sb.length() - 1; i >= 0; i--) { // digits, starting from the last
-        buffer[0] |= (long)Character.digit(sb.charAt(i), 10) << 32;
-        divBuffBy10(buffer);
-      }
-    } // private static void findNumericMantValue(StringBuilder sb, long[] buffer) {
-
-    /**
-     * Checks that the decimal exponent value doesn't exceed the possible range.<br>
-     * if exponent < MIN_EXP10, assigns 0 to the owner and returns {@code true}.
-     * if exponent > MAX_EXP10, assigns Infinity to the owner and returns {@code true}.
-     * Otherwise returns {@code false}.
-     */
-    private static boolean exceedsAcceptableExponentRange(long exp10) {
-      if (exp10 < MIN_EXP10) {              // exp < MIN_EXP10. Can be nothing but 0
-        owner.assignZero(false);            // return 0.0 preserving sign
-        return true;
-      } else if (exp10 > MAX_EXP10) {        // exp > MIN_EXP10. Can be nothing but Infinity
-        owner.assignInfinity(false);        // return Infinity preserving sign
-        return true;
-      }
-      return false;
-    }
-
-    /** (2^63) / 10 =~ 9.223372e17*/
-    private static final double TWO_POW_63_DIV_10 = 922337203685477580d; // 2^63 / 10
-
-    /**
-     * Finds binary exponent, using decimal exponent and mantissa.<br>
-     * exp2 = exp10 * log<sub>2</sub>(10) + log<sub>2</sub>(mant)<br>
-     * @param exp10 decimal exponent
-     * @param mantissa array of longs containing decimal mantissa (divided by 10)
-     * @return found value of binary exponent
-     */
-    private static long findBinaryExponent(long exp10, long[] mantissa) {
-      final long mant10 =  mantissa[0] << 31 | mantissa[1] >>> 1;  // Higher 63 bits of the mantissa, in range
-                                                            // 0x0CC..CCC -- 0x7FF..FFF (2^63/10 -- 2^63-1)
-      final double mant10d = mant10 / TWO_POW_63_DIV_10;           // decimal value of the mantissa in range 1.0..9.9999...
-      return (long) Math.floor( (exp10) * LOG2_10 + log2(mant10d) ); // Binary exponent
-    } // private static long findBinaryExponent(long exp10, long[] mantissa) {
-
-    /**
-     * Finds binary mantissa based on the given decimal mantissa and binary exponent,
-     * <pre>mant<sub>2</sub> = mant<sub>10</sub> * 10^exp<sub>10</sub> / 2^exp<sub>2</sub></pre>
-     * Assigns the found mantissa value to the owner's fields mantHi, mantLo and sets its binary exponent.
-     * <br>uses static arrays
-     * <b><i>BUFFER_4x64_B, BUFFER_6x32_A, BUFFER_6x32_B, BUFFER_12x32</i></b>,
-     * @param exp10 decimal exponent from the source string
-     * @param exp2 binary mantissa found from decimal mantissa
-     * @param mantissa a buffer containing unpacked quasidecimal mantissa (6 x 32 bits)
-     */
-    private static void findBinaryMantissa(int exp10, long exp2, long[] mantissa) {
-      final long[] powerOf2 = powerOfTwo(-exp2);  // pow(2, -exp2): division by 2^exp2 is multiplication by 2^(-exp2) actually
-      long[] product = BUFFER_12x32;          // use it for the product (M * 10^E / 2^e)
-      product = multUnpacked6x32bydPacked(mantissa, powerOf2, product); // product in buff_12x32
-      multBuffBy10(product);                  // "Quasidecimals" are numbers divided by 10
-
-      if (powerOf2[0] != -exp10)
-        multBuffBy10(product);                // For some combinations of exp2 and exp10, additional multiplication needed (see mant2_from_M_E_e.xls)
-
-      exp2 += normalizeMant(product);         // compensate possible inaccuracy of logarithms used to compute exp2
-      exp2 += EXPONENT_BIAS;                     // add bias
-
-      // For subnormal values, exp2 <= 0
-      if (exp2 <= 0) {                        // subnormal
-        // Don't round subnormals up, makeSubnormal will round them,
-        // unless bits 129..191 of the product >= 0xFFFF_FFFF_FFFF_FFE0L
-        // (i.e. unless the fractional part of the mantissa >= (0.5 - 1.7e-18))
-
-        if (product[4] == 0xFFFF_FFFFL        // 20.11.24 17:34:48 Max. deviation for subnormals seems to be 1e-18
-            && (product[5] & 0xFFFF_FFE0L) == 0xFFFF_FFE0L) // && (product[5] & 0xFFFF_FF00L) == 0xFFFF_FF00L)
-          exp2+= roundUp(product);            // round up, may require exponent correction
-
-        fillOwnerMantissaFrom(product);       // 128 bits mantHi, mantLo from unpacked buffer
-        if (exp2 <= 0)
-          exp2 = owner.makeSubnormal(exp2);   // Shift to the right by exp2 bits, may correct exp2 in case of rounding up
-      } else {
-        exp2+= roundUp(product);              // round up, may require exponent correction
-        fillOwnerMantissaFrom(product);
-      }
-
-      owner.exponent = (int)exp2;
-      if (owner.exponent == EXPONENT_OF_INFINITY) // Infinity
-        owner.mantHi = owner.mantLo = 0;
-    } // private static void findMant2(int exp10, long exp2, long[] mantissa) {
-
-    /**
-     * 20.10.02 13:16:54 Was used for debugging
-     * @param indent
-     * @param exp2
-     * @param product
-     */
-    @SuppressWarnings("unused")
-    private static void logExpAndMant(boolean indent, long exp2, long[] product) {
-//      final String prefix = indent? "\t\t\t\t\t\t" : "";
-//      log_(prefix + "exp2:\t" + hexStr((int)exp2));
-//      log("\tmant:\t" + hexStr((int)product[5]) + "\t = \t" + (int)product[5]);
-//      say_("exp2:\t" + hexStr((int)exp2));
-//      say("\tmant:\t" + hexStr((int)product[5]) + "\t = \t" + (int)product[5]);
-    }
-
-    /**
-     * Multiplies unpacked 192-bit value by a packed 192-bit factor
-     * <br>uses static arrays
-     * <b><i>BUFFER_6x32_B</i></b>
-     * @param factor1 a buffer containing unpacked quasidecimal mantissa (6 x 32 bits)
-     * @param factor2 an array of 4 longs containing packed quasidecimal power of two
-     * @param product a buffer of at least 12 longs to hold the product
-     * @return an unpacked (with 32 bits used only) value of 384 bits of the product put in the {@code product}
-     */
-    private static long[] multUnpacked6x32bydPacked(long[] factor1, long[] factor2, long[] product) {
-      Arrays.fill(product, 0);
-      unpack_3x64_to_6x32(factor2, BUFFER_6x32_B); // It's the powerOf2, with exponent in 0'th word
-      factor2 = BUFFER_6x32_B;
-
-      final int maxFactIdx = factor1.length - 1;
-
-      for (int i = maxFactIdx; i >= 0; i--) // compute partial 32-bit products
-        for (int j = maxFactIdx; j >= 0; j--) {
-          final long part = factor1[i] * factor2[j];
-          product[j + i + 1] += part & LOWER_32_BITS;
-          product[j + i] += part >>> 32;
-        }
-
-      for (int i = 11; i > 0; i--) { // Carry higher bits of the product to the lower bits of the next word
-        product[i - 1] += product[i] >>> 32;
-        product[i] &= LOWER_32_BITS;
-      }
-
-      return product;
-    } // private static long[] multUnpacked6x32bydPacked(long[] factor1, long[] factor2, long[] product) {
-
-
-    /**
-     * Fills the mantissa of the owner with the higher 128 bits of the buffer
-     * @param mantissa a buffer containing unpacked mantissa (n longs, where only lower 32 bits of each word are used)
-     */
-    private static void fillOwnerMantissaFrom(long[] mantissa) {
-      owner.mantHi = (mantissa[0]   << 32) + mantissa[1];
-      owner.mantLo = (mantissa[2]   << 32) + mantissa[3];
-    } // private static void fillOwnerMantissaFrom(long[] mantissa) {
-
-    /***
-     * Makes sure that the (unpacked) mantissa is normalized,
-     * i.e. buff[0] contains 1 in bit 32 (the implied integer part) and higher 32 of mantissa in bits 31..0,
-     * and buff[1]..buff[4] contain other 96 bits of mantissa in their lower halves:
-     * <pre>0x0000_0001_XXXX_XXXXL, 0x0000_0000_XXXX_XXXXL...</pre>
-     * If necessary, divides the mantissa by appropriate power of 2 to make it normal.
-     * @param mantissa a buffer containing unpacked mantissa
-     * @return if the mantissa was not normal initially, a correction that should be added to the result's exponent, or 0 otherwise
-     */
-    private static int normalizeMant(long[] mantissa) {
-      final int expCorr = 31 - Long.numberOfLeadingZeros(mantissa[0]);
-      if (expCorr != 0)
-        divBuffByPower2(mantissa, expCorr);
-      return expCorr;
-    } // private static int normalizeMant(long[] mantissa) {
-
-    /**
-     * Rounds up the contents of the unpacked buffer to 128 bits
-     * by adding unity one bit lower than the lowest of these 128 bits.
-     * If carry propagates up to bit 33 of buff[0], shifts the buffer rightwards
-     * to keep it normalized.
-     * @param mantissa the buffer to get rounded
-     * @return 1 if the buffer was shifted, 0 otherwise
-     */
-    private static int roundUp(long[] mantissa) {
-      // due to the limited precision of the power of 2, a number with exactly half LSB in its mantissa
-      // (i.e that would have 0x8000_0000_0000_0000L in bits 128..191 if it were computed precisely),
-      // after multiplication by this power of 2, may get erroneous bits 185..191 (counting from the MSB),
-      // taking a value from
-      // 0xXXXX_XXXX_XXXX_XXXXL 0xXXXX_XXXX_XXXX_XXXXL 0x7FFF_FFFF_FFFF_FFD8L.
-      // to
-      // 0xXXXX_XXXX_XXXX_XXXXL 0xXXXX_XXXX_XXXX_XXXXL 0x8000_0000_0000_0014L, or something alike.
-      // To round it up, we first add
-      // 0x0000_0000_0000_0000L 0x0000_0000_0000_0000L 0x0000_0000_0000_0028L, to turn it into
-      // 0xXXXX_XXXX_XXXX_XXXXL 0xXXXX_XXXX_XXXX_XXXXL 0x8000_0000_0000_00XXL,
-      // and then add
-      // 0x0000_0000_0000_0000L 0x0000_0000_0000_0000L 0x8000_0000_0000_0000L, to provide carry to higher bits.
-
-    addToBuff(mantissa, 5, 100);               // to compensate possible inaccuracy
-    addToBuff(mantissa, 4, 0x8000_0000L);               // round-up, if bits 128..159 >= 0x8000_0000L
-    if ((mantissa[0] & (HIGHER_32_BITS << 1)) != 0) {   // carry's got propagated beyond the highest bit
-      divBuffByPower2(mantissa, 1);
-      return 1;
-    }
-    return 0;
-    } // private static int roundUp(long[] mantissa) {
-
-    /**
-     * Divides the contents of the buffer by 2^exp2<br>
-     * (shifts the buffer rightwards by exp2 if the exp2 is positive, and leftwards if it's negative),
-     * keeping it unpacked (only lower 32 bits of each element are used, except the buff[0]
-     * whose higher half is intended to contain integer part)
-     * @param buffer the buffer to divide
-     * @param exp2 the exponent of the power of two to divide by, expected to be
-     */
-    private static void divBuffByPower2(long[] buffer, int exp2) {
-      final int maxIdx = buffer.length - 1;
-      final int backShift = 32 - Math.abs(exp2);
-
-      if (exp2 > 0) { // Shift to the right
-        for (int i = maxIdx; i > 0; i--)
-          buffer[i] =   (buffer[i] >>> exp2)
-                        | ((buffer[i - 1] << backShift) & LOWER_32_BITS);
-        buffer[0] = (buffer[0] >>> exp2) ;    // Preserve the high half of buff[0]
-      } else if (exp2 < 0) { // Shift to the left
-        exp2 = -exp2;
-        buffer[0] =   (buffer[0] << exp2) | (buffer[1] >> backShift); // Preserve the high half of buff[0]
-        for (int i = 1; i < maxIdx; i++)
-          buffer[i] =   ((buffer[i] << exp2) & LOWER_32_BITS)
-                        | (buffer[i + 1] >> backShift);
-        buffer[maxIdx] = (buffer[maxIdx] << exp2) & LOWER_32_BITS;
-      }
-    } // private static void divBuffByPower2(long[] buffer, int exp2) {
-
-  } // private static class NumberParser
-
-  /**
-   * Adds the summand to the idx'th word of the unpacked value stored in the buffer
-   * and propagates carry as necessary
-   * @param buff the buffer to add the summand to
-   * @param idx  the index of the element to which the summand is to be added
-   * @param summand the summand to add to the idx'th element of the buffer
-   */
-  private static void addToBuff(long[] buff, int idx, long summand) {
-    final int maxIdx = idx;
-    buff[maxIdx] += summand;                         // Big-endian, the lowest word
-    for (int i = maxIdx; i > 0; i--) {              // from the lowest word upwards, except the highest
-      if ((buff[i] & HIGHER_32_BITS) != 0) {
-        buff[i] &= LOWER_32_BITS;
-        buff[i-1]++;
-      } else break;
-    }
-  } // private static void addToBuff(long[] buff, int idx, long summand) {
-
-  /********************************************************************************************
-   *** Assignments (private) ******************************************************************
-   ********************************************************************************************/
-
-  protected void ____Assignments_private____() {} // Just to put a visible mark of the section in the outline view of the IDE
-
-  /**
-   * Assigns the value of {@code Quadruple.MIN_NORMAL}
-   * (2^-2147483646 = 2.27064621040149253752656726517958758124747730e-646456993)
-   * to the instance.
-   * @return this instance with the new value
-   */
-  private Quadruple assignMinNormal() {
-    negative = false; exponent = 1; mantHi = 0; mantLo = 0;
-    return this;
-  } // private Quadruple assignMinNormal() {
-
-  /**
-   * Assigns the value of {@code Quadruple.MAX_VALUE}
-   * ({@code 2^2147483647 * (2 - 2^-128)} = 1.76161305168396335320749314979184028566452310e+646456993)
-   * to the instance.
-   * @return this instance with the new value
-   */
-  private Quadruple assignMaxValue() {
-    negative = false;
-    exponent = (int)EXPONENT_OF_MAX_VALUE;
-    mantHi = mantLo = -1;
-    return this;
-  } // private Quadruple assignMaxValue() {
-
-  /**
-   * Assigns the value of {@code Quadruple.MIN_VALUE)
-   * (2^-2147483774 = 6.67282948260747430814835377499134611597699952e-646457032)
-   * to the instance.
-   * @return this instance with the new value
-   */
-  private Quadruple assignMinValue() {
-    negative = false; exponent = 0; mantHi = 0; mantLo = 1;
-    return this;
-  } // private Quadruple assignMinValue() {
-
-  /**
-   * Assigns the value of zero to this instance with or without inverting its sign.
-   * @param changeSign if {@code true}, the instance will change its sign, if {@code false}, the sign is not changed.
-   * @return this instance with the new value (+0 or -0)
-   */
-  private Quadruple assignZero(boolean changeSign) {
-    negative ^= changeSign;
-    mantHi = mantLo = exponent = 0;
-    return this;
-  } // private Quadruple assignZero(boolean changeSign) {
-
-  /**
-   * Assigns the value of +0 to this instance.
-   * @return this instance with the new value (+0)
-   */
-  private Quadruple assignZero() {
-    negative = false;
-    mantHi = mantLo = exponent = 0;
-    return this;
-  } // private Quadruple assignZero() {
-
-  /**
-   * Assigns the value of -0 to this instance.
-   * @return this instance with the new value (-0)
-   */
-  @SuppressWarnings("unused") // May occur helpful?
-  private Quadruple assignMinusZero() {
-    negative = true;
-    mantHi = mantLo = exponent = 0;
-    return this;
-  } // private Quadruple assignZero() {
-
-  /**
-   * Assigns the value of +1 or -1 to this instance,
-   * depending on the sign of the previous value of the instance and the {@code changeSign} parameter.
-   * @param changeSign if {@code true}, the instance will change its sign, if {@code false}, the sign is not changed.
-   * @return this instance with the new value (+1 or -1)
-   */
-  private Quadruple assignOne(boolean changeSign) {
-    negative ^= changeSign;
-    exponent = EXPONENT_OF_ONE;
-    mantHi = 0; mantLo = 0;
-    return this;
-  } // private Quadruple assignOne(boolean changeSign) {
-
-  /**
-   * Assigns the value of Infinity or -Infinity,
-   * depending on the sign of the previous value of the instance and the {@code changeSign} parameter.
-   * @param changeSign if {@code true}, the instance will change its sign, if {@code false}, the sign is not changed.
-   * @return this instance with the new value (Infinity or -Infinity)
-   */
-  private Quadruple assignInfinity(boolean changeSign) {
-    negative ^= changeSign;
-    exponent = EXPONENT_OF_INFINITY;
-    mantHi = 0; mantLo = 0;
-    return this;
-  } // private Quadruple assignInfinity(boolean changeSign) {
-
-  /********************************************************************************************
-   *** Used_by_conversions ********************************************************************
-   ********************************************************************************************/
-
-  protected void ____Used_by_conversions____() {} // Just to put a visible mark of the section in the outline view of the IDE
-
-  /**
-   * Builds a {@code BigDecimal} containing the value of the mantissa
-   * (in the range 1.0 -- 1.9999... for normal values or less for subnormal values)
-   * @return a {@code BigDecimal} containing the value of the mantissa
-   */
-  private BigDecimal buildBDMantissa() {
-    BigDecimal mant = new BigDecimal(Long.toUnsignedString(mantLo));
-    mant = mant.divide(TWO_RAISED_TO_64).add(new BigDecimal(Long.toUnsignedString(mantHi)));
-
-    if (exponent == 0) // subnormal
-      mant = mant.divide(TWO_RAISED_TO_63);                        // No Implied "1.", just divide by 2^63
-    else
-      mant = BigDecimal.ONE.add(mant.divide(TWO_RAISED_TO_64));    // + Implied "1.", and now we have the mantissa
-    return mant;
-  } // private BigDecimal buildBDMantissa() {
-
-  /**
-   * Throws a {@code NumberFormatException} with an appropriate message
-   * if we attempt to get a {@code BigDecimal} value of {@code NaN} or {@code Infinity}
-   */
-  private void checkNaNInfinity() {
-    if (exponent == EXPONENT_OF_INFINITY) {
-      throw new NumberFormatException("Can't convert "
-                  + (((mantHi | mantLo) != 0)? "NaN" :
-                       negative? "NEGATIVE_INFINITY" : "POSITIVE_INFINITY")
-                  + " to BigDecimal");
-    }
-  } // private void checkNaNInfinity() {
-
-  /**
-   * Converts the value of {@code this} instance to the value of the nearest IEEE-754
-   * quadruple-precision number, represented as an array of two {@code long}s,
-   * containing the 128 bits of the IEEE-754 quadruple, in the big-endian order,
-   * for the case when the value of this instance falls in the range of normal IEEE-754 quadruple values.
-   * @param result -- the array of 2 longs that is to be filled with the 128 bits of the resulting IEEE-754 quadruple
-   * @return the same input array filled with the bits of the resulting IEEE-754 quadruple
-   */
-  private long[] makeNormal_IEEELongs(long[] result) {
-    int unbiasedExponent = unbiasedExponent();
-    final long carry = (mantLo >>> 15) & 1L;              // The shifted-out bit
-    long ieeeMantLo = (mantLo >>> 16) | (mantHi << 48);   // Low-order 64 bits of the mantissa of IEEE-754 Quadruple
-    long ieeeMantHi = mantHi >>> 16;                      // High-order 48 bits
-
-    ieeeMantLo += carry;
-    if (carry != 0 && ieeeMantLo == 0) {                  // Propagate carry
-      if (++ieeeMantHi == 0x0001_0000_0000_0000L) {       // Mantissa overflow, need to adjust exponent
-        unbiasedExponent++;
-        ieeeMantHi  &= 0xFFFF_FFFF_FFFFL;                 // Clear this bit
-      }
-    }
-
-    if (unbiasedExponent > IEEE754_MAX_EXPONENT) {        // Overflow, return infinity
-      result[0] = negative ?  IEEE754_MINUS_INFINITY_LEAD :
-                              IEEE754_INFINITY_LEAD;
-      return result;
-    }
-
-    // Mantissa:
-    result[1] = ieeeMantLo;
-    result[0] = ieeeMantHi;
-    // Exponent:
-    final long biasedExponent = unbiasedExponent + IEEE754_EXPONENT_BIAS;
-    result[0] |= biasedExponent << 48;                    // To high-order 16 bits (the highest remains 0)
-    // Sign:
-    if (negative)
-      result[0] |= IEEE754_MINUS_ZERO_LEAD;               // sign bit
-
-    return result;
-  } // private long[] makeNormal_IEEELongs(long[] result) {
-
-  /**
-   * Converts the value of {@code this} instance to the value of the nearest IEEE-754
-   * quadruple-precision number, represented as an array of two {@code long}s,
-   * containing the 128 bits of the IEEE-754 quadruple, in the big-endian order,
-   * for the case when the value of this instance falls in the range of subnormal IEEE-754 quadruple values.
-   * @param result -- the array of 2 longs that is to be filled with the 128 bits of the resulting IEEE-754 quadruple
-   * @return the same input array filled with the bits of the resulting IEEE-754 quadruple
-   */
-  private long[] makeSubnormal_IEEELongs(long[] result) {
-    final int unbiasedExponent = unbiasedExponent();
-    long ieeeMantLo = (mantLo >>> 16) | (mantHi << 48);   // Low-order 64 bits of the mantissa of IEEE-754 Quadruple
-    // High-order 48 bits + implicit lead bit which is getting explicit for subnormals:
-    long ieeeMantHi = (mantHi >>> 16) | 0x0001_0000_0000_0000L;
-
-    final int shift =  IEEE754_MIN_NORMAL_EXPONENT - unbiasedExponent;
-    final long shiftedOutBit = shift > 64?  (ieeeMantHi >>> (shift - 65)) & 1L:
-                                            (ieeeMantLo >>> (shift - 1)) & 1L;
-    if (shift >= 64) {
-      ieeeMantLo = ieeeMantHi >>> (shift - 64);
-      ieeeMantHi = 0;
-    } else {
-      ieeeMantLo = (ieeeMantLo >>> shift) | (ieeeMantHi << 64 - shift);
-      ieeeMantHi = ieeeMantHi >>> shift;
-    }
-    ieeeMantLo += shiftedOutBit;
-    if (shiftedOutBit != 0 && ieeeMantLo == 0)
-      ieeeMantHi++;                           // If carry propagates to bit 0x0001_000.., it becomes the exponent, and that's all right
-                                              // A subnormal becomes min normal
-    result[1] = ieeeMantLo;
-    result[0] = ieeeMantHi;                   //
-    // Sign:
-    if (negative)
-      result[0] |= IEEE754_MINUS_ZERO_LEAD;           // sign bit
-
-    return result;
-  } // private long[] makeSubnormal_IEEELongs(long[] result) {
-
-
-  /**
-   * Splits the {@code long} items of the given array into bytes and returns
-   * an array of bytes containing the bits of the original longs, in the big-endian order.
-   * The most significant bit of {@code longs[0]} becomes the MSB of result[0], etc.
-   * @param longs an array of longs to be split
-   * @return an array of resulting bytes
-   */
-  private static byte[] splitToBytes(long[] longs) {
-    final byte[] bytes = new byte[longs.length * 8];
-    for (int i = 0; i < longs.length; i++) {
-      long currentLong = longs[i];
-      for (int j = 7; j >= 0; j--) {
-        bytes[i * 8 + j] = (byte) currentLong;
-        currentLong >>>= 8;
-      }
-    }
-    return bytes;
-  } // private static byte[] splitToBytes(long[] longs) {
-
-  /**
-   * Merges the {@code byte} items of the given array into longs, 8 bytes per each long, and returns
-   * an array of longs containing the bits of the original bytes, in the big-endian order.
-   * The most significant bit of {@code bytes[0]} becomes the MSB of result[0], etc.
-   * @param longs an array of longs to be split
-   * @return an array of resulting bytes
-   */
-  private static long[] mergeBytesToLongs(byte[] bytes) {
-    final long[] longs = new long[bytes.length / 8];
-    for (int i = 0; i < longs.length; i++) {
-      for (int j = 0; j < 8; j++) {
-        longs[i] = (longs[i] << 8) | (bytes[i * 8 + j]) & 0xFFL;
-      }
-    }
-    return longs;
-  } // private static long[] mergeBytesToLongs(byte[] bytes) {
-
-  /********************************************************************************************
-   *** Used_by_arithmetic *********************************************************************
-   ********************************************************************************************/
-
-  protected void ____Used_by_arithmetic____() {} // Just to put a visible mark of the section in the outline view of the IDE
-
-  /* **********************************************************************************
-   * Used by addition *****************************************************************
-   ********************************************************************************** */
-
-  /**
-   * Adds a regular number (not NaN, not Infinity) to this instance, that also contains a regular number.
-   * The signs are ignored and don't change (both summands are expected to have the same sign).
-   * @param summand a Quadruple to add to this instance
-   * @return this instance with the new value (the sum of the two summands)
-   */
-  private Quadruple addUnsigned(Quadruple summand) {
-    if (exponent != 0 && summand.exponent != 0) {   // Both are normal numbers
-      if (exponent == summand.exponent)             // Same exponent
-        return addWithSameExps(summand);
-      return addWitDifferentExps(summand);          // Different exponents
-    }
-                                                    // At least one of the summands is subnormal
-    if ((exponent | summand.exponent) != 0)         // And one is normal
-      return addNormalAndSubnormal(summand);
-
-    // Both are subnormals. It's the simplest case
-    exponent = (int)addMant(summand.mantHi, summand.mantLo);  // if there was carry (to the implicit unity),
-                                                              // it becomes normal this way
-    return this;                                              // otherwise it remains subnormal
-  } // private Quadruple addUnsigned(Quadruple summand) {
-
-  /**
-   * Adds a summand to this instance in case when both summands are normal
-   * and have the same exponent
-   * @param summand a Quadruple to add to this instance
-   * @return this instance with the new value (the sum of the two summands)
-   */
-  private Quadruple addWithSameExps(Quadruple summand) {
-    final long carryUp = addMant(summand.mantHi, summand.mantLo);
-    final long shiftedOutBit = mantLo & 1;           // the bit that will be shifted out
-    shiftMantissaRight(1);
-
-    if (shiftedOutBit != 0 && ++mantLo == 0)    // Carry to the higher word
-      mantHi++;
-
-    if (carryUp != 0)  mantHi |= BIT_63;        // Set the highest bit (where the carry should get)
-    if (++exponent == EXPONENT_OF_INFINITY)                  // Infinity
-      mantHi = mantLo = 0;
-    return this;
-  } // private Quadruple addWithSameExps(Quadruple summand) {
-
-  /**
-   * Adds a summand to this instance
-   * in case when both summands and this are normal and have different exponents
-   * @param summand a Quadruple to add to this instance
-   * @return this instance with the new value (the sum of the two summands)
-   */
-  private Quadruple addWitDifferentExps(Quadruple summand) {
-    long greaterHi, greaterLo, exp2;
-
-    // Put the mantissa of the lesser summand, that is to be shifted, to the fields of this instance
-    if (Integer.compareUnsigned(exponent, summand.exponent) < 0) { // Value of this is less than the value of the other
-      greaterHi = summand.mantHi; greaterLo = summand.mantLo;    // mantissa of the greatest to be added
-      exp2 = exponent;                                  // the exponent of the lesser
-      exponent = summand.exponent;                      // Copy the exponent of the greater value to this
-    } else {
-      greaterHi = mantHi; greaterLo = mantLo;           // mantissa of the greatest to be added
-      mantHi = summand.mantHi; mantLo = summand.mantLo; // mantissa of the lesser to be shifted
-      exp2 = summand.exponent;                          // the exponent of the lesser
-    }
-
-    final int shift = exponent - (int)exp2;
-    if (Integer.compareUnsigned(shift, 129) > 0) {      // Implied higher unity of the lesser will be two positions farther than bit 0
-      mantHi = greaterHi; mantLo = greaterLo;           // The lesser summand is too small to affect the result
-      return this;
-    }
-
-    if (shift == 129)                                   // The implied unity of the lesser is added to the greater
-      return greaterPlusLowerBit(greaterHi, greaterLo);
-
-    final long shiftedOutBit = shiftAndSetUnity(shift);        // shifts right and adds the implicit unity of the lesser
-    final long carryUp = addAndRoundUp(greaterHi, greaterLo, shiftedOutBit);
-    if (carryUp != 0)                                   // Overflow, shift 1 bit right
-      shiftAndCorrectExponent(shiftedOutBit);           // shiftedOutBit flags that it was rounded up already
-
-    return this;
-  } // private Quadruple addWitDifferentExps(Quadruple summand) {
-
-  /**
-   * Adds a summand to this instance in case when exactly one of the summands is subnormal
-   * @param summand a Quadruple to add to this instance
-   * @return this instance with the new value (the sum of the two summands)
-   */
-  private Quadruple addNormalAndSubnormal(Quadruple summand) {
-    long greaterHi; long greaterLo; long shiftedOutBit;
-    // Put the subnormal mantissa, that will be shifted, into the instance fields,
-    // the mantissa of the greater (normal) value into local variables,
-    // And the exponent of the normal value in the exponent field of this
-    if (exponent == 0) {                                // This is subnormal
-      greaterHi = summand.mantHi; greaterLo = summand.mantLo;   // Normal value to be added to this
-      exponent = summand.exponent;                      // Copy the exponent of the larger value to this
-    } else {                                            // The other is subnormal
-      greaterHi = mantHi; greaterLo = mantLo;           // Normal mantissa to be added
-      mantHi = summand.mantHi; mantLo = summand.mantLo; // Subnormal mantissa to be shifted
-    }
-
-    final int shift = exponent - 1;                     // How far should we shift subnormal mantissa
-    int lz = Long.numberOfLeadingZeros(mantHi);         // Leading zeros in the subnormal value
-    if (lz == 64) lz = 64 + Long.numberOfLeadingZeros(mantLo);
-    if (shift + lz > 128)  {                            // Subnormal is too small to affect the result
-      mantHi = greaterHi; mantLo = greaterLo;
-      return this;
-    }
-
-    shiftedOutBit = highestShiftedOutBit(shift);        // Shift the lesser summand rightwards
-    shiftMantissaRight(shift);                          // Here we don't need to add the implicit 1
-    final long carryUp = addAndRoundUp(greaterHi, greaterLo, shiftedOutBit);
-
-    if (carryUp != 0)                                   // Overflow, shift 1 bit right
-      shiftAndCorrectExponent(shiftedOutBit);
-
-    return this;
-  } // private Quadruple addNormalAndSubnormal(Quadruple summand) {
-
-  /**
-   * Adds the given 128-bit value to the mantissa of this instance
-   * @param mantHi2 the higher 64 bits of the 128-bit summand to be added
-   * @param mantLo2 the lower 64 bits of the 128-bit summand to be added
-   * @return the carry (1 if the addition has resulted in overflow, 0 otherwise)
-   */
-  private long addMant(long mantHi2, long mantLo2) {
-    mantLo += mantLo2;
-    long carry = Long.compareUnsigned(mantLo, mantLo2) < 0? 1: 0;
-    if (carry != 0 && (mantHi += carry) == 0) {
-      mantHi = mantHi2;
-      carry = 1;
-    } else {
-      mantHi += mantHi2;
-      carry = Long.compareUnsigned(mantHi, mantHi2) < 0? 1: 0;
-    }
-    return carry;
-  } // private long addMant(long mantHi2, long mantLo2) {
-
-  /**
-   * Shifts the mantissa of this instance by {@code shift} bits to the right,
-   * without setting the implicit unity,
-   * and returns the bits of the former mantissa that dont't fit in 128 bits after the shift (shifted-out bits).
-   * (e.g. if the value of {@code shift} was 3, the lowest 3 bits of {@code mantLo} will be returned in bits 63-61 of the result, the other bits will be 0)
-   * @param shift the distance to shift the mantissa
-   * @return the bits of mantissa that was shifted out
-   */
-  private long shiftMantissaRight(int shift) {
-    long shiftedOutBits;
-    if (shift == 0) return 0;
-
-    if (shift == 128) {
-      shiftedOutBits = mantHi;
-      mantHi = mantLo = 0;
-      return shiftedOutBits;
-    }
-
-    shiftedOutBits = (shift <= 64) ?
-        (mantLo << 64 - shift) :
-        (mantHi << 128 - shift | mantLo >>> shift - 64);
-
-    if (shift >= 64) {
-      mantLo = mantHi >>> shift - 64;
-      mantHi = 0;
-    } else {
-      mantLo = mantLo >>> shift | mantHi << (64 - shift);
-      mantHi = mantHi >>> shift;
-    }
-    return shiftedOutBits;
-  } // private void shiftMantissaRight(int shift) {
-
-  /**
-   * Increments the value passed in the parameters and assigns it to the mantissa.
-   * If the mantissa becomes 0 (that indicates its overflow), increments the exponent.
-   * @param greaterHi the upper 64 bits of the given value
-   * @param greaterLo the lower 64 bits of the given value
-   * @return this instance with the new value
-   */
-  private Quadruple greaterPlusLowerBit(long greaterHi, long greaterLo) {
-    if ((mantLo = ++greaterLo) == 0) {
-      if ((mantHi = ++greaterHi) == 0)
-        exponent++;                    // If it becomes infinity, the mantissa is already 0
-    } else
-      mantHi = greaterHi;
-    return this;
-  } // private Quadruple greaterPlusLowerBit(long greaterHi, long greaterLo) {
-
-  /**
-   * Shifts the mantissa of this instance by {@code shift} bits right
-   * and sets the implicit unity in the correspondent position
-   * @param shift the distance to shift the mantissa
-   * @return the value of the highest bit that was shifted out
-   */
-  private long shiftAndSetUnity(int shift) {
-    final long shiftedOutBit = (shift == 0)? 0:               // Keep in mind the highest bit that will be shifted out
-                             (shift <= 64)?  1 & (mantLo >>> shift - 1) :
-                                             1 & (mantHi >>> shift - 65);
-    shiftMantissaRight(shift);                          // Shift the mantissa
-
-    if (shift > 64)   mantLo |= 1L << (128 - shift);    // Set implicit unity (bit 129) of the lesser
-    else               mantHi |= 1L << (64 - shift);    // as if it was shifted from beyond the mantHi
-
-    return shiftedOutBit;                               // Return the highest shifted-out bit
-  } // private long shiftAndSetUnity(int shift) {
-
-  /**
-   * Adds the given 128-bit value to the mantissa, taking into account the carry from
-   * the lower part of the summand (that may have been shifted out beforehand)
-   * @param summandHi the higher part of the 128-bit summand
-   * @param summandLo the lower part of the 128-bit summand
-   * @param carry the carry from the lower bits (may be 0 or 1)
-   * @return the carry (1 if the addition has led to overflow, 0 otherwise)
-   */
-  private long addAndRoundUp(long summandHi, long summandLo, long carry) {
-    if (carry != 0 && (mantLo += carry) == 0) {
-      mantLo = summandLo;
-      carry = 1;
-    } else {
-      mantLo += summandLo;
-      carry = Long.compareUnsigned(mantLo, summandLo) < 0? 1: 0;
-    }
-    if (carry != 0 && (mantHi += carry) == 0) {
-      mantHi = summandHi;
-      carry = 1;
-    } else {
-      mantHi += summandHi;
-      carry = Long.compareUnsigned(mantHi, summandHi) < 0? 1: 0;
-    }
-    return carry;
-  } // private long addAndRoundUp(long summandHi, long summandLo, long carry) {
-
-  /**
-   * Shifts the mantissa one bit right and rounds it up (unless rounding is forbidden by non-null value
-   * of the {@code dontRoundUpAnyMore} parameter) and increments the exponent.
-   * If the exponent becomes equal to {@code EXPONENT_OF_INFINITY}, clears the mantissa to force Infinity.
-   * @param dontRoundUpAnyMore non-zero value
-   */
-  private void shiftAndCorrectExponent(long dontRoundUpAnyMore) {
-    final long shiftedOutBit = dontRoundUpAnyMore != 0? 0: (mantLo & 1);    // the lowest bit to be shifted out (if was not rounded yet)
-    shiftMantissaRight(1);                              // after that, the highest bit is always 0
-    if (shiftedOutBit != 0)                             // Don't round up if already
-      addMant(0, 1);                                    // so carry after this addition is impossible
-    if (++exponent == EXPONENT_OF_INFINITY)                          // Infinity
-      mantHi = mantLo = 0;
-  } // private void shiftAndCorrectExponent(long dontRoundUpAnyMore) {
-
-  /**
-   * Returns the highest bit of the mantissa that will be shifter out
-   * during shift right by {@code shift} bits
-   * @param shift the distance the value will be shifted
-   * @return 1, if the highest shifted-out bit is 1, 0 otherwise
-   */
-  private long highestShiftedOutBit(int shift) {
-    if (shift == 0) return 0;
-    if (shift <= 64) return 1 & (mantLo >>> shift - 1);
-    return 1 & (mantHi >>> shift - 65);
-  } // private long highestShiftedOutBit(int shift) {
-
-  /* **********************************************************************************
-   * Used by subtraction **************************************************************
-   ********************************************************************************** */
-
-  /**
-   * Subtracts a regular number (Non-NaN, non-infinity) from this instance, ignoring sings.
-   * returns a negative value of the difference if the subtrahend is greater in magnitude than the minuend (this),
-   * and a positive one otherwise.
-   * @param subtrahend the value to be subtracted
-   * @return this instance, with the new value that equals the difference
-   */
-  private Quadruple subtractUnsigned(Quadruple subtrahend) {
-    long minuendLo, minuendHi;
-    int lesserExp;
-
-    final int thisIsGreater = compareMagnitudeTo(subtrahend); // ignores signs
-    if (thisIsGreater == 0)                             // operands are equal in magnitude
-      return assignZero(false);
-
-    // Swap minuend and subtrahend, if minuend is less in magnitude than subtrahend
-    // so that this.mantHi, this.mantLo and lesserExp contain respectively mantissa and exponent
-    // of the subtrahend (the lesser of the operands),
-    // and minuendHi, minuendLo and this.exponent contain ones of the minuend (the greater one)
-    if (thisIsGreater > 0) {
-      minuendLo = mantLo; minuendHi = mantHi;           // mantissa of the greater
-      mantHi = subtrahend.mantHi; mantLo = subtrahend.mantLo; // mantissa of the lesser to be shifted rightwards
-      lesserExp = subtrahend.exponent;
-      negative = false;                                 // minuend is greater than subtrahend
-    } else {                                            // Subtrahend is greater in magnitude
-      minuendLo = subtrahend.mantLo; minuendHi = subtrahend.mantHi; // mantissa of the greater
-      lesserExp = exponent;
-      exponent = subtrahend.exponent;                   // may remain unchanged
-      negative = true;                                  // minuend is less than subtrahend
-    }
-
-    if (exponent != 0 && lesserExp != 0)                // Both are normal
-      return subtractNormals(minuendLo, minuendHi, lesserExp);
-
-    if ((exponent | lesserExp) == 0)                    // both are subnormal
-      return subtractSubnormals(minuendLo, minuendHi);
-
-    return subtractSubnormalFromNormal(minuendLo, minuendHi); // the lesser is subnormal
-  } // private Quadruple subtractUnsigned(Quadruple subtrahend) {
-
-  /**
-   * Subtracts a normal value, whose mantissa is contained by this
-   * instance and exponent is passed in as the {@code lesserExp} parameter, from another
-   * normal value, whose mantissa is contained in {@code minuendLo} and {@code minuendLo}
-   * parameters and exponent is in the {@code exponent} field of this instance.
-   * @param minuendLo the lower 64 bits of the minuend
-   * @param minuendHi the higher 64 bits of the minuend
-   * @param lesserExp  the exponent of the subtrahend
-   * @return  this instance with a new value that equals the difference
-   * <br>Covered
-   */
-  private Quadruple subtractNormals(long minuendLo, long minuendHi, int lesserExp) {
-    final int shift = exponent - lesserExp;             // The distance to shift the mantissa of the subtrahend
-    if (shift > 130)  {                                 // The subtrahend is too small to affect the result
-      mantHi = minuendHi; mantLo = minuendLo;
-      return this;
-    }
-
-    if (shift == 130)  // the result differs from the minuend in the only case when minuend is 2^n (1.00..00 * 2^n)
-      return subtract_1e_130(minuendLo, minuendHi);     // and subtrahend is greater than 2^(n-130).
-
-    if (shift == 129)
-      return subtract_1e_129(minuendLo, minuendHi);     // subtracts LSB if subtrahend > LSB
-
-    if (shift != 0) // 0 < shift < 129, different exponents
-      return subtractDifferentExp(minuendLo, minuendHi, shift);
-
-    // same exponent
-    return subtractSameExp(minuendLo, minuendHi);
-  } // private Quadruple subtractNormals(long minuendLo, long minuendHi, int lesserExp) {
-
-  /** Subtracts a value whose exponent is lower than the exponent of the minuend by 130.
-   * The only case when the subtrahend affects the result is
-   * when the minuend is 2^n and the subtrahend is greater than 2^(n-130).
-   * The result is 1.FF..FF * 2^(n-1) in this case, otherwise it equals the minuend.
-   * The result is assigned to this instance.
-   * @param minuendLo the lower 64 bits of the minuend
-   * @param minuendHi the higher 64 bits of the minuend
-   * @return this instance, containing the result
-   * <br>Covered
-   */
-  private Quadruple subtract_1e_130(long minuendLo, long minuendHi) {
-    if ((mantHi | mantLo) != 0 && (minuendLo | minuendHi) == 0) {// 0b1_00...00.0000 - 0.01xx, where one of the x's != 0, == 0_11..11.10
-      mantHi = mantLo = -1;
-      exponent--;
-    } else {
-      mantHi = minuendHi; mantLo = minuendLo;
-    }
-    return this;
-  } // private Quadruple subtract_1e_130(long minuendLo, long minuendHi) {
-
-  /** Subtracts unity from the LSB of the mantissa of the minuend passed in,
-   * if the subtrahend is greater than 1/2 LSB of the minuend.
-   * if the minuend == 2^n (1.00..00*2^n), the result is 1.FF..FF * 2^(n-1) in case if the subtrahend <= 3/4 LSB,
-   * and 1.FF..FE * 2^(n-1) in case if the subtrahend > 3/4 LSB.
-   * Assigns the result to the {@code mantHi, mantLo} fields of this instance
-   * @param minuendLo the lower 64 bits of the minuend
-   * @param minuendHi the higher 64 bits of the minuend
-   * @return this instance, containing the result
-   * <br>Covered
-   */
-  private Quadruple subtract_1e_129(long minuendLo, long minuendHi) {
-    final long subtrahendHi = mantHi, subtrahendLo = mantLo;
-
-    if ((minuendHi | minuendLo) == 0) {                 // Borrow from the implicit unity is inevitable (1.000 - 0.001 = 0.FFF
-        mantHi = mantLo = -1;                           // Subtrahend is not less then 1/2 LSB, 0b1.00..00 - 0b0.00..00,1 = 0b0.11..11,1 << 1 = 0b1.1111e-1
-        if (     ((subtrahendHi & HIGH_BIT) !=0)        // The MSB is 1 and at least one of other bits is 1, e.g. 1.10001... > 1.5e-129
-            &&   (((subtrahendHi & ~HIGH_BIT) | subtrahendLo) !=0 ) )  // i.e. subtrahend is greater than 3/4 LSB,
-          mantLo--;                                     // in this case mantissa = 1.FF...FE
-        exponent--;                                     // The difference can't become subnormal
-      } else {
-        mantLo = minuendLo; mantHi = minuendHi;
-        if ((subtrahendHi | subtrahendLo) != 0)         // Subtrahend is greater than 1/2 LSB (at least one bit except the implicit unity is 1)
-          if (--mantLo == -1) mantHi--;                 // Can't underflow since it's not 0 here
-      }
-    return this;
-  } // private Quadruple subtract_1e_129(long minuendLo, long minuendHi) {
-
-  /** Subtracts a normal value, whose mantissa is contained by this instance
-   * and exponent is less than exponent of {@code this} by the amount
-   * passed in the {@code shift} parameter, from another normal value,
-   * whose mantissa is contained in {@code minuendLo} and {@code minuendLo} parameters
-   * and exponent is contained in the {@code exponent} field of this instance
-   * @param minuendLo the lower 64 bits of the mantissa of the minuend
-   * @param minuendHi the higher 64 bits of the mantissa of the minuend
-   * @param shift the difference between the exponents
-   * @return  this instance with a new value that equals the difference
-   * <br>Covered
-   */
-  private Quadruple subtractDifferentExp(long minuendLo, long minuendHi, int shift) {
-    final long shiftedOutBits = shiftMantissaRight(shift);  // Shift the subtrahend's mantissa rightwards to align by bits' values
-    setUnity(shift);                                    // The implicit highest unity of the subtrahend
-    long borrow =
-      Long.compareUnsigned(shiftedOutBits, HIGH_BIT) > 0? 1 : 0; // more than 1/2 of LSB
-    borrow = subtrMant(minuendHi, minuendLo, borrow);   // has borrow propagated to the implicit unity?
-
-    if (borrow != 0) {                                  // yes, needs normalization
-      if (shift == 1)
-        normalizeShiftedByOneBit(shiftedOutBits);       // shiftedOutBits may be MIN_VALUE or 0
-      else
-        normalizeShiftedByAFewBits(shiftedOutBits);     // shift > 1, highest bit of mantHi is always 1. shift can't be o here
-    } else if ((mantHi | mantLo) == 0 && shiftedOutBits == HIGH_BIT) { // 1.0 - 2^129 = 1.FFFF_... * 2^-1
-      exponent--; mantHi = mantLo = 0xFFFF_FFFF_FFFF_FFFFL;
-    }
-    return this;
-  } // private Quadruple subtractDifferentExp(long minuendLo, long minuendHi, int shift) {
-
-  /** Normalizes the mantissa after subtraction, in case when subtrahend was shifted right by one bit.
-   * There may be zeros in higher bits of the result, so we shift the mantissa left by (leadingZeros + 1) bits
-   * and take into account borrow that possibly has to be propagated from the shifted-out bit of the subtrahend.
-   * @param shiftedOutBits the bits that were shifted out (in the leftmost position of the parameter)
-   * <br>Covered
-   */
-  private void normalizeShiftedByOneBit(long shiftedOutBits) {
-    int lz = numberOfLeadingZeros();
-    if (lz == 0) {
-      shiftMantLeft(1); exponent--;                     // The implicit unity was zeroed by borrow, exponent was >= 2, now >= 1
-      if (shiftedOutBits != 0)                          // Is borrow to be propagated from the shifted-out bit?
-        if (--mantLo == -1 && --mantHi == -1) {         // Borrow from the implicit unity
-          if (--exponent != 0)                          // has it become subnormal?
-            shiftMantLeft(1);                           // no, shift out the implicit unity
-        }
-    } else {                                            // lz != 0, a few high bits are zeros
-      if ((shiftedOutBits != 0)) {                      // Need to take borrow into account
-        shiftMantLeft(1); exponent--;
-        if (--mantLo == -1) mantHi--;                   // Borrow. mantHi can't become -1, since it's shifted and thus >= 2
-        lz = numberOfLeadingZeros();                    // it has changed, so find the new value
-      }
-      normalize(lz + 1);
-    }
-  } // private void normalizeShiftedByOneBit(long shiftedOutBits) {
-
-  /**
-   * Normalizes the mantissa after subtraction, in case when subtrahend was shifted right
-   * by more than one bit. The highest bit of mantHi is always 1 (mantHi & HIGH_BIT != 0),
-   * for rounding the result, take into account more shifted-out bits, than just the highest of them.
-   * @param shiftedOutBits the bits that were shifted out (in the leftmost position of the parameter)
-   * <br>Covered
-   */
-  private void normalizeShiftedByAFewBits(long shiftedOutBits) {
-    shiftMantLeft(1); exponent--;
-    if (shiftedOutBits == HIGH_BIT || shiftedOutBits > 0x4000_0000_0000_0000L) {
-      if (--mantLo == -1)                               // round down (shifted-out part of subtrahend was .1000.. or > .0100.. )
-        mantHi--;                                       // mantHi and mantLo can't be 0 at the same, so it won't get underflowed
-    } else
-      if (shiftedOutBits <= 0xC000_0000_0000_0000L)     // shifted-out part of subtrahend was > .1000, so it's rounded down,
-                                                        // but it was <= .1100.., so it shouldn't have been rounded down
-        mantLo |= 1;                                    // then undo rounding down
-
-  } // private void normalizeShiftedByAFewBits(long shiftedOutBits) {
-
-  /**
-   * Normalizes the result of subtraction,
-   * shifting the mantissa leftwards by {@code shift} bits i case when the result remains normal,
-   * or by {@code exponent - 1}, when the result becomes subnormal, and correcting the exponent appropriately.
-   * @param shift the distance to shift the mantissa and the amount to decrease the exponent by
-   * <br>Covered
-   */
-  private void normalize(int shift) {
-    if (Integer.compareUnsigned(exponent, shift) > 0) { // Remains normal
-      shiftMantLeft(shift);
-      exponent -= shift;
-    } else {                                            // becomes subnormal
-      if (exponent > 1)
-        shiftMantLeft(exponent - 1);
-      exponent = 0;
-    }
-  } // private void normalize(int shift) {
-
-  /**
-   * Calculates the number of leading zeros in the mantissa
-   * @return the number of leading zeros in the mantissa
-   * <br>Covered
-   */
-  private int numberOfLeadingZeros() {
-    int lz = Long.numberOfLeadingZeros(mantHi);         // Leading zeros in high 64 bits
-    if (lz == 64) lz += Long.numberOfLeadingZeros(mantLo);  // if all zeros, add zeros of lower 64 bits
-    return lz;
-  } // private int numberOfLeadingZeros() {
-
-  /**
-   * Subtracts subtrahend, whose mantissa in the {@code mantHi, mantLo} fields,
-   * from the minuend passed in the parameters, when the exponents of the subtrahend and the minuend are equal.
-   * @param minuendLo
-   * @param minuendHi
-   * @return
-   */
-  private Quadruple subtractSameExp(long minuendLo, long minuendHi) {
-    mantLo = minuendLo - mantLo;
-    if (Long.compareUnsigned(minuendLo, mantLo) < 0)    // borrow
-      minuendHi--;
-    mantHi = minuendHi - mantHi;                        // Borrow impossible since minuend > subtrahend
-
-    // The implicit unity is always 0 after this subtraction (1.xxx - 1.yyy = 0.zzz), so normalization is always needed
-    normalize(numberOfLeadingZeros() + 1);
-    return this;
-  } // private Quadruple subtractSameExp(long minuendLo, long minuendHi) {
-
-  /**
-   * Subtracts a subnormal value, whose mantissa is contained by this instance,
-   * from a normal value, whose mantissa is contained in {@code minuendLo} and {@code minuendLo} parameters
-   * and exponent is contained in the {@code exponent} field of this instance
-   * @param minuendLo the lower 64 bits of the mantissa of the minuend
-   * @param minuendHi the higher 64 bits of the mantissa of the minuend
-   * @return  this instance with a new value that equals the difference
-   */
-  private Quadruple subtractSubnormalFromNormal(long minuendLo, long minuendHi) {
-    final int shift = exponent - 1;                     // How far should we shift subnormal mantissa
-    final int lz = numberOfLeadingZeros();
-
-    if (((shift & 0xFFFF_FF00) != 0) || (shift + lz > 129))  {  // Normal is too great or Subnormal is too small to affect the result
-      mantHi = minuendHi; mantLo = minuendLo;
-      return this;
-    }
-
-    final long shiftedOutBits = shiftMantissaRight(shift);  // Shift the subtrahend's mantissa rightwards to align by bits' values
-    long borrow = Long.compareUnsigned(shiftedOutBits, HIGH_BIT) > 0? 1 : 0; // greater than 1/2 of LSB
-
-    borrow = subtrMant(minuendHi, minuendLo, borrow);   // has borrow propagated to the implicit unity?
-    if (borrow != 0) {                                  // yes, needs normalization
-      if (shift == 1)
-        normalizeShiftedByOneBit(shiftedOutBits);       // shiftedOutBits may be MIN_VALUE or 0
-      else if (shift != 0)
-        normalizeShiftedByAFewBits(shiftedOutBits);     // shift > 1, highest bit of mantHi is always 1
-      else exponent = 0;                                // exponent was 1, borrow from implicit unity, becomes subnormal
-    } else
-      if ((mantHi | mantLo) == 0
-        && (shiftedOutBits == HIGH_BIT || shiftedOutBits > 0x4000_0000_0000_0000L) ) { // 1.0 - 2^129 = 1.FFFF_... * 2^-1
-        exponent--; mantHi = mantLo = 0xFFFF_FFFF_FFFF_FFFFL;
-      }
-    return this;
-  } // private Quadruple subtractSubnormalFromNormal(long minuendLo, long minuendHi) {
-
-  /**
-   * Subtracts a subnormal value, whose mantissa is contained by this instance,
-   * from another subnormal value, whose mantissa is contained in {@code minuendLo} and {@code minuendLo} parameters.
-   * FYI, exponents of subnormal values are always 0
-   * @param minuendLo the lower 64 bits of the mantissa of the minuend
-   * @param minuendHi the higher 64 bits of the mantissa of the minuend
-   * @return  this instance with a new value that equals the difference
-   */
-  private Quadruple subtractSubnormals(long minuendLo, long minuendHi) {
-    mantLo = minuendLo - mantLo;
-    if (Long.compareUnsigned(mantLo, minuendLo) > 0)    // borrow
-      minuendHi--;
-    mantHi = minuendHi - mantHi;
-    return this;
-  } // private Quadruple subtractSubnormals(long minuendLo, long minuendHi) {
-
-  /**
-   * Sets a bit of the mantissa into 1. The position of the bit to be set is defined by the {@code shift} parameter.
-   * The bits are implied to be numbered starting from the highest, from 1 to 128,
-   * so that {@code setUnity(1)} sets the MSB of the {@code mantHi} field, and {@code setUnity(128)} sets the LSB of {@code mantLo}
-   * @param shift the number of the bit to set, starting from 1, that means the most significant bit of the mantissa
-   */
-  private void setUnity(int shift) {
-    if (shift > 64)
-      mantLo |= 1L << 128 - shift;
-    else
-      mantHi |= 1L << 64 - shift;
-  } // private void setUnity(int shift) {
-
-  /** Shifts the mantissa leftwards by {@code shift} bits
-   * @param shift the distance to shift the mantissa by
-   */
-  private void shiftMantLeft(int shift) {
-    assert( shift >= 0 && shift < 129) : "Can't shift by more than 128 or less than 1 bits";
-    if (shift == 0) return;
-    if (shift >= 128) {
-      mantHi = mantLo = 0;
-      return;
-    }
-    if (shift >= 64) {
-      mantHi = mantLo << (shift - 64);
-      mantLo = 0;
-    } else {
-      mantHi = mantHi << shift | mantLo >>> (64 - shift);
-      mantLo = mantLo << shift;
-    }
-  } // private void shiftMantLeft(int shift) {
-
-  /**
-   * Subtracts {@code mantHi} and {@code mantLo} from {@code minuendHi} and {@code minuendLo},
-   * taking into account the {@code borrow}.
-   * The result is returned in {@code mantHi} and {@code mantLo}
-   * @param minuendHi the higher 64 bits of the minuend
-   * @param minuendLo the lower 64 bits of the minuend
-   * @param borrow the borrow from the lower (shifted out) bits (additionally subtracts 1 if borrow != 0)
-   * @return the borrow from the higher bit (implicit unity). May be 0 or 1
-   */
-  private long subtrMant(long minuendHi, long minuendLo, long borrow) {
-    if (borrow != 0 && --minuendLo == -1) {
-      mantLo = -1 - mantLo;   // -1 - mantLo == minuendLo - mantLo here
-      borrow = 1;
-    } else {
-      mantLo = minuendLo - mantLo;
-      borrow = Long.compareUnsigned(mantLo, minuendLo) > 0? 1: 0;
-    }
-    if (borrow != 0 && --minuendHi == -1) {
-      mantHi = -1 - mantHi;
-      borrow = 1;
-    } else {
-      mantHi = minuendHi - mantHi;
-      borrow = Long.compareUnsigned(mantHi, minuendHi) > 0? 1: 0;
-    }
-    return borrow;
-  } // private long subtrMant(long minuendHi, long minuendLo, long borrow) {
-
-  /* **********************************************************************************
-   * Used by multiplication  **********************************************************
-   ********************************************************************************** */
-
-  /** Multiples this instance of {@code Quadruple} by the given {@code Quadruple} factor, ignoring the signs
-   * <br>Uses static arrays
-   * <b><i>BUFFER_5x32_A, BUFFER_5x32_B, BUFFER_10x32_A</i></b>
-   * @param factor the factor to multiply this instance by
-   */
-  private Quadruple multUnsigned(Quadruple factor) {
-    // will use these buffers to hold unpacked mantissas of the factors (5 longs each, 4 x 32 bits + higher (implicit) unity)
-    final long[] factor1 = BUFFER_5x32_A, factor2 = BUFFER_5x32_B, product = BUFFER_10x32_A;
-
-    long productExponent =  Integer.toUnsignedLong(exponent)  // Preliminarily evaluate the exponent of the product (may get adjusted)
-                          + Integer.toUnsignedLong(factor.exponent) - EXPONENT_OF_ONE;
-
-    if (exponentWouldExceedBounds(productExponent, 1, 0))         // exp < 129 || exp > EXPONENT_OF_MAX_VALUE, assigns respectively 0 or Infinity
-      return this;
-
-    // put the mantissas into the buffers that will be used by the proper multiplication
-    productExponent = normalizeAndUnpack(factor, productExponent, factor1, factor2); // May decrease productExponent
-    if (productExponent < -129)                               // Product will be less than 1/2 MIN_VALUE
-      return assignZero(false);
-
-    multiplyBuffers(factor1, factor2, product);               // Leaves the higher half-words empty
-    final boolean isRoundedUp = roundBuffer(product);
-
-    productExponent = normalizeProduct(product, productExponent, isRoundedUp);
-    if (productExponent > EXPONENT_OF_MAX_VALUE)                            // Overflow, return infinity
-      return assignInfinity(false);
-
-    packBufferToMantissa(product);
-
-    if (productExponent <= 0)                                 // Result is subnormal
-      productExponent = normalizeSubnormal(productExponent, isRoundedUp);
-
-    exponent = (int)productExponent;
-    return this;
-  } // private void multUnsigned(Quadruple factor) {
-
-  /**
-   * Prepares the mantissas for being multiplied:<br>
-   * if one of the factors is subnormal, normalizes it and appropriately corrects the exponent of the product,
-   * then unpack both mantissas to buffers {@code buffer1}, {@code buffer2}.
-   * @param factor the factor to multiply this by
-   * @param productExponent preliminary evaluated value of the exponent of the product
-   * @param buffer1 a buffer to hold unpacked mantissa of one of the factors (5 longs, each holds 32 bits )
-   * @param buffer2 a buffer to hold unpacked mantissa of the other factor
-   * @return the exponent of the product, corrected in case if one of the factors is subnormal
-   * <br>Covered
-   */
-  private long normalizeAndUnpack(Quadruple factor, long productExponent, long[] buffer1, long[] buffer2) {
-
-    // If one of the numbers is subnormal, put its mantissa in mantHi, mantLo
-    long factorMantHi = factor.mantHi, factorMantLo = factor.mantLo;
-    boolean oneIsSubnormal = false;
-    if (exponent == 0) {                 // this is subnormal
-      oneIsSubnormal = true;
-    } else if (factor.exponent == 0) {   // factor is subnormal, copy it's mantissa to this and this to mantHi, mantLo
-      factorMantHi = this.mantHi; factorMantLo = this.mantLo;
-      this.mantHi = factor.mantHi; this.mantLo = factor.mantLo;
-      oneIsSubnormal = true;
-    }
-
-    if (oneIsSubnormal) {       // Subnotmal's mantissa is here now. Normalize it and adjust exponent
-      final int lz = numberOfLeadingZeros();
-      productExponent -= lz;
-      if (productExponent < -129)  // Product would be less than (MIN_VALUE / 2)
-        return productExponent;
-      shiftMantLeft(lz+1); // Normalize mantissa
-    }
-
-    unpack_To5x32(mantHi, mantLo, buffer1);
-    unpack_To5x32(factorMantHi, factorMantLo, buffer2);
-    return productExponent;
-  } // private long normalizeAndUnpack(Quadruple factor, long productExponent, long[] buffer1, long[] buffer2) {
-
-  /**
-   * Multiplies the value stored in {@code factor1} as unpacked 128-bit}<br>
-   * {@code (4 x 32 bit + highest (implicit) unity)}
-   * <br>
-   * by the value stored in factor2 of the same format and saves the result
-   * in the {@code product} as unpacked 256-bit value}<br>
-   * {@code (8 x 32 bit + 1 or 2 highest bits of the product + 0)  }
-   * @param factor1 contains the unpacked value of factor1
-   * @param factor2 contains the unpacked value of factor2
-   * @param product gets filled with the unpacked value of the product
-   */
-  private static void multiplyBuffers(long[] factor1, long[] factor2, long[] product) {
-    assert(factor1.length == factor2.length && product.length == factor1.length * 2):
-          "Factors' lengths must be equal to each other and twice less than the product's length";
-
-    Arrays.fill(product, 0);
-    final int maxIdxFact = factor1.length - 1;
-    long sum = 0;
-
-    for (int i = maxIdxFact; i >= 0; i--) { // compute partial 32-bit products
-      for (int j = maxIdxFact; j >= 0; j--) {
-        sum = factor1[i] * factor2[j];
-        product[i + j + 1] += sum & LOWER_32_BITS;
-        product[i + j] += (sum >>> 32) + (product[i + j + 1] >>> 32);
-        product[i + j + 1] &= LOWER_32_BITS;
-      }
-    }
-  } // private static void multiplyBuffers(long[] factor1, long[] factor2, long[] product) {
-
-  /**
-   * Rounds the content of the given unpacked buffer
-   * so that it contains 128 bits of the fractional part of the product.
-   * The integer part of the product of two mantissas is contained in the lowest bits of it buffer[1],
-   * the fractional part is contained in the lower half-words of buffer[2]..buffer[6].
-   * If bit 129 (counting rightwards starting from the point position),
-   * i.e. bit 31 of buffer[6], is 1, the content of buffer[1] -- buffer[5] gets incremented.
-   * @return a flag signifying that the number is actually rounded up,
-   * used to prevent unnecessary rounding in the future
-   */
-  private boolean roundBuffer(long[] buffer) {
-    buffer[6] += 0x8000_0000L;               // it's 1/2 of the LSB. Round half-up
-    if ((buffer[6] & 0x1_0000_0000L) == 0)   // no carry at all
-      return false;
-
-    for (int i = 5;; i--) {             // it will inevitably break, at most at the last iteration
-      buffer[i + 1] = 0;                // If there's carry here, the lower word = 0
-      buffer[i]++;                      // propagate the carry. The higher half-word is always 0
-      if ((buffer[i] & 0x1_0000_0000L) == 0) // Still 0. No carry to the next higher word
-        break;
-    }
-    return true;
-  } // private boolean roundBuffer(long[] buffer) {
-
-  /**
-   * Normalizes a product of multiplication.<br>
-   * The product may be => 2 (e.g. 1.9 * 1.9 = 3.61), in this case it should be
-   * divided by two, and the exponent should be incremented.
-   * @param product a buffer containing the product
-   * @param productExponent preliminary evaluated exponent of the product (may get adjusted)
-   * @param isRoundedUp a flag signifying that rounding should not be applied
-   * @return the exponent of the product, perhaps adjusted
-   */
-  private long normalizeProduct(long[] product, long productExponent, boolean isRoundedUp) {
-    if (product[1] > 1) {                   // Carry to the highest (implied) bit --
-      productExponent++;
-      if (productExponent <= EXPONENT_OF_MAX_VALUE)
-        shiftBufferRight(product, isRoundedUp);
-    }
-    return productExponent;
-  } // private long normalizeProduct(long[] product, long productExponent, boolean isRoundedUp) {
-
-  /**
-   * Packs unpacked mantissa held in the given buffer
-   * (0, 1 (integer part, i.e. implicit unity), + 4 longs containing 32 bits each)
-   * into the {@code mantLo}, {@code mantHi} fields of this instance
-   * @param buffer of 6 (at least) longs, containing the fractional part of the mantissa in the lower halves of words 2..5
-   * <br> Covered (no special data required)
-   */
-  private void packBufferToMantissa(long[] buffer) {
-    mantLo = buffer[5] & LOWER_32_BITS | (buffer[4] << 32);
-    mantHi = buffer[3] & LOWER_32_BITS | (buffer[2] << 32);
-  } // private void packBufferToMantissa(long[] buffer) {
-
-  /**
-   * Normalizes a subnormal value (with negative exponent),
-   * shifting the bits of its mantissa rightwards according to the exponent's value and clearing
-   * @param productExponent the exponent of the product (always negative for subnormal results)
-   * @param isRoundedUp a flag to prevent taking into account the shifted-out LSB when rounding the value
-   * (in case if the value was already rounded-up)
-   * @return the exponent value of a subnormal Quadruple, that is 0
-   */
-  private long normalizeSubnormal(long productExponent, boolean isRoundedUp) {
-    if (isRoundedUp) mantLo &= -2L;     // Clear LSB to avoid excessive rounding up
-    productExponent = makeSubnormal(productExponent);
-    return productExponent;
-  } // private long normalizeSubnormal(long productExponent, boolean alreadyRounded) {
-
-  /**
-   * Shifts the contents of a buffer, containing the unpacked mantissa
-   * of a Quadruple as the lower halves of {@code buffer[2] -- buffer[5]}, rightwards one bit.
-   * Rounds it up unless the {@code isRoundedUp} parameter is {@code true}.
-   * @param buffer the buffer of (at least) 6 longs, containing the mantissa of a Quadruple value
-   * @param isRoundedUp a flag to prevent extra rounding in case if the value is already rounded up
-   */
-  private void shiftBufferRight(long[] buffer, boolean isRoundedUp) {
-    if (isRoundedUp)
-      shiftBuffRightWithoutRounding(buffer);
-    else
-      shiftBuffRightWithRounding(buffer); // There can't be carry to the highest (implied) bit, no need to check it
-  } // private void shiftBufferRight(long[] buffer, boolean isRoundedUp) {
-
-  /**
-   * Shifts the contents of a buffer, containing the unpacked mantissa
-   * of a Quadruple as the lower halves of {@code buffer[2] -- buffer[5]}, rightwards one bit, and rounds it up.
-   * @param buffer the buffer of (at least) 6 longs, containing the mantissa of a Quadruple value
-   */
-  private void shiftBuffRightWithRounding(long[] buffer) {
-    final long carry = buffer[5] & 1;
-    shiftBuffRightWithoutRounding(buffer);
-    buffer[5] += carry;                   // former LSB, currently shifted out
-    for (int i = 5; i >= 2; i--) {        // Propagate carry.
-      if ((buffer[i] & HIGHER_32_BITS) != 0) { // OVerflow of the lower 32 bits
-        buffer[i] &= LOWER_32_BITS;
-        buffer[i - 1]++;                  // Add carry to the next higher word
-      }
-    }
-  } // private void shiftBuffRightWithRounding(long[] buffer) {
-
-  /**
-   * Shifts the contents of a buffer, containing the unpacked mantissa
-   * of a Quadruple as the lower halves of {@code buffer[2] -- buffer[5]}, rightwards one bit, without rounding it up
-   * (the shifted-out LSB is just truncated).
-   * @param buffer the buffer of (at least) 6 longs, containing the mantissa of a Quadruple value
-   */
-  private void shiftBuffRightWithoutRounding(long[] buffer) {
-    for (int i = 5; i >= 2; i--)
-      buffer[i] = (buffer[i] >>> 1) | (buffer[i - 1] & 1) << 31;
-  } // private void shiftBuffRightWithoutRounding(long[] buffer) {
-
-  /** Unpacks the value of the two longs, containing 128 bits of a fractional part of the mantissa,
-   * to an "unpacked" buffer, that consists of 5 longs,
-   * the first of which contains the integer part of the mantissa, aka implicit unity (that is always 1),
-   * and the others (the items {@code buffer[1] -- buffer[4]}) contain 128 bits
-   * of the fractional part in their lower halves (bits 31 - 0),
-   * the highest 32 bits in {@code buffer[1]).
-   * @param factHi the higher 64 bits of the fractional part of the mantissa
-   * @param mantLo the lower 64 bits of the fractional part of the mantissa
-   * @param buffer the buffer to hold the unpacked mantissa, should be array of at least 5 longs
-   * @return the buffer holding the unpacked value (the same reference as passed in as the {@code buffer} parameter
-   */
-  private static long[] unpack_To5x32(long mantHi, long mantLo, long[] buffer) {
-    buffer[0] = 1;
-    buffer[1] = mantHi >>> 32;
-    buffer[2] = mantHi & LOWER_32_BITS;
-    buffer[3] = mantLo >>> 32;
-    buffer[4] = mantLo & LOWER_32_BITS;
-    return buffer;
-  } // private static long[] unpack_To5x32(long factHi, long factLo, long[] buffer) {
-
-  private static int[] unpack_To5x32(long mantHi, long mantLo, int[] buffer) {
-    // TODO 21.06.13 17:08:11
-    buffer[0] = 1;
-    buffer[1] = (int)(mantHi >>> 32);
-    buffer[2] = (int)(mantHi);
-    buffer[3] = (int)(mantLo >>> 32);
-    buffer[4] = (int)(mantLo);
-    return buffer;
-  } // private static long[] unpack_To5x32(long factHi, long factLo, long[] buffer) {
-
-  protected void ____Used_By_division____() {} // Just to put a visible mark of the section in the outline view of the IDE
-
-  /* **********************************************************************************
-   * Used by division *****************************************************************
-   ********************************************************************************** */
-
-  /**
-   * Divides this instance of {@code Quadruple} by the given {@code Quadruple} divisor, ignoring their signs
-   * <br>Uses static arrays
-   * <b><i>BUFFER_5x32_A, BUFFER_5x32_B, BUFFER_10x32_A, BUFFER_10x32_B</i></b>
-   * 20.10.17 10:26:36 A new version with probable doubling of the dividend and
-   * simplified estimation of the quotient digit and simplified estimation of the necessity of rounding up the result
-   * @param divisor the divisor to divide this instance by
-   * <br>Covered
-   */
-  private Quadruple divideUnsigned(Quadruple divisor) {
-    if (divisor.compareMagnitudeTo(ONE) == 0)       // x / 1 = x;
-      return this;
-    if (compareMagnitudeTo(divisor) == 0)           // x / x = 1;
-      return assignOne(false);
-
-    long quotientExponent = Integer.toUnsignedLong(exponent) // Preliminarily evaluate the exponent of the quotient (may get adjusted)
-                          - Integer.toUnsignedLong(divisor.exponent) + EXPONENT_OF_ONE;
-
-    if (exponentWouldExceedBounds(quotientExponent, 0, 1)) // exp < -128 || exp > EXPONENT_OF_MAX_VALUE + 1, Assigns respective values if exp exceeds bounds
-      return this;
-
-    boolean needToDivide = true;
-    final int[] divisorBuff = BUFFER_5x32_A_INT;
-    if (exponent != 0 & divisor.exponent != 0) {    // both are normal
-      if (mantHi == divisor.mantHi && mantLo == divisor.mantLo) { // Mantissas are equal, result. mantissa = 1
-        mantHi = mantLo = 0;                        // will return 2 ^ (exp1 - exp2)
-        needToDivide = false;                       // Mark that actual division not needed
-      } else {                                      // Mantissas differ, division may be needed
-        if (divisor.mantHi == 0 && divisor.mantLo == 0) // Divisor == 2^n, mantissa remains unchanged
-          needToDivide = false;                     // Mark that actual division not needed
-        else                                        // divisor != 2^n
-          unpack_To5x32(divisor.mantHi, divisor.mantLo, divisorBuff);  // divisor as an array of long containing the unpacked mantissa
-      }
-    } else {                                        // At least one is subnormal
-      quotientExponent = normalizeAndUnpackSubnormals(quotientExponent, divisor, divisorBuff);
-    }
-
-    if (needToDivide)
-      quotientExponent = doDivide(quotientExponent, divisorBuff); // *** Proper division
-
-    if (exponentWouldExceedBounds(quotientExponent, 0, 0)) // exp < -128 || exp > EXPONENT_OF_MAX_VALUE, Assigns respective values if exp exceeds bounds
-      return this;
-
-    if (quotientExponent <= 0)
-      quotientExponent = makeSubnormal(quotientExponent);
-
-    exponent = (int)quotientExponent;
-    return this;
-  } // private Quadruple divideUnsigned(Quadruple divisor) { // 20.10.17 10:26:36
-
-  /**
-   * Checks if the exponent of the result exceeds acceptable bounds and sets the
-   * corresponding value in this case.<br>
-   * If it is below {@code  -(128 + lowerBoundTolerance) }, assigns zero to this instance and returns {@code true}.
-   * If it is above {@code EXPONENT_OF_MAX_VALUE + upperBoundTolerance}, assigns Infinity to this instance and returns {@code true}.
-   * returns {@code false} without changing the value, if the exponent is within the bounds.
-   * @param exponent the exponent of the result to be examined
-   * <br>Covered
-   */
-  private boolean exponentWouldExceedBounds(long exponent, long lowerBoundTolerance, long upperBoundTolerance) {
-    if (exponent > EXPONENT_OF_MAX_VALUE + upperBoundTolerance) {// Overflow, return infinity
-      assignInfinity(false);
-      return true;
-    }
-    if (exponent < -(128 + lowerBoundTolerance)) {                            // The result may be subnormal, so expSum may be negative
-      assignZero(false);
-      return true;
-    }
-    return false;
-  } // private boolean exponentWouldExceedBounds(long exponent, long lowerBoundTolerance, long upperBoundTolerance) {
-
-  /**
-   * Normalizes the operands and unpacks the divisor:<br>
-   * normalizes the mantissa of this instance as needed, if it's subnormal;
-   * unpacks the mantissa of the divisor into divisorBuff and normalizes the unpacked value if the divisor is subnormal
-   * (the divisor itself remains unchanged);
-   * adjusts appropriately the quotientExponent.
-   * @param quotientExponent preliminary evaluated exponent of the divisor, gets corrected and returned
-   * @param divisor  the divisor to unpack and normalize as needed
-   * @param divisorBuff the buffer to unpack the divisor into
-   * @return the exponent of the quotient, adjusted accordingly to the normalization results
-   * <br>Covered
-   */
-  private long normalizeAndUnpackSubnormals(long quotientExponent, Quadruple divisor, int[] divisorBuff) {
-    if (exponent == 0)                           // Dividend is subnormal
-      quotientExponent -= normalizeMantissa();
-
-    if (divisor.exponent == 0) {                // Divisor is subnormal
-      quotientExponent += normalizeAndUnpackDivisor(divisor, divisorBuff);  // normalize and unpack
-    } else                                       // Divisor is normal
-      unpack_To5x32(divisor.mantHi, divisor.mantLo, divisorBuff); // just unpack
-    return quotientExponent;
-  } // private long normalizeAndUnpackSubnormals(long quotientExponent, Quadruple divisor, long[] divisorBuff) {
-
-  /**
-   * Shifts the mantissa (of a subnormal value) leftwards so that it has
-   * the conventional format (with implied higher unity to the left of the highest bit of mantHi
-   * and higher 64 bits of the fractional part in mantHi)
-   * @return the number of bits the mantissa is shifted by, minus one (e.g. 0 for MIN_NORMAL / 2)
-   * to use as an exponent correction
-   * <br>Covered
-   */
-  private long normalizeMantissa() {
-    int shift = Long.numberOfLeadingZeros(mantHi);
-    if (shift == 64)
-      shift += Long.numberOfLeadingZeros(mantLo);
-    shiftMantLeft(shift + 1); // shift by at least one position (for MIN_NORMAL / 2)
-    return shift;             // exponent correction = shift value - 1, it's 0 for MIN_NORMAL / 2
-  } // private long normalizeMantissa() {
-
-  /**
-   * Unpacks the mantissa of the given divisor into the given buffer and normalizes it,
-   * so that the buffer contains the MSB in the LSB of buffer[0]
-   * and up to 127 bits in the lower halves of buffer[1] -- buffer[4]
-   * @param divisor a subnormal Quadruple whose mantissa is to be unpacked and normalizes
-   * @param buffer a buffer of at least 5 longs to unpack the mantissa to
-   * @return the number of bits the mantissa is shifted by, minus one (e.g. 0 for MIN_NORMAL / 2)
-   * to use as an exponent correction
-   * <br>Covered
-   */
-  private static long normalizeAndUnpackDivisor(Quadruple divisor, int[] buffer) {
-    long mantHi = divisor.mantHi, mantLo = divisor.mantLo;
-    int shift = Long.numberOfLeadingZeros(mantHi); // the highest 1 will be the implied unity -- shift-out it
-    if (shift == 64)
-      shift += Long.numberOfLeadingZeros(mantLo);
-    final long result = shift; shift++;
-
-    if (shift <= 64) {
-      mantHi = (mantHi << shift) + (mantLo >>> 64 - shift);
-      mantLo <<= shift;
-    } else {
-      mantHi = mantLo << shift - 64;
-      mantLo = 0;
-    }
-
-    unpack_To5x32(mantHi, mantLo, buffer);
-    return result; // exp correction = shift value - 1, it's 0 for MIN_NORMAL / 2
-  } // private static long normalizeAndUnpackDivisor(Quadruple divisor, long[] buffer) {
-
-  /** Divides preliminarily normalized mantissa of this instance by the mantissa of the divisor
-   * given as an unpacked value in {@code divisor}.
-   * @param quotientExponent a preliminarily evaluated exponent of the quotient, may get adjusted
-   * @param divisor unpacked divisor (integer part (implicit unity) in divisor[0],
-   *    128 bits of the fractional part in the lower halves of divisor[1] -- divisor[4])
-   * @return (possibly adjusted) exponent of the quotient
-   */
-  private long doDivide(long quotientExponent, final int[] divisor) {
-    final int[] dividend = BUFFER_10x32_A_INT; // Will hold dividend with integer part in buff[1] and mantissa in buff[2] -- buff[5]
-    quotientExponent = unpackMantissaTo(quotientExponent, divisor, dividend);
-    divideBuffers(dividend, divisor, quotientExponent); // proper division
-    return quotientExponent;
-  } // private long doDivide(long quotientExponent, final long[] divisor) {
-
-  /**
-   * Unpacks the mantissa of this instance into {@code dividend}.
-   * If the mantissa of this instance is less than the divisor, multiplies it by 2 and decrements the {@code quotientExponent}
-   * @param quotientExponent a preliminary evaluated exponent of the quotient being computed
-   * @param divisor a buffer (5 longs) containing unpacked divisor,
-   *   integer 1 in divisor[0], 4 x 32 bits of the mantissa in in divisor[1..4]
-   * @param dividend a buffer (10 longs) to unpack the mantissa to,
-   *   integer 1 (or up to 3 in case of doubling) in dividend[1], 4 x 32 bits of the mantissa in in dividend[2..5]
-   * @return (possibly decremented) exponent of the quotient
-   */
-  private long unpackMantissaTo(long quotientExponent, final int[] divisor, final int[] dividend) {
-    // The mantissa of this is normalized, the normalized mantissa of the divisor is in divisorBuff
-    if (compareMantissaWith(divisor) < 0) {
-      unpackDoubledMantissaToBuff_10x32(dividend);
-      quotientExponent--;
-    } else
-      unpackMantissaToBuff_10x32(dividend);
-    return quotientExponent;
-  } // private long unpackMantissaTo(long quotientExponent, final long[] divisor, final long[] dividend) {
-
-  /**
-   * Compares the mantissa of this instance with the unpacked mantissa of another Quadruple value.
-   * Returns
-   * <li>a positive value if the mantissa of this instance is greater,
-   * <li>zero if the mantissas are equal,
-   * <li>a negative value if the mantissa of this instance is less than the mantissa of the other Quadruple.
-   * <br><br>
-   * @param divisor a buffer (5 longs) containing an unpacked value of the mantissa of the other operand,
-   *   integer 1 in divisor[1], 4 x 32 bits of the mantissa in in divisor[1..4]
-   * @return a positive value if the mantissa of this instance is greater, zero if the mantissas are equal,
-   *   or a negative value if the mantissa of this instance is less than the mantissa of the other Quadruple.
-   */
-  private int compareMantissaWith(int[] divisor) {
-    final int cmp = Long.compareUnsigned(mantHi, ((long)divisor[1] << 32) | (divisor[2] & LOWER_32_BITS));
-    return cmp == 0? Long.compareUnsigned(mantLo, ((long)divisor[3] << 32) | (divisor[4] & LOWER_32_BITS)) : cmp;
-  } // private int compareMantissaWith(long[] divisor) {
-
-  /**
-   * Unpacks the mantissa of this instance into the given buffer and multiplies it by 2 (shifts left),
-   * integer part (may be up to 3) in buffer[1], fractional part in lower halves of buffer[2] -- buffer[5]
-   * @param buffer a buffer to unpack the mantissa, at least 6 longs
-   * <br>Covered
-   */
-  private void unpackDoubledMantissaToBuff_10x32(int[] buffer) { //
-    buffer[0] = 0;
-    buffer[1] = (int)(2 + (mantHi >>> 63));
-    buffer[2] = (int)(mantHi >>> 31 & LOWER_32_BITS);
-    buffer[3] = (int)( ((mantHi << 1) + (mantLo >>> 63)) & LOWER_32_BITS);
-    buffer[4] = (int)(mantLo >>> 31 & LOWER_32_BITS);
-    buffer[5] = (int)(mantLo << 1 & LOWER_32_BITS);
-<<<<<<< HEAD
-    // TODO 16:30 15.06.2021 А точно это нужно?
-=======
->>>>>>> 2af27f5d
-    for (int i = 6; i < 10; i++)
-      buffer[i] = 0;
-  }; // private void unpackDoubledMantissaToBuff_10x32(long[] buffer) { //
-
-  /**
-   * Unpacks the mantissa of this instance into the given buffer,
-   * integer part (implicit unity) in buffer[1], fractional part in lower halves of buffer[2] -- buffer[5]
-   * @param buffer a buffer to unpack the mantissa, at least 6 longs
-   * <br>Covered
-   */
-    private void unpackMantissaToBuff_10x32(int[] buffer) {
-    buffer[0] = 0;
-    buffer[1] = 1;
-    buffer[2] = (int)(mantHi >>> 32);
-    buffer[3] = (int)(mantHi & LOWER_32_BITS);
-    buffer[4] = (int)(mantLo >>> 32);
-    buffer[5] = (int)(mantLo & LOWER_32_BITS);
-    for (int i = 6; i < 10; i++)
-      buffer[i] = 0;
-  } // private void unpackMantissaToBuff_10x32(long[] buffer) {
-
-  /**
-   * Divides the dividend given as an unpacked buffer {@code dividendBuff} by the divisor
-   * held in the unpacked form in the {@code divisorBuff} and packs the result
-   * into the fields {@code mantHi, mantLo} of this instance. Rounds the result as needed.
-   * <br>Uses static arrays
-   * <b><i>BUFFER_5x32_B, BUFFER_10x32_B</i></b>
-   * @param dividend a buffer of 10 longs containing unpacked mantissa of the dividend (integer 1 (or up to 3 in case of doubling) in dividend[1],
-   *    the fractional part of the mantissa in the lower halves of dividend[2] -- dividend[5])
-   * @param divisor a buffer of 5 longs containing unpacked mantissa of the divisor (integer part (implicit unity) in divisor[0],
-   *    the fractional part of the mantissa in the lower halves of divisor[1] -- divisor[4])
-   * @param quotientExponent preliminary evaluated exponent of the quotient, may get adjusted
-   * @return (perhaps adjusted) exponent of the quotient
-   * <br>Covered
-   */
-  private void divideBuffers(int[] dividend, int[] divisor, long quotientExponent) {
-    final int[] quotientBuff = BUFFER_5x32_B_INT;  // Will be used to hold unpacked quotient
-
-    final long nextBit = divideArrays(dividend, divisor, quotientBuff);
-
-    packMantissaFromWords_1to4(quotientBuff);   // Pack unpacked quotient into the mantissa fields of this instance
-
-    if (quotientExponent > 0           // Not rounding for subnormals, since the rounding will be done by makeSubnormal()
-        && nextBit  != 0               // if remainder >= (LSB_of_the_quotient * 0.5)
-        && ++mantLo == 0)              // and mantLo was FFFF_FFFF_FFFF_FFFF, now became 0
-      ++mantHi;                        // carry to the higher word
-  } // private void divideBuffers(long[] dividend, long[] divisor, long quotientExponent) {
-
-
-  // Temporarily moved to reseach.dividers to experiment with division algorithms
-  /**
-   * Divides an unpacked value held in the 10 longs of the {@code dividend)
-   * by the value held in the 5 longs of the {@code divisor}
-   * and fills 5 longs of the {@code quotient} with the quotient value.
-   * All values are unpacked 129-bit values, containing integer parts
-   * (implicit unities, always 1) in LSB of buff[0] (buff[1] for dividend)
-   * and 128 bits of the fractional part in lower halves of buff[1] -- buff[4] (buff[2] -- buff[5] for dividend).
-   * It uses the principle of the standard long division algorithm, with the difference
-   * that instead of one decimal digit of the quotient at each step, the next 32 bits are calculated.
-   * <br>Uses static arrays
-   * <b><i>BUFFER_10x32_B</i></b>
-   * @param dividend an unpacked value of the mantissa of the dividend (10 x 32 bits: 0, 1, dd1, dd2, dd3, dd4, 0, 0, 0, 0)
-   * @param divisor an unpacked value of the mantissa of the divisor (5 x 32 bits: 1, dr1, dr2, dr3, dr4)
-   * @param quotient a buffer that gets filled with the mantissa of the quotient
-   * @return the next bit of the quotient (half the LSB), to be used for rounding the result
-   * <br>Covered
-   */
-  public static long divideArrays(int[] dividend, int[] divisor, int[] quotient) {
-    final int[] remainder = dividend;            // will contain remainder after each iteration
-//    Arrays.fill(quotient, 0);
-
-    final long divisorHigh = ((long)divisor[0] << 32) | (divisor[1] & LOWER_32_BITS);   // The most significant word of the divisor
-    int offset = 0;                               // the index of the quotient word being computed
-    quotient[offset++] = 1;                       // the integer part aka the implicit unity of the quotient is always 1
-    subtractDivisor(divisor, remainder);          // Subtract divisor multiplied by 1 from the remainder
-
-    // Compute the quotient by portions by 32 bits per iterations
-<<<<<<< HEAD
-//    if (!isEmpty(remainder)) {
-=======
-//    if (!isEmpty_3(remainder)) {
->>>>>>> 2af27f5d
-      do {
-        final long remainderHigh = ((long)remainder[offset + 1] << 32) | (remainder[offset + 2] & LOWER_32_BITS); // The most significant 64 bits of the remainder
-
-        long quotientWord = (remainder[offset] == 0)?
-            Long.divideUnsigned(remainderHigh, divisorHigh):
-            divide65bits(remainder[offset], remainderHigh, divisorHigh);
-
-        if (quotientWord == 0x1_0000_0000L)
-          quotientWord--;
-
-        if (quotientWord != 0) {    // Multiply divisor by quotientWord and subtract the product from the remainder, adjust quotientWord
-<<<<<<< HEAD
-//          final int diff = multipyAndSubtract(divisor, quotientWord, offset, remainder);
-=======
-//          final int diff = multipyAndSubtract_3(divisor, quotientWord, offset, remainder);
-//          say("Diff:    " + hexStr(diff));
-//          say("r[of+1]: " + hexStr(remainder[offset + 1]));
->>>>>>> 2af27f5d
-//          if (remainder[offset + 1] < 0) {           // The quotiendWord occurred to be too great
-          if (multipyAndSubtract(divisor, quotientWord, offset, remainder) < 0) {
-            quotientWord--;                               // decrease it
-            addDivisorBack(divisor, remainder, offset);   // Add divisor * 1 back
-          }
-        }
-
-        quotient[offset++] = (int)quotientWord;          // The next word of the quotient
-<<<<<<< HEAD
-      } while (offset <= 4 /* && !isEmpty(remainder) */ );    // TODO here - не ходить по всему, а проверять только ту часть, которая м.б. != 0
-=======
-      } while (offset <= 4 /* && !isEmpty_3(remainder) */ );    // TODO here - не ходить по всему, а проверять только ту часть, которая м.б. != 0
-      // while the 5 half-words of the quotient are not filled and the remainder !=0
->>>>>>> 2af27f5d
-//    } // (!isEmpty(remainder)) {
-
-    if (greaterThanHalfOfDivisor_3(remainder, divisor, offset))
-      return 1;
-
-    return 0;
-
-  } // private static long divideArrays(long[] dividend, long[] divisor, long[] quotient) {
-
-  /**
-   * Subtracts the divisor from the dividend to obtain the remainder for the first iteration
-   * @param divisor unpacked mantissa of the divisor, 1 + 4 x 32 bits, implicit integer 1 in divisor[0]
-   * @param remainder unpacked mantissa of the dividend, 2 + 8 x 32 bits, implicit integer 1 in divisor[1]
-   */
-  private static void subtractDivisor(int[] divisor, int[] remainder) {
-    long carry = 0;
-    for (int i = 5; i >= 1; i--) {
-      final long difference = (remainder[i] & LOWER_32_BITS) - (divisor[i - 1] & LOWER_32_BITS) + carry;;
-      remainder[i] = (int)difference;
-      carry = difference >> 32;
-    }
-  } // private static void subtractDivisor(long[] divisor, long[] remainder) {
-
-
-  /**
-   * Divides a dividend, consisting of more than 64 bits (and less than 81 bits),
-   * by the given divisor, that may contain up to 33 bits.
-   * @param dividendHi the most significant 64 bits of the dividend
-   * @param dividendLo the least significant 64 bits of the dividend
-   * @param divisor the divisor
-   * @return the quotient
-   */
-  private static long divide65bits(long dividendHi, long dividendLo, long divisor) {
-    final long shiftedDividend = dividendHi << 48 | dividendLo >>> 16;  // 16 bits of dividendHi and 48 bits of dividendLo
-    final long quotientHi = shiftedDividend / divisor;                  // The most significant 32 bits of the quotient
-    final long remainder = ((shiftedDividend % divisor) << 16) | (dividendLo & 0xFFFF);
-    final long quotientLo = remainder / divisor;                        // The least significant 16 bits of the quotient
-    return quotientHi << 16 | quotientLo;
-  } // private static long divide65bits(long dividendHi, long dividendLo, long divisor) {
-
-
-  /**
-   * Multiplies the divisor by a newly found word of quotient,
-   * taking into account the position of the word in the quotient ({@code offset} is the index
-   * of the given word in the array that contains the quotient being calculated),
-   * and subtracts the product from the remainder, to prepare the remainder for the next iteration
-   * <br>Uses static arrays
-   * <b><i>BUFFER_10x32_B</i></b>
-   * @param divisor unpacked mantissa of the divisor, 1 + 4 x 32 bits, implicit integer 1 in divisor[0]
-   * @param quotientWord a newly found word (32 bits) of the quotient being computed
-   * @param offset the position (index) of the given {@code quotientWord} in the future quotient,
-   *    defines the position of the product, that is subtracted from the remainder, relative to the latter
-   * @param remainder the remainder to subtract the product from
-   */
-  private static int multipyAndSubtract(int[] divisor, long quotientWord, int offset, int[] remainder) {
-    offset += 5;
-    long carry = 0;
-
-    long difference = 0;
-    for (int i = 4; i >= 0; i--) {
-      final long product = quotientWord * (divisor[i] & LOWER_32_BITS) + carry;
-      difference = remainder[offset] - product;
-      remainder[offset--] = (int)difference;
-      carry = product >>> 32;
-      if ( (difference & LOWER_32_BITS) > ( ~(int)product & LOWER_32_BITS) )
-         carry++;
-    }
-    return (int)difference;
-  } // private static void multipyAndSubtract(long[] divisor, long quotientWord, int offset, long[] remainder) {
-
-  /**
-   * Multiplies the divisor by the 32 bits of the quotientWord with the given offset,
-   * so that <br>{@code product[i + offset] = divisor[i] * quotientWord},}<br>
-   * as if the quotientWord were the only non-zero item in a buffer containing 5 x 32 bits of a factor,
-   * and were located in buff[offset]. The result is an 'unpacked' value, i. e. contains the value
-   * in the 32 least significant bits of each long.
-   * @param divisor unpacked mantissa of the divisor, 1 + 4 x 32 bits, implicit integer 1 in divisor[0]
-   * @param quotientWord the 32 bits to multiply the divisor by
-   * @param product a buffer to hold the result, 10 longs
-   * @param offset the offset to add to the index when filling the resulting product
-   * <br>Covered
-   */
-  private static void multDivisorBy(long[] divisor, long quotientWord, long[] product, int offset) {
-    Arrays.fill(product, 0);            // Partial product
-    if (quotientWord == 1)              // Just copy
-      for (int i = 0; i < 5; i++)       // product has the most significant bit in halfword 1, product[0] is not used
-        product[i + offset] = divisor[i];
-    else {
-      for (int i = 0; i < 5; i++)
-        product[i + offset] = divisor[i] * quotientWord;   // product[offset..offset+4]
-      for (int i = 4 + offset; i >= offset; i--) {         // propagate carry
-        product[i - 1] += product[i] >>> 32;
-        product[i] &= LOWER_32_BITS;
-      }
-    }
-  } // private static void multDivisorBy(long[] divisor, long quotientWord, long[] product, int offset) {
-
-  /**
-   * Subtracts half-words of product[1] through product[4 + offset]
-   * from the corresponding half-words of the remainder.
-   * Propagates borrow from the least significant word of the result (remainder[4 + offset]) up to remainder[0].
-   * Keeps the higher half-words of the remainder empty.
-   * @param product the product to subtract from the remainder, as an unpacked 257-bit value
-   * @param remainder the remainder to subtract product from, as an unpacked 257-bit value
-   * @param offset the offset of the implied most significant word of 129-bit remainder
-   * <br>Covered
-   */
-  private static void subtractProduct(long[] product, long[] remainder, int offset) {
-    for (int i = 4 + offset; i >= 1; i--) {
-      remainder[i] -= product[i];
-      if ((remainder[i] & HIGHER_32_BITS) != 0) {
-        remainder[i - 1]--;
-        remainder[i] &= LOWER_32_BITS;
-      }
-    }
-  } // private static void subtractProduct(long[] product, long[] remainder, int offset) {
-
-  /**
-   * Adds the divisor, shifted by offset words, back to remainder, to correct the remainder in case when
-   * preliminarily estimated word of quotient occurred to be too great
-   * @param divisor unpacked mantissa of the divisor, 1 + 4 x 32 bits, implicit integer 1 in divisor[0]
-   * @param remainder unpacked mantissa of the dividend, 2 + 8 x 32 bits, implicit integer 1 in divisor[1]
-   * @param offset
-   */
-  private static void addDivisorBack(int[] divisor, int[] remainder, int offset) {
-    offset += 5;                          // Index in reminder remainder
-    long carry = 0;
-
-    for (int idx = 4; idx >= 0; idx--) {  // Index in the divisor
-      final long sum = (remainder[offset] & LOWER_32_BITS) + (divisor[idx] & LOWER_32_BITS) + carry;
-      remainder[offset--] = (int)sum;
-      carry = sum >>> 32;
-    }
-  } // private static void addDivisorBack(long[] divisor, long[] remainder, int offset) {
-
-
-  private static boolean greaterThanHalfOfDivisor_3(int[] remainder, int[] divisor, int offset) {
-    for (int idx = 0; idx < 4; idx++) {
-//      final int cmp = Integer.compareUnsigned(
-//            (remainder[offset] << 1) + (remainder[++offset] >>> 31),      // Doubled remainder
-//            divisor[idx]                                                              // Greater than divisor
-//          );
-      final int cmp = Integer.compare( // 21.06.14 18:10:02 Экономим на спичках
-          (remainder[offset] << 1) + (remainder[++offset] >>> 31) + Integer.MIN_VALUE,      // Doubled remainder
-          divisor[idx] + Integer.MIN_VALUE                                                             // Greater than divisor
-        );
-      if (cmp > 0)
-        return true;
-      if (cmp < 0)
-        return false;
-<<<<<<< HEAD
-      }
-=======
-    }
->>>>>>> 2af27f5d
-    final int cmp = Integer.compareUnsigned(
-        (remainder[offset] << 1),      // Doubled remainder
-        divisor[4]                                                              // Greater than divisor
-      );
-    return (cmp >= 0);
-<<<<<<< HEAD
-    }
-=======
-  }
-
->>>>>>> 2af27f5d
-
-  /**
-   * After the basic division, finds the next bit of the quotient
-   * (corresponding to 2^-129, i.e. half the least significant bit of the mantissa), to round up the quotient if this bit isn't 0.
-   * Compares the remainder with the divisor and if the remainder >= 0.5 * divisor, returns 1, otherwise returns 0.
-   * @param remainder the remainder (dividend - quotient * divisor ), unpacked (10 longs)
-   * @param divisor  the divisor, unpacked (5 longs)
-   * @return 1 if the remainder is equal to or greater than half the divisor
-   */
-  private static long findNextBitOfQuotient(long[] remainder, long[] divisor) {
-    for (int i = 0; i < divisor.length - 1; i++) {
-      final long rw = (remainder[i + 5] * 2 & LOWER_32_BITS) // a current word of the remainder multiplied by 2
-                    + (remainder[i + 6] >> 31);              // MSB of the next word as the LSB
-      if (rw > divisor[i]) return 1;
-      if (rw < divisor[i]) return 0;
-    }
-    if ((remainder[9] * 2 & LOWER_32_BITS) < divisor[4]) return 0;
-    return 1;
-  } // private static long findNextBitOfQuotient(long[] remainder, long[] divisor) {
-
-  /**
-   * Packs the unpacked value from words 1..4 of the given buffer into the mantissa of this instance
-   * @param buffer the buffer of at least 5 longs, containing an unpacked value of the mantissa
-   * (the integer part (implicit unity) in buffer[0], the 128 bits of fractional part in the lower halves of buffer[1] -- buffer[4]
-   * <br>Covered
-   */
-  private void packMantissaFromWords_1to4(int[] buffer) {
-    mantLo = (buffer[4] & LOWER_32_BITS) | ((long)buffer[3] << 32);
-    mantHi = (buffer[2] & LOWER_32_BITS) | ((long)buffer[1] << 32);
-  } // private void packMantissaFromWords_1to4(long[] buffer) {
-
-  protected void ____Used_By_sqrt____() {} // Just to put a visible mark of the section in the outline view of the IDE
-
-  /********************************************************************************************
-   *** Methods used by sqrt() *****************************************************************
-   ********************************************************************************************/
-
-  private static final int WORD_LENGTH = 64;
-  private static final int DIGIT_LENGTH  = 8;
-  private static final int MAX_BITS_FOR_SQRT = 20 * DIGIT_LENGTH; // To provide precision sufficient for additional multiplying by sqrt(2)
-
-  /** Calculates the higher 136 bits of the square root of the mantissa
-   * and stores the high 128 bits of result in mantHi, mantLo,
-   * returns the 2 least significant bits, aligned to the left,
-   * as the result for purposes of possible rounding
-   * <br>Uses static arrays
-   * <b><i>BUFFER_3x64_A, BUFFER_3x64_B, BUFFER_3x64_C, BUFFER_3x64_D</i></b>
-   * @return bits 128 -- 135 of the root in the high byte of the long result
-   */
-  /*
-  Implements a variant of an iterative digit-by-digit algorithm, based on the invariant
-
-      S >= r^2 + 2rd + d^2,
-
-  where S is an argument, r is the root found so far and d is the next digit.
-  The scheme is as following:
-
-     private static final int REQUIRED_DIGITS = 15;
-     private static final double BASE = 10.0; // To find a decimal digit at each iteration;
-
-     private static double doubleRoot(double arg) {  // Argument is in range [1.0, 2.0)
-       double scale = 1.0 / BASE;   // Used to scale the next digit in turn
-                                    // before adding it to the root being computed
-                                     *
-       // The first (highest) digit after the point
-       // is a simple function of the two first digits after the point,
-       // we can use a lookup table to quickly find it
-       double digit = findFirstDigit(arg);
-       double root = 1.0 + digit * scale; // 1 + d * 0.1 = 1.d
-
-       scale /= BASE;
-       double remainder = (arg - root * root) / (scale);
-
-       int digitCount = 0;
-       while (remainder > 0 && digitCount++ < REQUIRED_DIGITS) {
-         // Find a maximum digit such that (root * 2 + digit * scale) * digit <= remainder
-         digit = findNextDigit(remainder, root, scale); // The next lower digit of the root
-         remainder = (remainder - (root * 2 + digit * scale) * digit) * BASE; // 2rd + d^2 * scale
-         root += digit * scale;
-         scale /= BASE;
-       }
-       return root;
-     }
-
-   Uses base = 256, i.e. calculates 8 bits at each iteration.
- */
-  private long sqrtMant() {
-
-    final long[] remainder = BUFFER_3x64_A;       // aliases for static buffers
-    final long[] rootX2    = BUFFER_3x64_B; Arrays.fill(rootX2, 0);  // Doubled root with explicit higher unity
-    final long[] root      = BUFFER_3x64_C; Arrays.fill(root, 0);
-
-    final long digit = findFirstDigit();                      // Find the first byte of the root
-
-    remainder[0] = mantHi - ((0x200 + digit) * digit << 48);  // Most significant
-    remainder[1] = mantLo;
-    remainder[2] = 0;
-    shift_6_bitsLeft(remainder);
-
-    root[0] = digit << WORD_LENGTH - DIGIT_LENGTH;     // the first digit to the high bits
-    // The doubled root contains explicit unity, and the digits shifted right by 9 bits,
-    // so that the first (most significant) digit's position is as follows: 0b0000_0000_1###_####_#000_...
-    // Such scale is convenient for finding the next digit
-    rootX2[0] = 0x0080_0000_0000_0000L + (digit << (WORD_LENGTH - (DIGIT_LENGTH * 2) - 1));
-
-    int bitNumber = DIGIT_LENGTH;                        // The position of the nest digit
-
-    if (!isEmpty(remainder))
-      while (bitNumber < MAX_BITS_FOR_SQRT) {
-        bitNumber = computeNextDigit(remainder, rootX2, root, bitNumber);
-      }
-
-    mantHi = root[0];
-    mantLo = root[1];
-    return root[2];
-  } // private long sqrtMant() {
-
-  /**
-   * Finds the first byte of the root, using a table that maps
-   * the most significant 16 bits of the mantissa of this instance
-   * to corresponding 8 bits of the sought root
-   * @return
-   */
-  private long findFirstDigit() {
-    final int sqrtDigit = (int)(mantHi >>> 48);               // first 16 bits of the argument
-    int idx = Arrays.binarySearch(SQUARE_BYTES, sqrtDigit);
-    if (idx < 0) idx = -idx - 2;
-    final long digit = ROOT_BYTES[idx];                        // first 8 bits of the root
-    return digit;
-  } // private long findFirstDigit() {
-
-  /** Shifts the contents of the buffer left by 6 bits
-   * @param buffer the buffer to shift
-   */
-  private static void shift_6_bitsLeft(long[] buffer) {
-    for (int i = 0; i < buffer.length - 1; i++)
-      buffer[i] = (buffer[i] << 6 | buffer[i + 1] >>> 58);
-    buffer[buffer.length - 1] <<= 6;
-  } // private static void shift_6_bitsLeft(long[] buffer) {
-
-  /**
-   * Calculates the next digit of the root, appends it to the root at a suitable position
-   * and changes the involved values, remainder and rootX2, accordingly
-   * (extracted from sqrtMant() 20.09.02 10:19:34)
-   * <br>Uses static arrays
-   * <b><i>BUFFER_3x64_D</i></b>
-   * @param remainder the remainder
-   * @param rootX2 doubled root
-   * @param root square root found so far
-   * @param bitNumber the position of the digit to be found
-   * @return the position of the next to be found
-   */
-  private static int computeNextDigit(final long[] remainder, final long[] rootX2, final long[] root, int bitNumber) {
-    final long[] aux       = BUFFER_3x64_D;           // Auxiliary variable to be subtracted from the remainder at each step, == (2r + d) * d
-    final long digit = findNextDigit(rootX2, remainder, aux, bitNumber); // digit = findDigit(); aux = 2 * r + d^2 * scale) * digit
-    addDigit(root, digit, bitNumber);                 // root += digit >>> (128 - bitNumber);
-
-    final boolean remainderIsEmpty = subtractBuff(aux, remainder);   // remainder -= aux; // aux can't be greater than remainder!
-    if (remainderIsEmpty || bitNumber >= MAX_BITS_FOR_SQRT - 8)
-      return Integer.MAX_VALUE;
-
-    shift_8_bitsLeft(remainder);                      // remainder <<= 8;
-
-    addDigitToBuff(rootX2, digit, bitNumber + 9);     // rootX2 += digit * 2; (shifted properly, by 9 bits right)
-    bitNumber += DIGIT_LENGTH;                        // next digit position
-    return bitNumber;
-  } // private static int computeNextDigit(final long[] remainder, final long[] rootX2, final long[] root, int bitNumber) {
-
-  /** Finds the next digit in the root and the corresponding {@code aux} value,
-   * that will be subtracted from the remainder.
-   * @param rootX2 doubled root found so far
-   * @param remainder the remainder
-   * @param aux auxiliary value to be subtracted from the remainder
-   * @param rootBitNumber the position of the digit in the root
-   * @return the digit found
-   */
-  private static long findNextDigit(long[] rootX2, long[] remainder, long[] aux, int rootBitNumber) {
-    long digit = Long.divideUnsigned(remainder[0], rootX2[0]);
-    digit = Math.min(digit, 0xFF);
-
-    computeAux(digit, rootBitNumber, rootX2, aux);  // (root * 2 + digit * scale) * digit == 2rd + d^2 * scale
-    while (compareBuffs64(aux, remainder) > 0) {    // aux > remainder, the digit is too large. Decrease the digit and recompute aux
-                                                    // A very rare case: probability is less than 0.85%
-      digit--;
-      computeAux(digit, rootBitNumber, rootX2, aux);
-    }
-    return digit;
-  } // private static long findNextDigit(long[] rootX2, long[] remainder, long[] aux, int rootBitNumber) {
-
-  /**
-   * Appends the found digit to the calculated root at the position specified by rootBitNumber.
-   * for cases where the digit cannot fall on a word boundary
-   * @param root a buffer containing the bits of the root found so far
-   * @param digit a value of the digit to append
-   * @param rootBitNumber the position to place the most significant bit of the digit at, counting from MSB
-   */
-  private static void addDigit(long[] root, long digit, int rootBitNumber) {
-    final int buffIdx = rootBitNumber / 64;
-    final int bitIdx = rootBitNumber % 64;
-    root[buffIdx] += digit << 56 - bitIdx;
-  } // private static void addDigit(long[] root, long digit, int rootBitNumber) {
-
-  /**
-   * Subtracts a number, represented as a big-endian array of longs, from another number of the same form
-   * @param subtrahend subtrahend
-   * @param minuend minuend that is replaced with the difference
-   * @return  {@code true} if the result is 0 (i.e. the operands are equal)
-   */
-  private static boolean subtractBuff(long[] subtrahend, long[] minuend) {
-    boolean diffIsEmpty = true;
-    long diff, minnd;
-
-    for (int i = subtrahend.length - 1; i >= 0; i--) {
-      minnd = minuend[i];
-      diff = minnd - subtrahend[i];
-
-      if (Long.compareUnsigned(diff, minnd) > 0 ) { // Underflow.
-      // It can't be the most significant word (i == 0), since aux can't be greater than remainder -- guaranteed by findNextDigit()
-          if (minuend[i - 1] == 0)  subtrahend[i - 1]++;
-          else                      minuend[i - 1]--;
-      }
-      minuend[i] = diff;
-      diffIsEmpty &= diff == 0;
-    }
-    return diffIsEmpty;
-  } // private static boolean subtractBuff(long[] buff_1, long[] buff_2) {
-
-  /** Shifts the contents of the buffer left by 8 bits
-   * @param buffer the buffer to shift
-   */
-  private static void shift_8_bitsLeft(long[] buffer) {
-    for (int i = 0; i < buffer.length - 1; i++)
-      buffer[i] = (buffer[i] << 8 | buffer[i + 1] >>> 56);
-    buffer[buffer.length - 1] <<= 8;
-  } // private static void shift_8_bitsLeft(long[] buffer) {
-
-  /**
-   * Appends the found digit to the calculated root at the position specified by rootBitNumber.
-   * for cases where the digit can fall on a word boundary
-   * @param root a buffer containing the bits of the root found so far
-   * @param digit a value of the digit to append
-   * @param rootBitNumber the position to place the most significant bit of the digit at, counting from MSB
-   */
-  private static void addDigitToBuff(long[] buff, long digit, int bitNumber) { //
-    final int buffIdx = bitNumber / 64;
-    final int bitIdx = bitNumber % 64;
-
-    if (bitIdx <= 64 - 8) {                // The whole digit into one word
-      buff[buffIdx] += digit << 64 - 8 - bitIdx;
-    } else  {                            // Parts of the digit in different words
-      buff[buffIdx] += digit >>> bitIdx + 8 - 64;  // 8 is digit length
-      buff[buffIdx + 1] += digit << 128 - 8 - bitIdx;
-    }
-  } // private static void addDigitToBuff(long[] buff, long digit, int bitNumber) { //
-
-  /** Computes the auxiliary value to be subtracted from the remainder: aux = 2rd + d^2 * scale.
-   * Instead of the 'scale' the bit position {@code rootBitNumber} is used
-   * @param digit the found next digit of the root
-   * @param rootBitNumber the position of the digit in the root
-   * @param rootX2 doubled root found so far
-   * @param aux the buffer to be filled with the found value of aux
-   */
-  private static void computeAux(long digit, int rootBitNumber, long[] rootX2, long[] aux) {
-    copyBuff(rootX2, aux);
-    addDigitToBuff(aux, digit, rootBitNumber + 10);    // aux = rootX2 + digit * scale;
-    multBufByDigit(aux, digit);                        // aux *= digit,
-  } // private static void computeAux(long digit, int rootBitNumber, long[] rootX2, long[] aux) {
-
-  /** Copies an array of longs from src to dst
-   * @param src source
-   * @param dst destination
-   */
-  private static void copyBuff(long[] src, long[] dst) {
-    for (int i = 0; i < src.length; i++)
-      dst[i] = src[i];
-  } // private static void copyBuff(long[] src, long[] dst) {
-
-  /** Compares two numbers
-   * represented as arrays of {@code long} (big-endian, most significant bits in buff[0])
-   * @param buff1 contains the first number to compare
-   * @param buff2 contains the second number to compare
-   * @return The result of comparison, according to general Java comparison convention
-   */
-  private static int compareBuffs64(long[] buff1, long[] buff2) {
-    for (int i = 0; i < buff1.length; i++)
-      if (buff1[i] != buff2[i])
-        return Long.compareUnsigned(buff1[i], buff2[i]);
-    return 0;
-  } // private static int compareBuffs64(long[] buff1, long[] buff2) {
-
-  /** Multiplies a number represented as {@code long[]} by a digit
-   * (that's expected to be less than 32 bits long)
-   * @param buff
-   * @param digit
-   */
-  private static void multBufByDigit(long[] buff, long digit) {
-    long carry = 0;
-    for (int i = buff.length - 1; i >= 0; i--) {
-      final long prodLo = (buff[i] & LOWER_32_BITS) * digit + carry;
-      final long prodHi = (buff[i] >>> 32) * digit;
-      carry = prodHi >>> 32;                    // will get beyond the boundary of the word
-      final long product = prodLo + (prodHi << 32);
-      if (Long.compareUnsigned(product, (prodHi << 32)) < 0)
-        carry++;
-      buff[i] = product;
-    }
-  } // private static void multBufByDigit(long[] buff, long digit) {
-
-  /**
-   * Multiplies 192 bits of the mantissa given in the arguments
-   * {@code mantHi, mantLo, and thirdWord}, without implicit unity (only fractional part)
-   * by 192 bits of the constant value of sqrt(2)
-   * <br> uses static arrays
-   * <b><i>BUFFER_4x64_A, BUFFER_6x32_A, BUFFER_6x32_B, BUFFER_12x32</i></b>
-   * @param mantHi 64 most significant bits of the fractional part of the mantissa
-   * @param mantLo bits 64..127 of the fractional part of the mantissa
-   * @param thirdWord 64 least significant bits of the fractional part of the mantissa
-   * @return 192 bits of the fractional part of the product
-   */
-  private long[] multBySqrt2(long mantHi, long mantLo, long thirdWord) {
-
-    BUFFER_4x64_A[0] = 0;
-    BUFFER_4x64_A[1] = mantHi >>> 1 | HIGH_BIT;                     // to take implied unities into account:
-    BUFFER_4x64_A[2] = mantLo >>> 1 | mantHi << 63;
-    BUFFER_4x64_A[3] = thirdWord >>> 1 | mantLo << 63;
-
-    final long[] product = multPacked3x64(BUFFER_4x64_A, SQRT_2_AS_LONGS); // SQRT_2_AS_LONGS contains implied unity in the MSB
-
-    product[0] = product[1] << 2 | product[2] >>> 62;   // x * y = ((x >>> 1) * (y >>> 1)) << 2
-    product[1] = product[2] << 2 | product[3] >>> 62;
-    product[2] = product[3] << 2;
-    return product;
-  } // private long[] multBySqrt2(long mantHi, long mantLo, long thirdWord) {
-
-  /**
-   * Multiplies mantissas of quasidecimal numbers given as contents of arrays factor1 and factor2
-   * (with exponent in buff[0] and 192 bits of mantissa in buff[1]..buff[3]),
-   * replaces the mantissa of factor1 with the product. Does not affect factor1[0].<br>
-   * uses static arrays <b><i>BUFFER_6x32_A, BUFFER_6x32_B, BUFFER_12x32</b></i>
-   * @param factor1 an array of longs, containing the first factor
-   * @param factor2 an array of longs, containing the second factor
-   * @return factor1, whose mantissa is replaced with the product
-   */
-  private static long[] multPacked3x64(long[] factor1, long[] factor2) {
-    multPacked3x64_simply(factor1, factor2);
-    return pack_12x32_to_3x64(BUFFER_12x32, factor1);
-  } // private static long[] multPacked3x64(long[] factor1, long[] factor2) {
-
-  @SuppressWarnings("unused")
-  private static void dummy() { // Just to prevent removing static import of 'say' from imports
-    // 20.10.02 13:18:53 TO DO The imports used for debugging, to be removed after it's finished
-//    say(AuxMethods.hexStr(BUFFER_6x32_A));
-//    say(hexStr_u(BUFFER_6x32_A));
-//    say(hexStr_(BUFFER_6x32_A));
-  } // private static void dummy() { // Just to prevent removing static import of 'say' from imports
-
-}
+   * Builds a non-negative Quadruple value from the given low-level parts and assigns it to the instance.<br>
+   * Treats the {@code exponent} parameter as the unbiased exponent value,
+   * whose {@code 0} value corresponds to the {@code Quadruple} value of 1.0.
+   * @param exponent  Binary exponent (unbiased, 0 means 2^0)
+   * @param mantHi  The most significant 64 bits of the fractional part of the mantissa
+   * @param mantLo  The least significant 64 bits of the fractional part of the mantissa
+   * @return A Quadruple containing the value built of the given parts
+   */
+  public Quadruple assignWithUnbiasedExponent(int exponent, long mantHi, long mantLo) {
+    return assignWithUnbiasedExponent(false, exponent, mantHi, mantLo);
+  } // public Quadruple assignWithNormalExponent(int exponent, long mantHi, long mantLo) {
+
+  /**
+   * Builds a Quadruple from the low-level parts given as an array of {@code long}.<br>
+   * The elements of the array are expected to contain the following values:<pre> {@code
+   * value[0] -- sign flag in bit 63 (1 means negative),
+   *             biased exponent in bits 31 .. 0
+   * value[1] -- The most significant 64 bits of the fractional part of the mantissa
+   * value[2] -- The most significant 64 bits of the fractional part of the mantissa}</pre>
+   * @param value array of {@code long} containing the low-level parts of the Quadruple value
+   * @return the instance after assigning it the required value
+   * @see #toLongWords()
+   */
+  public Quadruple assign(long[] value) {
+    if (value.length < 3)
+      throw new IndexOutOfBoundsException("value.length must be greater than or equal 3");
+
+    negative = (value[0] & HIGH_BIT) != 0;
+    exponent = (int)(value[0] & LOWER_32_BITS);
+    mantHi = value[1]; mantLo = value[2];
+    return this;
+  } // public Quadruple assign(long[] value) {
+
+
+  /**
+   * Assigns the value of a IEEE-754 quadruple value passed in as an array
+   * of two {@code long}s containing the 128 bits of the IEEE-754 quadruple to the given instance.<br>
+   * The passed in array of longs is expected to be big-endian, in other words the {@code value[0]}
+   * should contain the sign bit, the exponent, and the most significant 48 bits of the significand.<br>
+   * The argument remains unchanged.
+   * @param value an array of two longs, containing the 128 bits of the IEEE-754 quadruple value to be assigned
+   * @return this instance with the newly assigned value
+   * @throws IllegalArgumentException if the length of the input array is not 2
+   */
+  public Quadruple assignIeee754(long[] value) throws IllegalArgumentException {
+    if (value.length != 2)
+      throw new IllegalArgumentException("the length of the input array must be 2, not " + value.length);
+
+    negative = value[0] < 0;
+    final int ieeeExponent = (int)((value[0] & IEEE754_EXPONENT_MASK) >>> 48);
+
+    if (ieeeExponent == LOWER_15_BITS) {                                  // NaN or Infinity
+      if (((value[0] & LOWER_48_BITS) | value[1]) != 0)                   // Significand is not 0: NaN
+        return assignNaN();
+      return assignInfinity(false);
+    }
+
+    if (ieeeExponent == 0) {                        // 0 or subnormal
+      if (((value[0] & LOWER_48_BITS) | value[1]) == 0)                   // Significand is 0: 0 or -0
+        return assignZero(false);
+    }
+
+    mantHi = value[0] & LOWER_48_BITS; mantLo = value[1];
+    final int expDiff = EXPONENT_BIAS - IEEE754_EXPONENT_BIAS;
+    if (ieeeExponent == 0) {                                              // Subnormal
+      int shift = Long.numberOfLeadingZeros(mantHi) + 1;
+      if (shift < 64) {                                                   // There are significant bits in the high word
+        mantHi = mantHi << shift | mantLo >>> (64 - shift);
+        mantLo <<= shift;
+        exponent = expDiff + 17 - shift;
+      } else if (shift == 64) {
+        mantHi = mantLo;
+        mantLo = 0;
+        exponent = expDiff  + 17 - shift;
+      } else {
+        shift = Long.numberOfLeadingZeros(mantLo) + 1;
+        mantHi = shift == 64? 0: mantLo << shift;                         // shift == 64 means it's smallest subnormal
+        mantLo = 0;
+        exponent = expDiff  + 17 - shift - 64;
+      }
+    } else {                                                              // normal
+      mantHi = mantHi << 16 | mantLo >>> (48);
+      mantLo <<= 16;
+      exponent = ieeeExponent + expDiff;
+    }
+    return this;
+  }
+
+  /**
+   * Assigns the value of a IEEE-754 quadruple value passed in as an array
+   * of 16 {@code byte}s containing the 128 bits of the IEEE-754 quadruple to the given instance.<br>
+   * The passed in array of longs is expected to be big-endian, in other words the {@code value[0]}
+   * should contain the sign bit, and the high-order 7 bits of the IEEE-754 quadruple's exponent,
+   * and the {@code value[15]} is expected to contain the least significant 8 bits of the significand.<br>
+   * The argument remains unchanged.
+   * @param value an array of 16 bytes, containing the 128 bits of the IEEE-754 quadruple value to be assigned
+   * @return this instance with the newly assigned value
+   * @throws IllegalArgumentException if the length of the input array is not 16
+   */
+  public Quadruple assignIeee754(byte[] value) {
+    if (value.length != 16)
+      throw new IllegalArgumentException("the length of the input array must be 16, not " + value.length);
+
+    return assignIeee754(mergeBytesToLongs(value));
+  }
+
+
+  /**
+   * Assigns the value of {@code +Infinity} to this instance.
+   * @return this instance with the value of {@code POSITIVE_INFINITY}
+   */
+  public Quadruple assignPositiveInfinity() {
+    negative = false; exponent = EXPONENT_OF_INFINITY;
+    mantHi = 0; mantLo = 0;
+    return this;
+  } // public Quadruple assignPositiveInfinity() {
+
+  /**
+   * Assigns the value of {@code -Infinity} to this instance.
+   * @return this instance with the value of {@code NEGATIVE_INFINITY}
+   */
+  public Quadruple assignNegativeInfinity() {
+    negative = true; exponent = EXPONENT_OF_INFINITY;
+    mantHi = 0; mantLo = 0;
+    return this;
+  } // public Quadruple assignNegativeInfinity() {
+
+  /**
+   * Assigns the value of "Not a Number" ({@code NaN}) to this instance.
+   * @return this instance with the value of {@code NaN}
+   */
+  public Quadruple assignNaN() {
+    negative = false; exponent = EXPONENT_OF_INFINITY;
+    mantHi = 0x8000_0000_0000_0000L; mantLo = 0;
+    return this;
+  } // public Quadruple assignNaN() {
+
+
+  /* **********************************************************************
+   ******* Conversions to other types *************************************
+   ************************************************************************/
+
+  protected void ____Conversions____() {} // Just to put a visible mark of the section in the outline view of the IDE
+
+  /**
+   * Converts the value of this {@code Quadruple} to an {@code int} value in a way
+   * similar to standard narrowing conversions (e.g., from {@code double} to {@code int}).
+   * @return the value of this {@code Quadruple} instance converted to an {@code int}.
+   * */
+  @Override
+  public int intValue() {
+    final long exp = (exponent & LOWER_32_BITS) - EXPONENT_BIAS; // Unbiased exponent
+    if (exp < 0 || isNaN()) return 0;
+    if (exp >= 31)                                              // value <= Integer.MIN_VALUE || value > Integer.MAX_VALUE
+      return negative? Integer.MIN_VALUE : Integer.MAX_VALUE;
+
+    final int intValue = exp == 0? 1 : (1 << exp) | (int)(mantHi >>> 64 - exp);  // implicit unity | fractional part of the mantissa, shifted rightwards
+    return negative? -intValue : intValue;
+  } // public int intValue() {
+
+  /** Converts the value of this {@code Quadruple} to a {@code long} value in a way
+   * similar to standard narrowing conversions (e.g., from {@code double} to {@code long}).
+   * @return the value of this {@code Quadruple} instance converted to a {@code long}.
+   */
+  @Override
+  public long longValue() {
+    final long exp = (exponent & LOWER_32_BITS) - EXPONENT_BIAS; // Unbiased exponent
+    if (exp < 0 || isNaN()) return 0;                           // NaN.longValue == 0
+    if (exp >= 63)                                              // value <= Long.MIN_VALUE || value > Long.MAX_VALUE
+      return negative? Long.MIN_VALUE : Long.MAX_VALUE;
+
+    final long longValue = exp == 0? 1: (1L << exp) | (mantHi >>> 64 - exp);  // implicit unity | fractional part of the mantissa, shifted rightwards
+    return negative? -longValue : longValue;
+  } // public long longValue() {
+
+  /** Converts the value of this {@code Quadruple} to a {@code float} value in a way
+   * similar to standard narrowing conversions (e.g., from {@code double} to {@code float}).
+   * @return the value of this {@code Quadruple} instance converted to a {@code float}.
+   * */
+  @Override
+  public float floatValue() {
+    return (float)doubleValue();
+  } // public float floatValue() {
+
+  /** Converts the value of this {@code Quadruple} to a {@code double} value in a way
+   * similar to standard narrowing conversions (e.g., from {@code double} to {@code float}).
+   * Uses 'half-even' approach to the rounding, like {@code BigDecimal.doubleValue()}
+   * @return the value of this {@code Quadruple} instance converted to a {@code double}.
+   * */
+  @Override
+  public double doubleValue() {
+    if (exponent == 0)                  // All subnormal Quadruples are also converted into 0d
+      return negative? -0.0d : 0.0d;
+
+    if (exponent == EXPONENT_OF_INFINITY)
+      return (mantHi != 0 || mantLo != 0 )? Double.NaN :
+                                            negative ?
+                                              Double.NEGATIVE_INFINITY :
+                                              Double.POSITIVE_INFINITY;
+
+    int expD = exponent - EXPONENT_BIAS;                   // Unbiased, to range -0x8000_0000 ... 0x7FFF_FFFF
+    if (expD > EXP_0D)                                  // Out of range
+      return negative? Double.NEGATIVE_INFINITY : Double.POSITIVE_INFINITY;
+
+    if (expD < -(EXP_0D + 52))                          // below Double.MIN_VALUE -- return 0
+      return negative? -0.0d : 0.0d;
+
+    if (expD < -(EXP_0D - 1)) {                         // subnormal
+      long lValue = (mantHi >>> 12) | 0x0010_0000_0000_0000L; // implied higher bit;
+      lValue = lValue + (1L << -EXP_0D - expD) >>> -EXP_0D - expD + 1;
+      if (negative) lValue |= DOUBLE_SIGN_MASK;
+      return Double.longBitsToDouble(lValue);
+    }
+
+    // normal case
+    long dMant = mantHi >>> 12;
+    if ((mantHi & HALF_DOUBLES_LSB) != 0)               // The highest bit, of those was shifted out, is 1 -- round it up
+       if (     ( ((mantHi & (HALF_DOUBLES_LSB - 1)) | mantLo) != 0 )  // greater than just n + LSB * 0.5
+             || (dMant & 1) != 0) {                     // 20.12.22 14:09:22 + Half-even approach, like in BigDecimal.doubleValue()
+          dMant++;
+          if ((dMant & DOUBLE_EXP_MASK) != 0) {         // Overflow of the mantissa, shift it right and increase the exponent
+            dMant = (dMant & ~DOUBLE_IMPLIED_MSB) >>> 1;
+            expD++;
+          }
+        }
+
+    if (expD > EXP_0D)
+      return negative? Double.NEGATIVE_INFINITY : Double.POSITIVE_INFINITY;
+    final long lValue = ((long)(expD + EXP_0D) << 52) | dMant | (negative ? DOUBLE_SIGN_MASK : 0);
+    return Double.longBitsToDouble(lValue);
+  } // public double doubleValue() {
+
+  /**
+   * Builds and returns a {@code BigDecimal} instance holding the same value as the given Quadruple
+   * (rounded to 100 significant decimal digits).
+   * @return a {@code BigDecimal} holding the same value as the given {@code Quadruple}
+   * @throws NumberFormatException if the value of the instance is not convertible to {@code BigDecimal}
+   * (i.e. it is {@code Infinity}, {@code -Infinity},  or {@code NaN})
+   */
+  public BigDecimal bigDecimalValue() throws NumberFormatException {
+    checkNaNInfinity();                                 // Throws exception if the value is not convertible
+    if (isZero()) return BigDecimal.ZERO;
+
+    BigDecimal result = buildBDMantissa();              // binary mantissa (in range 1.0 - 1.999..)
+
+    final int exponent = unbiasedExponent();            // Binary exponent in normal (unbiased) form
+    final boolean expNegative = exponent < 0;
+    final BigDecimal powerOf2 = twoRaisedTo(Math.abs(exponent));  // 2^|exp2|
+
+    // Limit precision with some reasonable value, say, 45 digits after the point
+    if (expNegative)   result = result.divide(powerOf2, MC_100_HALF_EVEN);     // mantissa * 2^|exp2|
+    else               result = result.multiply(powerOf2, MC_100_HALF_EVEN);  // mantissa / 2^|exp2|
+
+    result = result.stripTrailingZeros();
+    return negative? result.negate() : result;
+  } // public BigDecimal bigDecimalValue() throws NumberFormatException {
+
+  /** A number of digits to use in the toString() method */
+  private static final int SIGNIFICANT_DIGITS = 40;
+
+  /**
+   * Returns a decimal string representation of the value of this {@code Quadruple}
+   * in a scientific (exponential) notation, rounded to 43 digits after point.<br>
+   * For other String representations, see {@code format(String)}
+   * @see #format(String)
+   * @see java.lang.Object#toString()
+   */
+  @Override
+  public String toString() {
+
+    if (exponent == EXPONENT_OF_INFINITY)                            // infinity or NaN
+      return ((mantHi | mantLo) != 0)? "NaN" : (negative)? "-Infinity" : "Infinity";
+
+    if ((exponent | mantHi | mantLo) == 0)              // 0.0 / -0.0
+      return negative? "-0.0" : "0.0";
+
+    final int exp2 = exponent - EXPONENT_BIAS;             // Unbiased exponent
+
+    // Decimal mantissa M and decimal exponent E are found from the binary mantissa m and the binary exponent e as
+    // M = m * 2^e / 10^E.
+    // Since E is always either (floor((e+1)*log(2))) or (floor((e+1)*log(2)) - 1),
+    // we can find E' = floor((e+1)*log(2)) and M' = m * 2^e / 10^E',
+    // and if M' < 1, we just multiply it by 10 and subtract 1 from E' to obtain M and E.
+    // To avoid division by a power of 10, we multiply the mantissa by a power of 2,
+    // encoded in a form of (what I call) quasidecimal number,
+    // that is an array of 4 longs, where qd[0] contains the decimal exponent of the number,
+    // and qd[1] - qd[3] contain 192 bits of the decimal mantissa, divided by 10,
+    // so that 1.0 looks like 0x1999_9999..., and 9.9999999... looks like 0xFFFF_FFFF_.
+    // (in other words, it ranges from 1/10 * 2^192 to 9.999... * 2^192)
+    // The result is in the same form, that allows for easy conversion into a string of decimal digits.
+
+    long[] mant10 = BUFFER_4x64_A;
+    if (exponent == 0) {            // Subnormal, multiply by (2^-2147483646 / 10^-646456993)
+      mant10 = multMantByMinNormal(mant10); // special multiplication by MIN_NORMAL == 2^-2147483646
+    } else {                        // Find the quasidecimal value of 2^exp2 and multiply it by the mantissa
+      mant10 = multMantByPowerOfTwo(powerOfTwo(exp2), mant10);
+    }
+    final StringBuilder mantStr = decimalMantToString(mant10, SIGNIFICANT_DIGITS);  // to a string of decimal digits
+    final int exp10 = (int)mant10[0] - 1;
+
+    mantStr.insert(1, '.');                               // point after the 1st digit
+    mantStr.append("e" + String.format("%+03d", exp10));  // exponent
+    if (negative) mantStr.insert(0, '-');                 // sign
+
+    return mantStr.toString();
+  } // public String toString()
+
+  /**
+   * Returns a {@code String} representing the value
+   * of this instance in a form defined by the {@code format} parameter.
+   * If the value is NaN or +/-Infinity, returns respectively "NaN", "Infinity", or "-Infinity",
+   * otherwise formats the value in accordance with the rules
+   * used for formatting {@code BigDecimal} values, like in String.format("%9.3f", value).
+   * @param format A pattern to format the value
+   * @return a {@code String} representation of this value, formatted in accordance with the
+   * {@code format} parameter
+   */
+  public String format(String format) {
+    if (isNaN() || isInfinite())
+      return this.toString();
+    final BigDecimal bdValue = bigDecimalValue();
+    return String.format(format, bdValue);
+  } // public String format(String format) {
+
+  /**
+   * Returns a {@code String} containing a hexadecimal representation
+   * of the instance's value, consisting of sign, two 64-bit words of mantissa, and
+   * exponent preceded by letter 'e', with '_' separating the tetrads of hexadecimal digits.
+   * This way, the value -1.5 is represented by the string
+   * {@code -8000_0000_0000_0000 0000_0000_0000_0000 e7fff_ffff}
+   * @return a string containing a hexadecimal representation
+   */
+  public String toHexString() {
+    return hexString(this);
+  } //public String toHexStr() {
+
+  /**
+   * Returns the fields of the instance that make up it's value as
+   * an array of {@code long}s.<br>
+   * The elements of the array contain the following values:<pre> {@code
+   * value[0] -- sign flag in bit 63 (1 means negative),
+   *             biased exponent in bits 31 -- 0
+   * value[1] -- The higher 64 bits of the fractional part of the mantissa
+   * value[2] -- The lower 64 bits of the fractional part of the mantissa}</pre>
+   * @return an array of 3 {@code long}s containing the contents of the
+   * instance's fields, as described above
+   * @see #assign(long[])
+   */
+  public long[] toLongWords() {
+    final long[] result = new long[3];
+    final long signBit = negative? 0x8000_0000_0000_0000L : 0;
+    result[0] = signBit | (exponent & LOWER_32_BITS);
+    result[1] = mantHi;
+    result[2] = mantLo;
+    return result;
+  } // public long[] toLongWords() {
+
+  /**
+   * Returns the 128 bits of an IEEE-754 quadruple precision number nearest to the value
+   * of {@code this} instance as an array of two {@code long}s, containing a physical representation
+   * of the standard IEEE-754 quadruple-precision floating-point number.<br>
+   * The order of words is big-endian, so that the sign bit, exponent
+   * and 48 most significant bits of the mantissa are returned in result[0],
+   * and 64 least significant bits of the mantissa in result[1].
+   * The 128-bit significand of this instance is rounded to fit to the 112 bits of the
+   * IEEE-754 quadruple. The rounding mode is half-up, i.e. if the exact value of the instance
+   * differs from the nearest IEEE-754 quadruple value by 1/2 of LSB of the IEEE-754
+   * quadruple's significand, it gets rounded up.
+   * The values whose magnitude exceed the maximum possible value of IEEE-754 Quadruple
+   * (namely, 1.18973149535723176508575932662800702 * 10^4932) plus half of its mantissa'a LSB
+   * are converted to {@code Infinity} or {@code -Infinity}, depending on the sign,
+   * the values with magnitudes less than minimum normal IEEE-754 quadruple value
+   * ({@code 3.36210314311209350626267781732175260 * 10^-4932})
+   * but greater or equal to {@code 6.4751751194380251109244389582276466 * 10^-4966}
+   * are converted to subnormal IEEE-754 values, and the values whose magnitude is less
+   * than {@code 6.4751751194380251109244389582276466 * 10^-4966} (minimum positive value of of IEEE-754 Quadruple)
+   * are converted to 0 or -0, depending on the sign of {@code this} instance.
+   *
+   * @return an array of two longs containing the 128 bits of the IEEE-745 Quadruple
+   * value nearest to the value of this instance.
+   */
+  public long[] toIeee754Longs() {
+    final long[] result = new long[2];
+    if (exponent == EXPONENT_OF_INFINITY) {         // NaN or Infinity;
+      result[0] = (mantHi != 0 || mantLo != 0 )? IEEE754_NAN_LEAD :
+                                            negative ?
+                                                IEEE754_MINUS_INFINITY_LEAD :
+                                                IEEE754_INFINITY_LEAD;
+      return result;
+    }
+
+    final int unbiasedExponent = unbiasedExponent();
+    if (unbiasedExponent > IEEE754_MAX_EXPONENT) {
+      result[0] = negative ?  IEEE754_MINUS_INFINITY_LEAD :
+                              IEEE754_INFINITY_LEAD;
+      return result;
+    } else if (unbiasedExponent < IEEE754_MIN_EXPONENT) {
+      if (negative)
+        result[0] = IEEE754_MINUS_ZERO_LEAD;
+      return result;
+    } else if (unbiasedExponent >= IEEE754_MIN_NORMAL_EXPONENT) {
+      return makeNormal_IEEELongs(result);
+    } else {
+      return makeSubnormal_IEEELongs(result);
+    }
+  }
+
+  /**
+   * Returns the 128 bits of an IEEE-754 quadruple precision number nearest to the value
+   * of {@code this} instance as an array of 16 {@code byte}s, containing a physical representation
+   * of the standard IEEE-754 quadruple-precision floating-point number.<br>
+   * The order of bytes is big-endian, so that the sign bit and the most significant bits
+   * of the exponent is returned in result[0], and the least significant bits
+   * of the mantissa in result[15].
+   * The 128-bit significand of this instance is rounded to fit to the 112 bits of the
+   * IEEE-754 quadruple. The rounding mode is half-up, i.e. if the exact value of the instance
+   * differs from the nearest IEEE-754 quadruple value by 1/2 of LSB of the IEEE-754
+   * quadruple's significand, it gets rounded up.
+   * The values whose magnitude exceed the maximum possible value of IEEE-754 Quadruple
+   * (namely, 1.18973149535723176508575932662800702 * 10^4932) plus half of its mantissa'a LSB
+   * are converted to {@code Infinity} or {@code -Infinity}, depending on the sign,
+   * the values with magnitudes less than {@code 3.36210314311209350626267781732175260 * 10^-4932}
+   * but greater or equal to {@code 6.4751751194380251109244389582276466 * 10^-4966}
+   * are converted to subnormal IEEE-754 values,
+   * and the values whose magnitude is less than {@code 6.4751751194380251109244389582276466 * 10^-4966}
+   * (minimum positive value of of IEEE-754 Quadruple)
+   * are converted to 0 or -0, depending on the sign of {@code this} instance.
+   *
+   * @return an array of bytes containing the value of {@code this} instance
+   * as a physical representation of the nearest IEEE-745 Quadruple value,
+   * in the big-endian order.
+   */
+  public byte[] toIeee754Bytes() {
+    return splitToBytes(toIeee754Longs());
+  }
+
+
+  /* ***********************************************************************************
+   ****** Comparisons ******************************************************************
+   *********************************************************************************** */
+
+  protected void ____Comparisons____() {} // Just to put a visible mark of the section in the outline view of the IDE
+
+  /**
+   * Compares the value of this instance with the value of the specified instance.
+   * @param other the {@code Quadruple} to compare with
+   * @return a negative integer, zero, or a positive integer as the value of this instance is less than,
+   * equal to, or greater than the value of the specified instance.
+   */
+  @Override
+  public int compareTo(Quadruple other) {
+
+    if (isNaN())
+      return other.isNaN()? 0 : 1;                      // NaN is considered to be greater than any other value
+    if (other.isNaN())
+      return -1;
+
+    // For Doubles, -0 < 0. Do it the same way
+    if (negative != other.negative)                     // If signs differ
+      return negative? -1: 1;
+
+    // Signs are equal -- compare exponents (unsigned)
+    int result = Integer.compareUnsigned(exponent, other.exponent);
+
+    if (result == 0)                                    // If exponents are equal, compare mantissas
+      result = Long.compareUnsigned(mantHi, other.mantHi);
+    if (result == 0)
+      result = Long.compareUnsigned(mantLo, other.mantLo);
+
+    if (negative) result = -result;                     // both are negative, invert result
+    return result;
+  } // public int compareTo(Quadruple other) {
+
+  /**
+   * Compares the value of this instance with the specified {@code long} value.
+   * The value of the argument is converted to Quadruple, and then two Quadruple values
+   * are compared by {@link #compareTo(Quadruple)}
+   * @param other the {@code long} value to compare with
+   * @return a negative integer, zero, or a positive integer as the value of this instance is less than,
+   * equal to, or greater than the specified {@code long} value.
+   */
+  public int compareTo(long other) {
+    return compareTo(new Quadruple(other));
+  } //public int compareTo(long other) {
+
+  /**
+   * Compares the value of this instance with the specified {@code double} value.
+   * The value of the argument is converted to Quadruple,
+   * and then two Quadruple values are compared by {@link #compareTo(Quadruple)}
+   * @param other the {@code double} value to compare with
+   * @return a negative integer, zero, or a positive integer as the value of this instance is less than,
+   * equal to, or greater than the specified {@code double} value.
+   */
+  public int compareTo(double other) {
+    return compareTo(new Quadruple(other));
+  } // public int compareTo(double other) {
+
+  /**
+   * Indicates whether the other {@code Quadruple} is equal to this one.
+   * @param obj the object to compare with
+   * @return {@code true} if the given object is Quadruple and its value is equal to
+   * the value of this {@code Quadruple} instance, {@code false} otherwise.
+   *
+   */
+  @Override
+  public boolean equals(Object obj) {
+    if (this == obj) return true;
+    if (!(obj instanceof Quadruple)) return false;
+    final Quadruple other = (Quadruple)obj;
+    if (isNaN() && other.isNaN())                       // NaNs are all different
+      return false;
+    return
+       negative == other.negative                       // For Doubles, -0 != 0. Do it the same way
+       && exponent == other.exponent
+       && mantHi == other.mantHi
+       && mantLo == other.mantLo;
+  } // public boolean equals(Object obj) {
+
+  /** Computes a hashcode for this {@code Quadruple},
+   * based on the values of its fields.
+   * @see java.lang.Object#hashCode()
+   */
+  @Override
+  public int hashCode() {
+    if (isNaN())                                        // Since NaNs are considered equal, they must return the same hashCode
+      return HASH_CODE_OF_NAN;
+    final int prime = 31;
+    int result = 1;
+    result = prime * result + exponent;
+    result = prime * result + (int) (mantHi ^ (mantHi >>> 32));
+    result = prime * result + (int) (mantLo ^ (mantLo >>> 32));
+    result = prime * result + (negative ? 1231 : 1237);
+    return result;
+  } // public int hashCode() {
+
+  /**
+   * Compares the values of two instances.
+   * @param q1 the instance to compare with the other one
+   * @param q2 the instance to compare with
+   * @return a negative integer, zero, or a positive integer as the value of the first
+   * instance is less than, equal to, or greater than the value of the second instance.
+   */
+  public static int compare(Quadruple q1, Quadruple q2) {
+    return q1.compareTo(q2);
+  } // public static int compare(Quadruple q1, Quadruple q2) {
+
+  /**
+   * Compares the magnitude (absolute value) of this instance
+   * with the magnitude of the other instance.
+   * @param other the Quadruple to compare with
+   * @return 1 if this instance is greater in magnitude than the {@code other} instance,
+   * 0 if the argument is equal in magnitude to this instance, -1 if this instance is less in magnitude, than the argument
+   *
+   */
+  public int compareMagnitudeTo(Quadruple other) {
+    // 20.10.24 18:44:39 Regarding NaNs, behave like doubles
+    if (isNaN())
+      return other.isNaN()? 0 : 1;
+    if (other.isNaN())
+      return -1;
+
+    if (isInfinite())
+      return other.isInfinite()? 0 : 1;
+    if (other.isInfinite())
+      return -1;
+
+    int result;
+    if ((result = Integer.compareUnsigned(exponent, other.exponent)) != 0)
+      return result;
+    if ((result = Long.compareUnsigned(mantHi, other.mantHi)) != 0) // If exponents are equal, compare mantissas
+      return result;
+    return Long.compareUnsigned(mantLo, other.mantLo);
+  } // public int compareMagnitudeTo(Quadruple other) {
+
+  /**
+   * Compares the magnitudes (absolute values) of the two Quadruples.
+   * @param q1 the instance to compare with the other one
+   * @param q2 the instance to compare with
+   * @return a negative integer, zero, or a positive integer as the magnitude of the first
+   * instance is less than, equal to, or greater than the magnitude of the second instance.
+   */
+  public static int compareMagnitudes(Quadruple q1, Quadruple q2) {
+    return q1.compareMagnitudeTo(q2);
+  } // public static int compareMagnitudes(Quadruple q1, Quadruple q2) {
+
+  /**
+   * Returns a new instance of {@code Quadruple} with the value of the
+   * maximum of the values of the operands.
+   * @param q1 first operand to compare
+   * @param q2 first operand to compare
+   * @return a new instance of {@code Quadruple} whose value is
+   *      equal to the value of the greater of the operands.
+   */
+  public static Quadruple max(Quadruple q1, Quadruple q2) {
+    if (q1.compareTo(q2) > 0)
+      return new Quadruple(q1);
+    else
+      return new Quadruple(q2);
+  }
+
+  /**
+   * Returns a new instance of {@code Quadruple} with the value of the
+   * minimum of the values of the operands.
+   * @param q1 first operand to compare
+   * @param q2 first operand to compare
+   * @return a new instance of {@code Quadruple} whose value is
+   *      equal to the value of the lesser of the operands.
+   */
+  public static Quadruple min(Quadruple q1, Quadruple q2) {
+    if (q1.compareTo(q2) < 0)
+      return new Quadruple(q1);
+    else
+      return new Quadruple(q2);
+  }
+
+  /**
+   * Assigns to this instance the maximum of the
+   * values of {@code this} instance and the operand.
+   * @param other the operand to compare with
+   * @return {@code this} instance, after setting its value
+   *      to the value of the greater of {@code this} and the operand.
+   */
+  public Quadruple assignMax(Quadruple other) {
+    if (compareTo(other) < 0)
+      assign(other);
+    return this;
+  }
+
+  /**
+   * Assigns to this instance the minimum of the
+   * values of {@code this} instance and the operand.
+   * @param other the operand to compare with
+   * @return {@code this} instance, after setting its value
+   *      to the value of the lesser of {@code this} and the operand.
+   */
+  public Quadruple assignMin(Quadruple other) {
+    if (compareTo(other) > 0)
+      assign(other);
+    return this;
+  }
+
+  /* ***********************************************************************************
+   ****** Arithmetics ******************************************************************
+   *********************************************************************************** */
+
+  protected void ________Arithmetic_________ () {} // Just to put a visible mark of the section in the outline view of the IDE
+
+  /**
+   * Adds the value of the given {@code Quadruple} summand to the value of this Quadruple.
+   * The instance acquires a new value that equals the sum of the previous value and the value of the summand.
+   * @param summand the value to add
+   * @return the reference to this object, which holds a new value that equals
+   * the sum of its previous value and the value of the summand
+   */
+  public Quadruple add(Quadruple summand) {
+    if (isNaN() || summand.isNaN()) return assignNaN(); // NaN + whatever = NaN;
+
+    if (isInfinite()) {
+      if (summand.isInfinite() && (negative != summand.negative))
+        return assignNaN();                             // -Infinity + Infinity = NaN
+      else return this;                                 // Infinity + X = Infinity
+    }
+
+    if (summand.isInfinite()) return assign(summand);   // x + Infinity = Infinity regardless of their signs
+
+    if (summand.isZero() ) {
+      if (isZero())                                     // both are zeros
+        if (summand.isNegative() && isNegative())
+          negative = true;                              // -0 + -0 = -0
+        else negative = false;
+      return this;                                      // X + 0 = X
+    }
+
+    if (isZero()) return assign(summand);               // 0 + X = X
+
+    // Both are regular numbers
+    if (negative == summand.negative)                   // same signs
+      return addUnsigned(summand);                      // Does not affect sign
+    else {                                              // signs differ
+      final boolean wasNegative = negative;
+      subtractUnsigned(summand);                        // Subtracts ignoring sings, returns negative if the summand is greater in magnitude
+      negative ^= wasNegative;                          // If signs differ and summand is greater in magnitude, the sign gets inverted
+    }
+    return this;
+  } // public Quadruple add(Quadruple summand) {
+
+  /**
+   * Adds the value of the given {@code long} summand to the value of this Quadruple.
+   * The value of the {@code long} operand is preliminarily converted to a {@code Quadruple} value.
+   * The instance acquires the new value that equals the sum of the previous value and the value of the summand.
+   * @param summand the value to add
+   * @return the reference to this object, which holds a new value that equals
+   * the sum of its previous value and the value of the summand
+   */
+  public Quadruple add(long summand) {
+    return add(new Quadruple(summand));
+  } // public Quadruple add(long summand) {
+
+  /**
+   * Adds the value of the given {@code double} summand to the value of this Quadruple.
+   * The value of the {@code double} operand is preliminarily converted to a {@code Quadruple} value.
+   * The instance acquires the new value that equals the sum of the previous value and the value of the summand.
+   * @param summand the value to add
+   * @return the reference to this object, which holds a new value that equals
+   * the sum of its previous value and the value of the summand
+   */
+  public Quadruple add(double summand) {
+    return add(new Quadruple(summand));
+  } // public Quadruple add(double summand) {
+
+  /** Adds the value of the given {@code Quadruple op2} to the value of {@code Quadruple op1}
+   * and creates a new instance of Quadruple containing the sum.
+   * The operands remain unchanged.
+   * @param op1 the first operand to add
+   * @param op2 the second operand to add
+   * @return a new instance of Quadruple containing the sum of the operands
+   */
+  public static Quadruple add(Quadruple op1, Quadruple op2) {
+    op1 = new Quadruple(op1);
+    return op1.add(op2);
+  } // public static Quadruple add(Quadruple op1, Quadruple op2) {
+
+  /** Adds the value of the given {@code long op2} to the value of {@code Quadruple op1}
+   * and creates a new instance of Quadruple containing the sum.
+   * The value of the {@code long} operand is preliminarily converted to a {@code Quadruple} value.
+   * The Quadruple operand remains unchanged.
+   * @param op1 the first operand to add
+   * @param op2 the second operand to add
+   * @return a new instance of Quadruple containing the sum of the operands
+   */
+  public static Quadruple add(Quadruple op1, long op2) {
+    op1 = new Quadruple(op1);
+    return op1.add(op2);
+  } // public static Quadruple add(Quadruple op1, long op2) {
+
+  /** Adds the value of the given {@code double op2} to the value of {@code Quadruple op1}
+   * and creates a new instance of Quadruple containing the sum.
+   * The value of the {@code double} operand is preliminarily converted to a {@code Quadruple} value.
+   * The Quadruple operand remains unchanged.
+   * @param op1 the first operand to add
+   * @param op2 the second operand to add
+   * @return a new instance of Quadruple containing the sum of the operands
+   */
+  public static Quadruple add(Quadruple op1, double op2) {
+    op1 = new Quadruple(op1);
+    return op1.add(op2);
+  } // public static Quadruple add(Quadruple op1, double op2) {
+
+  /**
+   * Subtracts the value of the given {@code Quadruple} subtrahend from the value of this Quadruple.
+   * The instance acquires a new value that equals the difference between the previous value and the value of the subtrahend.
+   * @param subtrahend the value to be subtracted from the current value of this Quadruple
+   * @return the reference to this object, which holds a new value that equals
+   * the difference between its previous value and the value of the subtrahend
+   */
+  public Quadruple subtract(Quadruple subtrahend) {
+    if (isNaN() || subtrahend.isNaN()) return assignNaN(); // NaN - whatever = NaN;
+
+    if (isInfinite()) {
+      if (subtrahend.isInfinite() && (negative == subtrahend.negative))
+        return assignNaN();                             // Infinity - Infinity = NaN
+      else return this;                                 // Infinity - X = Infinity
+    }
+
+    if (subtrahend.isInfinite())
+      return assign(subtrahend).negate();               // X - Infinity = -Infinity regardless of their signs
+
+    if (subtrahend.isZero() ) {
+      if (isZero())
+        if (isNegative() && !subtrahend.isNegative())
+          negative = true;                              // -0.0 - 0.0 = -0.0
+        else negative = false;                          // 0 - (-0) = 0, -0 - (-0) = 0, 0 - 0 = 0
+      return this;                                      // X - 0 = X
+    }
+
+    if (isZero()) return assign(subtrahend).negate();   // 0 - X = -X
+
+    // Both are regular numbers
+    if (negative != subtrahend.negative)                // Different signs
+      return addUnsigned(subtrahend);                   // Does not affect sign, -X - Y = -(X + Y), X - (-Y) = X + Y
+    else {
+      final boolean wasNegative = negative;             // same sign
+      subtractUnsigned(subtrahend);                     // Subtracts irrespective of sings, the result is negative if the subtrahend is greater in magnitude
+      negative ^= wasNegative;                          // Minuend was negative and greater in magnitude or positive and less in magnitude than the subtrahend
+    }
+    return this;
+  } // public Quadruple subtract(Quadruple subtrahend) {
+
+  /**
+   * Subtracts the value of the given {@code long} subtrahend from the value of this Quadruple.
+   * The value of the {@code long} subtrahend is preliminarily converted to a {@code Quadruple} value.
+   * The instance acquires a new value that equals the difference between the previous value and the value of the subtrahend.
+   * @param subtrahend the value to be subtracted from the current value of this Quadruple
+   * @return the reference to this object, which holds a new value that equals
+   * the difference between its previous value and the value of the subtrahend
+   */
+  public Quadruple subtract(long subtrahend) {
+    return subtract(new Quadruple(subtrahend));
+  } // public Quadruple subtract(long subtrahend) {
+
+  /**
+   * Subtracts the value of the given {@code double} subtrahend from the value of this Quadruple.
+   * The value of the {@code double} subtrahend is preliminarily converted to a {@code Quadruple} value.
+   * The instance acquires a new value that equals the difference between the previous value and the value of the subtrahend.
+   * @param subtrahend the value to be subtracted from the current value of this Quadruple
+   * @return the reference to this object, which holds a new value that equals
+   * the difference between its previous value and the value of the subtrahend
+   */
+  public Quadruple subtract(double subtrahend) {
+    return subtract(new Quadruple(subtrahend));
+  } // public Quadruple subtract(double subtrahend) {
+
+  /**
+   * Subtracts the value of the {@code Quadruple} {@code subtrahend} from the value of the {@code minuend},
+   * creates and returns a new  instance of Quadruple that contains the difference.
+   * The operands remain unchanged.
+   * @param minuend the value from which the subtrahend is to be subtracted
+   * @param subtrahend the value to be subtracted from the minuend
+   * @return a new instance of Quadruple containing the difference
+   */
+  public static Quadruple subtract(Quadruple minuend, Quadruple subtrahend) {
+    minuend = new Quadruple(minuend);
+    return minuend.subtract(subtrahend);
+  } // public static Quadruple subtract(Quadruple minuend, Quadruple subtrahend) {
+
+  /**
+   * Subtracts the value of the {@code long} {@code subtrahend} from the value of the {@code minuend},
+   * creates and returns a new  instance of Quadruple that contains the difference.
+   * The value of the {@code long} subtrahend is preliminarily converted to a {@code Quadruple} value.
+   * The Quadruple minuend remains unchanged.
+   * @param minuend the value from which the subtrahend is to be subtracted
+   * @param subtrahend the value to be subtracted from the minuend
+   * @return a new instance of Quadruple containing the difference
+   */
+  public static Quadruple subtract(Quadruple minuend, long subtrahend) {
+    minuend = new Quadruple(minuend);
+    final Quadruple qSubtr = new Quadruple(subtrahend);
+    return minuend.subtract(qSubtr);
+  } // public static Quadruple subtract(Quadruple minuend, long subtrahend) {
+
+  /**
+   * Subtracts the value of the {@code double} {@code subtrahend} from the value of the {@code minuend},
+   * creates and returns a new  instance of Quadruple that contains the difference.
+   * The value of the {@code double} subtrahend is preliminarily converted to a {@code Quadruple} value.
+   * The Quadruple minuend remains unchanged.
+   * @param minuend the value from which the subtrahend is to be subtracted
+   * @param subtrahend the value to be subtracted from the minuend
+   * @return a new instance of Quadruple containing the difference
+   */
+  public static Quadruple subtract(Quadruple minuend, double subtrahend) {
+    minuend = new Quadruple(minuend);
+    final Quadruple qSubtr = new Quadruple(subtrahend);
+    return minuend.subtract(qSubtr);
+  } // public static Quadruple subtract(Quadruple minuend, double subtrahend) {
+
+  /**
+   * Multiplies the value of this Quadruple by the value of the given {@code Quadruple} factor.
+   * The instance acquires a new value that equals the product of the previous value and the value of the factor.
+   * @param factor the value to multiply the current value of this Quadruple by.
+   * @return the reference to this object, which holds a new value that equals
+   * the product of its previous value and the value of the factor
+   */
+  public Quadruple multiply(Quadruple factor) {
+    if (isNaN() || factor.isNaN()) return assignNaN();  // NaN * whatever = NaN;
+
+    if (isInfinite()) {
+      if (factor.isZero()) return assignNaN();          // Inf * 0 = NaN
+      return assignInfinity(factor.negative);           // Change sign if factor is negative:
+    }                                                   // Inf * x = Inf, Inf * -x = -Inf...
+
+    if (isZero()) {
+      if (factor.isInfinite()) return assignNaN();      // 0 * Inf = NaN
+      return assignZero(factor.negative);               // Change sign if factor is negative:
+    }                                                   // 0 * x = (x < 0)? -0 : 0; -0 * x = (x < 0)? 0 : -0
+
+    // This is a normal number, non-zero, non-infinity, and factor != NaN
+    if (factor.isInfinite())  return assignInfinity(factor.negative);
+    if (factor.isZero() )     return assignZero(factor.negative);
+
+    // Both are regular numbers
+    multUnsigned(factor);
+    negative ^= factor.negative;                        // Change sign if factor is negative
+    return this;
+  } // public Quadruple multiply(Quadruple factor) {
+
+  /**
+   * Multiplies the value of this Quadruple by the value of the given {@code long} factor.
+   * The value of the {@code long} factor is preliminarily converted to a {@code Quadruple} value.
+   * The instance acquires a new value that equals the product of the previous value and the value of the factor.
+   * @param factor the value to multiply the current value of this Quadruple by.
+   * @return the reference to this object, which holds a new value that equals
+   * the product of its previous value and the value of the factor
+   */
+  public Quadruple multiply(long factor) {
+    return multiply(new Quadruple(factor));
+  } // public Quadruple multiply(long factor) {
+
+  /**
+   * Multiplies the value of this Quadruple by the value of the given {@code double} factor.
+   * The value of the {@code double} factor is preliminarily converted to a {@code Quadruple} value.
+   * The instance acquires a new value that equals the product of the previous value and the value of the factor.
+   * @param factor the value to multiply the current value of this Quadruple by.
+   * @return the reference to this object, which holds a new value that equals
+   * the product of its previous value and the value of the factor
+   */
+  public Quadruple multiply(double factor) {
+    return multiply(new Quadruple(factor));
+  } // public Quadruple multiply(double factor) {
+
+  /**
+   * Multiplies the value of the given {@code Quadruple factor1} by the {@code Quadruple factor2},
+   * creates and returns a new instance of Quadruple containing the product.
+   * The operands remain unchanged.
+   * @param factor1 the 1st factor to be multiplied by the second one
+   * @param factor2 the 2nd factor to be multiplied by the first one
+   * @return a new instance of Quadruple containing the value of the product
+   */
+  public static Quadruple multiply(Quadruple factor1, Quadruple factor2) {
+    factor1 = new Quadruple(factor1);
+    return factor1.multiply(factor2);
+  } // public static Quadruple multiply(Quadruple factor1, Quadruple factor2) {
+
+  /**
+   * Multiplies the value of the given {@code Quadruple factor1} by the {@code long factor2},
+   * creates and returns a new instance of Quadruple containing the product.
+   * The value of the {@code long} factor is preliminarily converted to a {@code Quadruple} value.
+   * The operands remain unchanged.
+   * @param factor1 the 1st factor to be multiplied by the second one
+   * @param factor2 the 2nd factor to be multiplied by the first one
+   * @return a new instance of Quadruple containing the value of the product
+   */
+  public static Quadruple multiply(Quadruple factor1, long factor2) {
+    factor1 = new Quadruple(factor1);
+    return factor1.multiply(factor2);
+  } // public static Quadruple multiply(Quadruple factor1, long factor2) {
+
+  /**
+   * Multiplies the value of the given {@code Quadruple factor1} by the {@code double factor2},
+   * creates and returns a new instance of Quadruple containing the product.
+   * The value of the {@code double} factor is preliminarily converted to a {@code Quadruple} value.
+   * The operands remain unchanged.
+   * @param factor1 the 1st factor to be multiplied by the second one
+   * @param factor2 the 2nd factor to be multiplied by the first one
+   * @return a new instance of Quadruple containing the value of the product
+   */
+  public static Quadruple multiply(Quadruple factor1, double factor2) {
+    factor1 = new Quadruple(factor1);
+    return factor1.multiply(factor2);
+  } // public static Quadruple multiply(Quadruple factor1, double factor2) {
+
+  /**
+   * Divides the value of this Quadruple by the value of the given {@code Quadruple} divisor.
+   * The instance acquires a new value that equals the quotient.
+   * @param divisor the divisor to divide the current value of this Quadruple by
+   * @return the reference to this object, which holds a new value that equals
+   * the quotient of the previous value of this Quadruple divided by the given divisor
+   */
+  public Quadruple divide(Quadruple divisor) {
+    if (isNaN() || divisor.isNaN()) return assignNaN(); // NaN / whatever = NaN;
+
+    if (isInfinite()) {
+      if (divisor.isInfinite()) return assignNaN();     // Inf / Inf = NaN
+      return assignInfinity(divisor.negative);          // Inf / x = Inf, Inf / -x = -Inf...
+    }
+
+    if (isZero()) {
+      if (divisor.isZero()) return assignNaN();         // 0 / 0 = NaN
+      return assignZero(divisor.negative);              // 0 / x = 0, 0 / -x = -0, etc.
+    }
+
+    // This is normal number, not a zero, not an infinity, and divisor != NaN
+    if (divisor.isInfinite())
+      return assignZero(divisor.negative);              // x / Inf = 0, x / -Inf = -0
+
+    if (divisor.isZero() )
+      return assignInfinity(divisor.negative);          // x / 0 = Inf, x / -0 = -Inf
+
+    // Both are regular numbers, do divide
+    divideUnsigned(divisor);                            // ignores signs
+
+    negative ^= divisor.negative;                       // x  / -y = -(x / y)
+    return this;
+  } // public Quadruple divide(Quadruple divisor) {
+
+  /**
+   * Divides the value of this Quadruple by the value of the given {@code long} divisor.
+   * The instance acquires a new value that equals the quotient.
+   * The value of the {@code long} divisor is preliminarily converted to a {@code Quadruple} value.
+   * @param divisor the divisor to divide the current value of this Quadruple by
+   * @return the reference to this object, which holds a new value that equals
+   * the quotient of the previous value of this Quadruple divided by the given divisor
+   */
+  public Quadruple divide(long divisor) {
+    return divide(new Quadruple(divisor));
+  } // public Quadruple divide(long divisor) {
+
+  /**
+   * Divides the value of this Quadruple by the value of the given {@code double} divisor.
+   * The instance acquires a new value that equals the quotient.
+   * The value of the {@code double} divisor is preliminarily converted to a {@code Quadruple} value.
+   * @param divisor the divisor to divide the current value of this Quadruple by
+   * @return the reference to this object, which holds a new value that equals
+   * the quotient of the previous value of this Quadruple divided by the given divisor
+   */
+  public Quadruple divide(double divisor) {
+    return divide(new Quadruple(divisor));
+  } // public Quadruple divide(double divisor) {
+
+  /**
+   * Divides the value of the given dividend by the value of the given {@code Quadruple} divisor,
+   * creates and returns a new instance of Quadruple containing the quotient.
+   * The operands remain unchanged.
+   * @param dividend the value to be divided by the divisor
+   * @param divisor the divisor to divide the dividend by
+   * @return a new instance of Quadruple, which holds the value of the quotient
+   */
+  public static Quadruple divide(Quadruple dividend, Quadruple divisor) {
+    dividend  = new Quadruple(dividend);
+    return dividend.divide(divisor);
+  } // public static Quadruple divide(Quadruple dividend, Quadruple divisor) {
+
+  /**
+   * Divides the value of the given dividend by the value of the given {@code long} divisor,
+   * creates and returns a new instance of Quadruple containing the quotient.
+   * The value of the {@code long} divisor is preliminarily converted to a {@code Quadruple} value.
+   * The operands remain unchanged.
+   * @param dividend the value to be divided by the divisor
+   * @param divisor the divisor to divide the dividend by
+   * @return a new instance of Quadruple, which holds the value of the quotient
+   */
+  public static Quadruple divide(Quadruple dividend, long divisor) {
+    dividend  = new Quadruple(dividend);
+    return dividend.divide(divisor);
+  } // public static Quadruple divide(Quadruple dividend, long divisor) {
+
+  /**
+   * Divides the value of the given dividend by the value of the given {@code double} divisor,
+   * creates and returns a new instance of Quadruple containing the quotient.
+   * The value of the {@code double} divisor is preliminarily converted to a {@code Quadruple} value.
+   * The operands remain unchanged.
+   * @param dividend the value to be divided by the divisor
+   * @param divisor the divisor to divide the dividend by
+   * @return a new instance of Quadruple, which holds the value of the quotient
+   */
+  public static Quadruple divide(Quadruple dividend, double divisor) {
+    dividend  = new Quadruple(dividend);
+    return dividend.divide(divisor);
+  } // public static Quadruple divide(Quadruple dividend, double divisor) {
+
+  /* ***********************************************************************************
+   ****** Square root ******************************************************************
+   *********************************************************************************** */
+
+  /**
+   * Computes a square root of the value of this {@code Quadruple}
+   * and replaces the old value of this instance with the newly-computed value.
+   * @return the reference to this instance, which holds a new value that equals
+   * to the square root of its previous value
+   */
+  public Quadruple sqrt() {
+    if (negative) return assignNaN();
+    if (isNaN() || isInfinite()) return this;
+
+    long absExp = (exponent & LOWER_32_BITS) - EXPONENT_BIAS; // unbiased exponent
+    if (exponent == 0)                                  // subnormal
+      absExp  -= normalizeMantissa();                   // It returns 0 for MIN_NORMAL / 2, 1 for MIN_NORMAL / 4... no additional correction is needed
+    exponent = (int)(absExp / 2 + EXPONENT_BIAS);       // the exponent of the root
+
+    long thirdWord = sqrtMant();                        // puts 128 bit of the root into mantHi, mantLo
+                                                        // and returns additional 64 bits of the root
+
+    if (absExp % 2 != 0) {                              // Exponent is odd,
+      final long[] multed = multBySqrt2(mantHi, mantLo, thirdWord); // multiply this value by sqrt(2), fill mantissa with the new value
+      mantHi = multed[0]; mantLo = multed[1]; thirdWord = multed[2];
+      if (absExp < 0) exponent--;                       // for negative odd powers of two, exp = floor(exp / 2), e.g sqrt(0.64) = 0.8, sqrt(0.36) = 0.6
+    }
+
+    if ((thirdWord & HIGH_BIT) != 0)                    // The rest of the root >= a half of the lowest bit, round up
+      if (++mantLo == 0)
+        if (++mantHi == 0)
+          exponent++;        // 21.01.08 18:04:02: Actually, this branch can never be executed,
+                             // since derivative of sqrt(x) at point x = 4 equals 1/4
+                             // and is less than 1/4 if x < 4, so
+                             // sqrt(-1, -1, EXP_0Q + 1) is a little more than (-1, -1, EXP_0Q),
+                             // but less than (-1, -1, EXP_0Q) + 0.5 LSB, so gets rounded down to (-1, -1, EXP_0Q)
+                             // (0xFFFF_FFFF_FFFF_FFFFL, 0xFFFF_FFFF_FFFF_FFFFL, and no carry to the position of the implicit unity).
+                             // Nevertheless let it remain as a safety net
+
+
+    return this;
+  } // public Quadruple sqrt() {
+
+  /**
+   * Computes a square root of the value of the given {@code Quadruple},
+   * creates and returns a new instance of Quadruple containing the value of the square root.
+   * The parameter remains unchanged.
+   * @param square the value to find the square root of
+   * @return a new instance of Quadruple containing the value of the square root of the given argument
+   */
+  public static Quadruple sqrt(Quadruple square) {
+    return new Quadruple(square).sqrt();
+  } // public static Quadruple sqrt(Quadruple square) {
+
+  /* ***********************************************************************************
+   ****** Miscellaneous utility methods ************************************************
+   *********************************************************************************** */
+
+  protected void ________Miscellaneous_utility_methods_________ () {} // Just to put a visible mark of the section in the outline view of the IDE
+
+  /**
+   * Changes the sign of this Quadruple.
+   * @return the reference to this object, which holds a new value that
+   * equals the previous value in magnitude, but with opposite sign
+   */
+  public Quadruple negate() {
+    negative = !negative;
+    return this;
+  } // public Quadruple negate() {
+
+  /**
+   * Returns 1 for positive values, -1 for negative values (including -0), and 0 for the positive zero value
+   * @return 1 for positive values, -1 for negative values (including -0), and 0 for the positive zero value
+   */
+  public int signum() {
+    return  negative? -1 :
+            isZero()?  0 :
+                       1;
+  } // public int signum() {
+
+  /**
+   * Creates a new Quadruple instance with a pseudo-random value
+   * using a static randomly initialized {@code java.util.Random} instance.
+   * The generated value falls within the range 0.0 (inclusive) to 1.0 (exclusive).
+   * @return a new instance containing a next random value
+   */
+  public static Quadruple nextRandom() {
+    return nextRandom(rand);
+  } // public static Quadruple nextNormalRandom() {
+
+  /**
+   * Creates a new Quadruple instance with a pseudo-random value
+   * using the given {@code java.util.Random} instance.
+   * The generated value falls within the range 0.0 (inclusive) to 1.0 (exclusive).
+   * Can be used to repeatedly generate the same pseudo-random sequence.
+   * @param rand an instance of {@code java.util.Random} to be used for generating the random value
+   * @return a new instance containing the next random value
+   */
+  public static Quadruple nextRandom(Random rand) {
+    final long mantHi = rand.nextLong();
+    final long mantLo = rand.nextLong();
+    final Quadruple randQ = new Quadruple(false, EXPONENT_OF_ONE, mantHi, mantLo).subtract(ONE);
+    final int expDiff = EXPONENT_BIAS - randQ.exponent;
+    randQ.mantLo |= rand.nextLong() >>> 64 - expDiff;
+    return randQ;
+  } // public static Quadruple nextNormalRandom(Random rand) {
+
+  /* ***********************************************************************************
+   ****** Private fields ***************************************************************
+   *********************************************************************************** */
+
+  protected void ____Private_fields_____() {} // Just to put a visible mark of the section in the outline view of the IDE
+
+  // The fields containing the value of the instance
+  private boolean negative;
+  private int exponent;
+  private long mantHi;
+  private long mantLo;
+
+  private static final char[] ZEROS = "0000000000000000000000000000000000000000".toCharArray(); // 40 zeros
+
+  /** Just for convenience: 0x8000_0000_0000_0000L; (== Long.MIN_VALUE) */
+  private static final long HIGH_BIT          = 0x8000_0000_0000_0000L;
+  /** Just for convenience: 0x8000_0000_0000_0000L; */
+  private static final long BIT_63            = HIGH_BIT;
+
+  /** Just for convenience: 0x0000_0000_0000_7FFFL */
+  private static final long LOWER_15_BITS     = 0x0000_0000_0000_7FFFL;
+  /** Just for convenience: 0x0000_0000_FFFF_FFFFL */
+  private static final long LOWER_32_BITS     = 0x0000_0000_FFFF_FFFFL;
+  /** Just for convenience: 0x0000_FFFF_FFFF_FFFFL */
+  private static final long LOWER_48_BITS     = 0x0000_FFFF_FFFF_FFFFL;
+  /** Just for convenience: 0xFFFF_FFFF_0000_0000L; */
+  private static final long HIGHER_32_BITS    = 0xFFFF_FFFF_0000_0000L;
+  /** Just for convenience: 0x8000_0000L; // 2^31 */
+  private static final long POW_2_31_L        = 0x8000_0000L; // 2^31
+
+  /** Inner structure of double: where it holds its sign */
+  private static final long DOUBLE_SIGN_MASK  = HIGH_BIT;
+  /** Inner structure of double: where it holds its exponent */
+  private static final long DOUBLE_EXP_MASK   = 0x7ff0_0000_0000_0000L;
+  /** Inner structure of double: where it holds its mantissa */
+  private static final long DOUBLE_MANT_MASK  = 0x000f_ffff_ffff_ffffL;
+
+  /** double's exponent value corresponding to 2^0 = 1, shifted to lower bits */
+  private static final int EXP_0D             = 0x0000_03FF;
+
+  /** The highest bit of Quad's mantissa that doesn't fit in double's mantissa (is lower than the lowest) */
+  private static final long HALF_DOUBLES_LSB              = 0x0000_0000_0000_0800L;
+  /** The implied position of the implied unity in double */
+  private static final long DOUBLE_IMPLIED_MSB            = 0x0010_0000_0000_0000L;
+
+  /** Max value of the decimal exponent, corresponds to EXPONENT_OF_MAX_VALUE */
+  private static final int  MAX_EXP10                     = 646456993;
+  /** Min value of the decimal exponent, corresponds to EXPONENT_OF_MIN_NORMAL */
+  private static final int  MIN_EXP10                     = -646457032;      // corresponds
+
+  private static final int  IEEE754_EXPONENT_BIAS         = 16383; // 0x3FFF;
+  private static final int  IEEE754_MAX_EXPONENT          = IEEE754_EXPONENT_BIAS;
+  private static final int  IEEE754_MIN_NORMAL_EXPONENT   = -16382; // 0xFFFF_C002
+  private static final int  IEEE754_MIN_EXPONENT          = IEEE754_MIN_NORMAL_EXPONENT - 112; //
+
+  private static final long IEEE754_MINUS_ZERO_LEAD       = 0x8000_0000_0000_0000L;
+  private static final long IEEE754_NAN_LEAD              = 0x7FFF_8000_0000_0000L;
+  private static final long IEEE754_MINUS_INFINITY_LEAD   = 0xFFFF_0000_0000_0000L;
+  private static final long IEEE754_INFINITY_LEAD         = 0x7FFF_0000_0000_0000L;
+  private static final long IEEE754_EXPONENT_MASK         = 0x7FFF_0000_0000_0000L;
+
+  /** Approximate value of log<sub>2</sub>(10) */
+  private static final double LOG2_10                     = Math.log(10) / Math.log(2);
+  /** Approximate value of log<sub>2</sub>(e) */
+  private static final double LOG2_E                      = 1/Math.log(2.0);
+
+  /* */
+  private static final MathContext MC_120_HALF_EVEN       = new MathContext(120, RoundingMode.HALF_EVEN);
+  /** = new MathContext(100, RoundingMode.HALF_EVEN) */
+  private static final MathContext MC_100_HALF_EVEN       = new MathContext(100, RoundingMode.HALF_EVEN);
+
+  private static final MathContext MC_40_HALF_EVEN        = new MathContext(40, RoundingMode.HALF_EVEN);
+
+  /* */
+  private static final MathContext MC_20_HALF_EVEN        = new MathContext(20, RoundingMode.HALF_EVEN);
+
+  /** BigDecimal value of 0.5 */
+  private static final BigDecimal HALF_OF_ONE             = new BigDecimal("0.5");
+
+  /** BigDecimal value of 2 */
+  private static final BigDecimal BD_TWO                  = new BigDecimal("2");
+
+  /** Exact BigDecimal value of 2^63 */
+  private static final BigDecimal TWO_RAISED_TO_63        = new BigDecimal( "9223372036854775808"); // 2^63
+
+  /** Exact BigDecimal value of 2^64 */
+  private static final BigDecimal TWO_RAISED_TO_64        = new BigDecimal("18446744073709551616"); // 2^64
+
+  /** 2^100_000_000 */
+  private static final BigDecimal TWO_RAISED_TO_1E8 = // 2^100_000_000 == BD_TWO.pow(100_000_000, new MathContext(80, RoundingMode.HALF_EVEN)) ==
+  //  new BigDecimal("3.6846659369804587632090923909842219150699658122675497084939429616965837768179883E+30102999");
+      new BigDecimal("3.6846659369804587632090923909842219150699658122675497084939429616965837768179882661472291330278812763136896778414689207236912875516200052340E+30102999");
+
+  /** Minimum possible positive value, 6.672829482607474308148353774991346115977e-646457032 */
+  private static final Quadruple MIN_VALUE    = new Quadruple().assignMinValue();
+  /** Maximum possible value, 1.761613051683963353207493149791840285665e+646456993 */
+  private static final Quadruple MAX_VALUE    = new Quadruple().assignMaxValue();
+  /** Minimum possible positive normal value, 2.270646210401492537526567265179587581247e-646456993 */
+  private static final Quadruple MIN_NORMAL   = new Quadruple().assignMinNormal();
+  /** Not a number */
+  private static final Quadruple NaN          = new Quadruple().assignNaN();
+  /** Quadruple with value of 1.0 */
+  private static final Quadruple ONE          = new Quadruple().assign(1);
+
+  private static final Quadruple NEGATIVE_INFINITY         = new Quadruple().assignNegativeInfinity();
+  private static final Quadruple POSITIVE_INFINITY         = new Quadruple().assignPositiveInfinity();
+
+  private static final Random rand = new Random();
+
+  /**
+   * An array of positive powers of two, each value consists of 4 longs: decimal exponent and 3 x 64 bits of mantissa, divided by ten
+   * Used to find an arbitrary power of 2 (by powerOfTwo(long exp) )
+   */
+  private static final long[][] POS_POWERS_OF_2 = {
+  // v020
+    // 0: 2^0 =   1 = 0.1e1
+    {1, 0x1999_9999_9999_9999L, 0x9999_9999_9999_9999L, 0x9999_9999_9999_999aL},
+    // 1: 2^(2^0) =   2^1 =   2 = 0.2e1
+//    {1, 0x3333_3333_3333_3333L, 0x3333_3333_3333_3333L, 0x3333_3333_3333_3333L},
+    {1, 0x3333_3333_3333_3333L, 0x3333_3333_3333_3333L, 0x3333_3333_3333_3334L}, // ***
+    // 2: 2^(2^1) =   2^2 =   4 = 0.4e1
+//    {1, 0x6666_6666_6666_6666L, 0x6666_6666_6666_6666L, 0x6666_6666_6666_6666L},
+    {1, 0x6666_6666_6666_6666L, 0x6666_6666_6666_6666L, 0x6666_6666_6666_6667L}, // ***
+    // 3: 2^(2^2) =   2^4 =   16 = 0.16e2
+//    {2, 0x28f5_c28f_5c28_f5c2L, 0x8f5c_28f5_c28f_5c28L, 0xf5c2_8f5c_28f5_c28fL},
+    {2, 0x28f5_c28f_5c28_f5c2L, 0x8f5c_28f5_c28f_5c28L, 0xf5c2_8f5c_28f5_c290L}, // ***
+    // 4: 2^(2^3) =   2^8 =   256 = 0.256e3
+//    {3, 0x4189_374b_c6a7_ef9dL, 0xb22d_0e56_0418_9374L, 0xbc6a_7ef9_db22_d0e5L},
+    {3, 0x4189_374b_c6a7_ef9dL, 0xb22d_0e56_0418_9374L, 0xbc6a_7ef9_db22_d0e6L}, // ***
+    // 5: 2^(2^4) =   2^16 =   65536 = 0.65536e5
+    {5, 0xa7c5_ac47_1b47_8423L, 0x0fcf_80dc_3372_1d53L, 0xcddd_6e04_c059_2104L},
+    // 6: 2^(2^5) =   2^32 =   4294967296 = 0.4294967296e10
+    {10, 0x6df3_7f67_5ef6_eadfL, 0x5ab9_a207_2d44_268dL, 0x97df_837e_6748_956eL},
+    // 7: 2^(2^6) =   2^64 =   18446744073709551616 = 0.18446744073709551616e20
+    {20, 0x2f39_4219_2484_46baL, 0xa23d_2ec7_29af_3d61L, 0x0607_aa01_67dd_94cbL},
+    // 8: 2^(2^7) =   2^128 =   340282366920938463463374607431768211456 = 0.340282366920938463463374607431768211456e39
+    {39, 0x571c_bec5_54b6_0dbbL, 0xd5f6_4baf_0506_840dL, 0x451d_b70d_5904_029bL},
+    // 9: 2^(2^8) =   2^256 =   1.1579208923731619542357098500868790785326998466564056403945758401E+77 = 0.11579208923731619542357098500868790785326998466564056403945758401e78
+//    {78, 0x1da4_8ce4_68e7_c702L, 0x6520_247d_3556_476dL, 0x1469_caf6_db22_4cf9L},
+    {78, 0x1da4_8ce4_68e7_c702L, 0x6520_247d_3556_476dL, 0x1469_caf6_db22_4cfaL}, // ***
+    // 10: 2^(2^9) =   2^512 =   1.3407807929942597099574024998205846127479365820592393377723561444E+154 = 0.13407807929942597099574024998205846127479365820592393377723561444e155
+    {155, 0x2252_f0e5_b397_69dcL, 0x9ae2_eea3_0ca3_ade0L, 0xeeaa_3c08_dfe8_4e30L},
+    // 11: 2^(2^10) =   2^1024 =   1.7976931348623159077293051907890247336179769789423065727343008116E+308 = 0.17976931348623159077293051907890247336179769789423065727343008116e309
+    {309, 0x2e05_5c9a_3f6b_a793L, 0x1658_3a81_6eb6_0a59L, 0x22c4_b082_6cf1_ebf7L},
+    // 12: 2^(2^11) =   2^2048 =   3.2317006071311007300714876688669951960444102669715484032130345428E+616 = 0.32317006071311007300714876688669951960444102669715484032130345428e617
+//    {617, 0x52bb_45e9_cf23_f17fL, 0x7688_c076_06e5_0364L, 0xb344_79aa_9d44_9a58L},
+    {617, 0x52bb_45e9_cf23_f17fL, 0x7688_c076_06e5_0364L, 0xb344_79aa_9d44_9a57L}, // *** v007
+    // 13: 2^(2^12) =   2^4096 =   1.0443888814131525066917527107166243825799642490473837803842334833E+1233 = 0.10443888814131525066917527107166243825799642490473837803842334833e1234
+//    {1234, 0x1abc_81c8_ff5f_846cL, 0x8f5e_3c98_53e3_8c97L, 0x4506_0097_f3bf_9295L},
+    {1234, 0x1abc_81c8_ff5f_846cL, 0x8f5e_3c98_53e3_8c97L, 0x4506_0097_f3bf_9296L}, // *** v008
+    // 14: 2^(2^13) =   2^8192 =   1.0907481356194159294629842447337828624482641619962326924318327862E+2466 = 0.10907481356194159294629842447337828624482641619962326924318327862e2467
+    {2467, 0x1bec_53b5_10da_a7b4L, 0x4836_9ed7_7dbb_0eb1L, 0x3b05_587b_2187_b41eL},
+    // 15: 2^(2^14) =   2^16384 =   1.1897314953572317650857593266280071307634446870965102374726748212E+4932 = 0.11897314953572317650857593266280071307634446870965102374726748212e4933
+//    {4933, 0x1e75_063a_5ba9_1326L, 0x8abf_b8e4_6001_6ae3L, 0x2800_8702_d29e_8a3bL},
+    {4933, 0x1e75_063a_5ba9_1326L, 0x8abf_b8e4_6001_6ae3L, 0x2800_8702_d29e_8a3cL}, // *** v009
+    // 16: 2^(2^15) =   2^32768 =   1.4154610310449547890015530277449516013481307114723881672343857483E+9864 = 0.14154610310449547890015530277449516013481307114723881672343857483e9865
+//    {9865, 0x243c_5d8b_b5c5_fa55L, 0x40c6_d248_c588_1915L, 0x4c0f_d99f_d5be_fc21L},
+    {9865, 0x243c_5d8b_b5c5_fa55L, 0x40c6_d248_c588_1915L, 0x4c0f_d99f_d5be_fc22L}, // *** v010
+    // 17: 2^(2^16) =   2^65536 =   2.0035299304068464649790723515602557504478254755697514192650169737E+19728 = 0.20035299304068464649790723515602557504478254755697514192650169737e19729
+    {19729, 0x334a_5570_c3f4_ef3cL, 0xa13c_36c4_3f97_9c90L, 0xda7a_c473_555f_b7a8L},
+    // 18: 2^(2^17) =   2^131072 =   4.0141321820360630391660606060388767343771510270414189955825538065E+39456 = 0.40141321820360630391660606060388767343771510270414189955825538065e39457
+    {39457, 0x66c3_0444_5dd9_8f3bL, 0xa8c2_93a2_0e47_a41bL, 0x4c5b_03dc_1260_4964L},
+    // 19: 2^(2^18) =   2^262144 =   1.6113257174857604736195721184520050106440238745496695174763712505E+78913 = 0.16113257174857604736195721184520050106440238745496695174763712505e78914
+    {78914, 0x293f_fbf5_fb02_8cc4L, 0x89d3_e5ff_4423_8406L, 0x369a_339e_1bfe_8c9bL},
+    // 20: 2^(2^19) =   2^524288 =   2.5963705678310007761265964957268828277447343763484560463573654868E+157826 = 0.25963705678310007761265964957268828277447343763484560463573654868e157827
+    {157827, 0x4277_92fb_b68e_5d20L, 0x7b29_7cd9_fc15_4b62L, 0xf091_4211_4aa9_a20cL},
+    // 21: 2^(2^20) =   2^1048576 =   6.7411401254990734022690651047042454376201859485326882846944915676E+315652 = 0.67411401254990734022690651047042454376201859485326882846944915676e315653
+    {315653, 0xac92_bc65_ad5c_08fcL, 0x00be_eb11_5a56_6c19L, 0x4ba8_82d8_a462_2437L},
+    // 22: 2^(2^21) =   2^2097152 =   4.5442970191613663099961595907970650433180103994591456270882095573E+631305 = 0.45442970191613663099961595907970650433180103994591456270882095573e631306
+//    {631306, 0x7455_8144_0f92_e80eL, 0x4da8_22cf_7f89_6f41L, 0x509d_5986_7816_4eccL},
+    {631306, 0x7455_8144_0f92_e80eL, 0x4da8_22cf_7f89_6f41L, 0x509d_5986_7816_4ecdL}, // *** v012
+    // 23: 2^(2^22) =   2^4194304 =   2.0650635398358879243991194945816501695274360493029670347841664177E+1262611 = 0.20650635398358879243991194945816501695274360493029670347841664177e1262612
+    {1262612, 0x34dd_99b4_c695_23a5L, 0x64bc_2e8f_0d8b_1044L, 0xb03b_1c96_da5d_d349L},
+    // 24: 2^(2^23) =   2^8388608 =   4.2644874235595278724327289260856157547554200794957122157246170406E+2525222 = 0.42644874235595278724327289260856157547554200794957122157246170406e2525223
+//    {2525223, 0x6d2b_bea9_d6d2_5a08L, 0xa0a4_606a_88e9_6b70L, 0x1820_63bb_c2fe_851fL},
+    {2525223, 0x6d2b_bea9_d6d2_5a08L, 0xa0a4_606a_88e9_6b70L, 0x1820_63bb_c2fe_8520L}, // *** v015
+    // 25: 2^(2^24) =   2^16777216 =   1.8185852985697380078927713277749906189248596809789408311078112486E+5050445 = 0.18185852985697380078927713277749906189248596809789408311078112486e5050446
+    {5050446, 0x2e8e_47d6_3bfd_d6e3L, 0x2b55_fa89_76ea_a3e9L, 0x1a6b_9d30_8641_2a73L},
+    // 26: 2^(2^25) =   2^33554432 =   3.3072524881739831340558051919726975471129152081195558970611353362E+10100890 = 0.33072524881739831340558051919726975471129152081195558970611353362e10100891
+//    {10100891, 0x54aa_68ef_a1d7_19dfL, 0xd850_5806_612c_5c8fL, 0xad06_8837_fee8_b43cL},
+//    {10100891, 0x54aa_68ef_a1d7_19dfL, 0xd850_5806_612c_5c8fL, 0xad06_8837_fee8_b43bL}, // *** v013
+    {10100891, 0x54aa_68ef_a1d7_19dfL, 0xd850_5806_612c_5c8fL, 0xad06_8837_fee8_b43aL}, // *** v016
+    // 27: 2^(2^26) =   2^67108864 =   1.0937919020533002449982468634925923461910249420785622990340704603E+20201781 = 0.10937919020533002449982468634925923461910249420785622990340704603e20201782
+    {20201782, 0x1c00_464c_cb7b_ae77L, 0x9e38_7778_4c77_982cL, 0xd94a_f3b6_1717_404fL},
+    // 28: 2^(2^27) =   2^134217728 =   1.1963807249973763567102377630870670302911237824129274789063323723E+40403562 = 0.11963807249973763567102377630870670302911237824129274789063323723e40403563
+//    {40403563, 0x1ea0_99c8_be2b_6cd0L, 0x8bfb_6d53_9fa5_0466L, 0x6d3b_c37e_69a8_4217L},
+    {40403563, 0x1ea0_99c8_be2b_6cd0L, 0x8bfb_6d53_9fa5_0466L, 0x6d3b_c37e_69a8_4218L}, // *** v017
+    // 29: 2^(2^28) =   2^268435456 =   1.4313268391452478724777126233530788980596273340675193575004129517E+80807124 = 0.14313268391452478724777126233530788980596273340675193575004129517e80807125
+//    {80807125, 0x24a4_57f4_66ce_8d18L, 0xf2c8_f3b8_1bc6_bb59L, 0xa78c_7576_92e0_2d47L},
+//    {80807125, 0x24a4_57f4_66ce_8d18L, 0xf2c8_f3b8_1bc6_bb59L, 0xa78c_7576_92e0_2d48L}, // *** v014
+    {80807125, 0x24a4_57f4_66ce_8d18L, 0xf2c8_f3b8_1bc6_bb59L, 0xa78c_7576_92e0_2d49L}, // *** v018
+    // 30: 2^(2^29) =   2^536870912 =   2.0486965204575262773910959587280218683219330308711312100181276813E+161614248 = 0.20486965204575262773910959587280218683219330308711312100181276813e161614249
+    {161614249, 0x3472_5667_7aba_6b53L, 0x3fbf_90d3_0611_a67cL, 0x1e03_9d87_e0bd_b32bL},
+//    {161614249, 0x3472_5667_7aba_6b53L, 0x3fbf_90d3_0611_a67cL, 0x1e03_9d87_e0bd_b32cL}, // *** v019 --- Bad
+    // 31: 2^(2^30) =   2^1073741824 =   4.1971574329347753848087162337676781412761959309467052555732924370E+323228496 = 0.41971574329347753848087162337676781412761959309467052555732924370e323228497
+    {323228497, 0x6b72_7daf_0fd3_432aL, 0x71f7_1121_f9e4_200fL, 0x8fcd_9942_d486_c10cL},
+    // 32: 2^(2^31) =   2^2147483648 =   1.7616130516839633532074931497918402856671115581881347960233679023E+646456993 = 0.17616130516839633532074931497918402856671115581881347960233679023e646456994
+//    {646456994, 0x2d18_e844_84d9_1f78L, 0x4079_bfe7_829d_ec6fL, 0x2155_1643_e365_abc5L},
+    {646456994, 0x2d18_e844_84d9_1f78L, 0x4079_bfe7_829d_ec6fL, 0x2155_1643_e365_abc6L}, // *** v020
+  }; // private static final long[][] POS_POWERS_OF_2 = {
+
+  /**
+   * An array of negative powers of two, each value consists of 4 longs: decimal exponent and 3 x 64 bits of mantissa, divided by ten.
+   * Used to find an arbitrary power of 2 (by powerOfTwo(long exp) )
+   */
+  private static final long[][] NEG_POWERS_OF_2 = {
+    // v18
+    // 0: 2^0 =   1 = 0.1e1
+    {1, 0x1999_9999_9999_9999L, 0x9999_9999_9999_9999L, 0x9999_9999_9999_999aL},
+    // 1: 2^-(2^0) =   2^-1 =   0.5 = 0.5e0
+    {0, 0x8000_0000_0000_0000L, 0x0000_0000_0000_0000L, 0x0000_0000_0000_0000L},
+    // 2: 2^-(2^1) =   2^-2 =   0.25 = 0.25e0
+//      {0, 0x4000_0000_0000_0000L, 0x0000_0000_0000_0000L, 0x0000_0000_0000_0000L},
+    {0, 0x4000_0000_0000_0000L, 0x0000_0000_0000_0000L, 0x0000_0000_0000_0001L}, // ***
+    // 3: 2^-(2^2) =   2^-4 =   0.0625 = 0.625e-1
+    {-1, 0xa000_0000_0000_0000L, 0x0000_0000_0000_0000L, 0x0000_0000_0000_0000L},
+    // 4: 2^-(2^3) =   2^-8 =   0.00390625 = 0.390625e-2
+    {-2, 0x6400_0000_0000_0000L, 0x0000_0000_0000_0000L, 0x0000_0000_0000_0000L},
+    // 5: 2^-(2^4) =   2^-16 =   0.0000152587890625 = 0.152587890625e-4
+//      {-4, 0x2710_0000_0000_0000L, 0x0000_0000_0000_0000L, 0x0000_0000_0000_0000L},
+    {-4, 0x2710_0000_0000_0000L, 0x0000_0000_0000_0000L, 0x0000_0000_0000_0001L}, // ***
+    // 6: 2^-(2^5) =   2^-32 =   2.3283064365386962890625E-10 = 0.23283064365386962890625e-9
+//    {-9, 0x3b9a_ca00_0000_0000L, 0x0000_0000_0000_0000L, 0x0000_0000_0000_0000L},
+    {-9, 0x3b9a_ca00_0000_0000L, 0x0000_0000_0000_0000L, 0x0000_0000_0000_0001L}, // ***
+    // 7: 2^-(2^6) =   2^-64 =   5.42101086242752217003726400434970855712890625E-20 = 0.542101086242752217003726400434970855712890625e-19
+    {-19, 0x8ac7_2304_89e8_0000L, 0x0000_0000_0000_0000L, 0x0000_0000_0000_0000L},
+    // 8: 2^-(2^7) =   2^-128 =   2.9387358770557187699218413430556141945466638919302188037718792657E-39 = 0.29387358770557187699218413430556141945466638919302188037718792657e-38
+//      {-38, 0x4b3b_4ca8_5a86_c47aL, 0x098a_2240_0000_0000L, 0x0000_0000_0000_0000L},
+    {-38, 0x4b3b_4ca8_5a86_c47aL, 0x098a_2240_0000_0000L, 0x0000_0000_0000_0001L}, // ***
+    // 9: 2^-(2^8) =   2^-256 =   8.6361685550944446253863518628003995711160003644362813850237034700E-78 = 0.86361685550944446253863518628003995711160003644362813850237034700e-77
+//      {-77, 0xdd15_fe86_affa_d912L, 0x49ef_0eb7_13f3_9ebeL, 0xaa98_7b6e_6fd2_a000L}, // ***
+    {-77, 0xdd15_fe86_affa_d912L, 0x49ef_0eb7_13f3_9ebeL, 0xaa98_7b6e_6fd2_a002L},
+    // 10: 2^-(2^9) =   2^-512 =   7.4583407312002067432909653154629338373764715346004068942715183331E-155 = 0.74583407312002067432909653154629338373764715346004068942715183331e-154
+    {-154, 0xbeee_fb58_4aff_8603L, 0xaafb_550f_facf_d8faL, 0x5ca4_7e4f_88d4_5371L},
+    // 11: 2^-(2^10) =   2^-1024 =   5.5626846462680034577255817933310101605480399511558295763833185421E-309 = 0.55626846462680034577255817933310101605480399511558295763833185421e-308
+//      {-308, 0x8e67_9c2f_5e44_ff8fL, 0x570f_09ea_a7ea_7648L, 0x5961_db50_c6d2_b887L},
+    {-308, 0x8e67_9c2f_5e44_ff8fL, 0x570f_09ea_a7ea_7648L, 0x5961_db50_c6d2_b888L}, // ***
+    // 12: 2^-(2^11) =   2^-2048 =   3.0943460473825782754801833699711978538925563038849690459540984582E-617 = 0.30943460473825782754801833699711978538925563038849690459540984582e-616
+    {-616, 0x4f37_1b33_99fc_2ab0L, 0x8170_041c_9feb_05aaL, 0xc7c3_4344_7c75_bcf6L},
+    // 13: 2^-(2^12) =   2^-4096 =   9.5749774609521853579467310122804202420597417413514981491308464986E-1234 = 0.95749774609521853579467310122804202420597417413514981491308464986e-1233
+    {-1233, 0xf51e_9281_7901_3fd3L, 0xde4b_d12c_de4d_985cL, 0x4a57_3ca6_f94b_ff14L},
+    // 14: 2^-(2^13) =   2^-8192 =   9.1680193377742358281070619602424158297818248567928361864131947526E-2467 = 0.91680193377742358281070619602424158297818248567928361864131947526e-2466
+    {-2466, 0xeab3_8812_7bcc_aff7L, 0x1667_6391_42b9_fbaeL, 0x775e_c999_5e10_39fbL},
+    // 15: 2^-(2^14) =   2^-16384 =   8.4052578577802337656566945433043815064951983621161781002720680748E-4933 = 0.84052578577802337656566945433043815064951983621161781002720680748e-4932
+    {-4932, 0xd72c_b2a9_5c7e_f6ccL, 0xe81b_f1e8_25ba_7515L, 0xc2fe_b521_d6cb_5dcdL},
+    // 16: 2^-(2^15) =   2^-32768 =   7.0648359655776364427774021878587184537374439102725065590941425796E-9865 = 0.70648359655776364427774021878587184537374439102725065590941425796e-9864
+//      {-9864, 0xb4dc_1be6_6045_02dcL, 0xd491_079b_8eef_6535L, 0x578d_3965_d24d_e84cL},
+    {-9864, 0xb4dc_1be6_6045_02dcL, 0xd491_079b_8eef_6535L, 0x578d_3965_d24d_e84dL}, // ***
+    // 17: 2^-(2^16) =   2^-65536 =   4.9911907220519294656590574792132451973746770423207674161425040336E-19729 = 0.49911907220519294656590574792132451973746770423207674161425040336e-19728
+//      {-19728, 0x7fc6_447b_ee60_ea43L, 0x2548_da5c_8b12_5b27L, 0x5f42_d114_2f41_d347L},
+    {-19728, 0x7fc6_447b_ee60_ea43L, 0x2548_da5c_8b12_5b27L, 0x5f42_d114_2f41_d349L}, // ***
+    // 18: 2^-(2^17) =   2^-131072 =   2.4911984823897261018394507280431349807329035271689521242878455599E-39457 = 0.24911984823897261018394507280431349807329035271689521242878455599e-39456
+//      {-39456, 0x3fc6_5180_f88a_f8fbL, 0x6a69_15f3_8334_9413L, 0x063c_3708_b6ce_b290L},
+    {-39456, 0x3fc6_5180_f88a_f8fbL, 0x6a69_15f3_8334_9413L, 0x063c_3708_b6ce_b291L}, // ***
+    // 19: 2^-(2^18) =   2^-262144 =   6.2060698786608744707483205572846793091942192651991171731773832448E-78914 = 0.62060698786608744707483205572846793091942192651991171731773832448e-78913
+    {-78913, 0x9ee0_197c_8dcd_55bfL, 0x2b2b_9b94_2c38_f4a2L, 0x0f8b_a634_e9c7_06aeL},
+    // 20: 2^-(2^19) =   2^-524288 =   3.8515303338821801176537443725392116267291403078581314096728076497E-157827 = 0.38515303338821801176537443725392116267291403078581314096728076497e-157826
+//      {-157826, 0x6299_63a2_5b8b_2d79L, 0xd00b_9d22_86f7_0876L, 0xe970_0470_0c36_44fbL},
+    {-157826, 0x6299_63a2_5b8b_2d79L, 0xd00b_9d22_86f7_0876L, 0xe970_0470_0c36_44fcL}, // ***
+    // 21: 2^-(2^20) =   2^-1048576 =   1.4834285912814577854404052243709225888043963245995136935174170977E-315653 = 0.14834285912814577854404052243709225888043963245995136935174170977e-315652
+    {-315652, 0x25f9_cc30_8cee_f4f3L, 0x40f1_9543_911a_4546L, 0xa2cd_3894_52cf_c366L},
+    // 22: 2^-(2^21) =   2^-2097152 =   2.2005603854312903332428997579002102976620485709683755186430397089E-631306 = 0.22005603854312903332428997579002102976620485709683755186430397089e-631305
+    {-631305, 0x3855_97b0_d47e_76b8L, 0x1b9f_67e1_03bf_2329L, 0xc311_9848_5959_85f7L},
+    // 23: 2^-(2^22) =   2^-4194304 =   4.8424660099295090687215589310713586524081268589231053824420510106E-1262612 = 0.48424660099295090687215589310713586524081268589231053824420510106e-1262611
+//      {-1262611, 0x7bf7_95d2_76c1_2f66L, 0x66a6_1d62_a446_659aL, 0xa1a4_d73b_ebf0_93d4L},
+    {-1262611, 0x7bf7_95d2_76c1_2f66L, 0x66a6_1d62_a446_659aL, 0xa1a4_d73b_ebf0_93d5L}, // ***
+    // 24: 2^-(2^23) =   2^-8388608 =   2.3449477057322620222546775527242476219043877555386221929831430440E-2525223 = 0.23449477057322620222546775527242476219043877555386221929831430440e-2525222
+//      {-2525222, 0x3c07_d96a_b1ed_7799L, 0xcb73_55c2_2cc0_5ac0L, 0x4ffc_0ab7_3b1f_6a48L},
+    {-2525222, 0x3c07_d96a_b1ed_7799L, 0xcb73_55c2_2cc0_5ac0L, 0x4ffc_0ab7_3b1f_6a49L}, // ***
+    // 25: 2^-(2^24) =   2^-16777216 =   5.4987797426189993226257377747879918011694025935111951649826798628E-5050446 = 0.54987797426189993226257377747879918011694025935111951649826798628e-5050445
+//      {-5050445, 0x8cc4_cd8c_3ede_fb9aL, 0x6c8f_f86a_90a9_7e0cL, 0x166c_fddb_f98b_71bcL},
+    {-5050445, 0x8cc4_cd8c_3ede_fb9aL, 0x6c8f_f86a_90a9_7e0cL, 0x166c_fddb_f98b_71bfL}, // ***
+    // 26: 2^-(2^25) =   2^-33554432 =   3.0236578657837068435515418409027857523343464783010706819696074665E-10100891 = 0.30236578657837068435515418409027857523343464783010706819696074665e-10100890
+//      {-10100890, 0x4d67_d81c_c88e_1228L, 0x1d7c_fb06_666b_79b3L, 0x7b91_6728_aaa4_e70bL},
+    {-10100890, 0x4d67_d81c_c88e_1228L, 0x1d7c_fb06_666b_79b3L, 0x7b91_6728_aaa4_e70dL}, // ***
+    // 27: 2^-(2^26) =   2^-67108864 =   9.1425068893156809483320844568740945600482370635012633596231964471E-20201782 = 0.91425068893156809483320844568740945600482370635012633596231964471e-20201781
+//      {-20201781, 0xea0c_5549_4e7a_552dL, 0xb88c_b948_4bb8_6c61L, 0x8d44_893c_610b_b7d8L},
+    {-20201781, 0xea0c_5549_4e7a_552dL, 0xb88c_b948_4bb8_6c61L, 0x8d44_893c_610b_b7dFL}, // ***
+    // 28: 2^-(2^27) =   2^-134217728 =   8.3585432221184688810803924874542310018191301711943564624682743545E-40403563 = 0.83585432221184688810803924874542310018191301711943564624682743545e-40403562
+    {-40403562, 0xd5fa_8c82_1ec0_c24aL, 0xa80e_46e7_64e0_f8b0L, 0xa727_6bfa_432f_ac7eL},
+    // 29: 2^-(2^28) =   2^-268435456 =   6.9865244796022595809958912202005005328020601847785697028605460277E-80807125 = 0.69865244796022595809958912202005005328020601847785697028605460277e-80807124
+    {-80807124, 0xb2da_e307_426f_6791L, 0xc970_b82f_58b1_2918L, 0x0472_592f_7f39_190eL},
+    // 30: 2^-(2^29) =   2^-536870912 =   4.8811524304081624052042871019605298977947353140996212667810837790E-161614249 = 0.48811524304081624052042871019605298977947353140996212667810837790e-161614248
+//      {-161614248, 0x7cf5_1edd_8a15_f1c9L, 0x656d_ab34_98f8_e697L, 0x12da_a2a8_0e53_c809L},
+    {-161614248, 0x7cf5_1edd_8a15_f1c9L, 0x656d_ab34_98f8_e697L, 0x12da_a2a8_0e53_c807L},
+    // 31: 2^-(2^30) =   2^-1073741824 =   2.3825649048879510732161697817326745204151961255592397879550237608E-323228497 = 0.23825649048879510732161697817326745204151961255592397879550237608e-323228496
+    {-323228496, 0x3cfe_609a_b588_3c50L, 0xbec8_b5d2_2b19_8871L, 0xe184_7770_3b46_22b4L},
+//      {-323228496, 0x3cfe_609a_b588_3c50L, 0xbec8_b5d2_2b19_8871L, 0xe184_7770_3b46_22bAL}, // ***
+    // 32: 2^-(2^31) =   2^-2147483648 =   5.6766155260037313438164181629489689531186932477276639365773003794E-646456994 = 0.56766155260037313438164181629489689531186932477276639365773003794e-646456993
+    {-646456993, 0x9152_447b_9d7c_da9aL, 0x3b4d_3f61_10d7_7aadL, 0xfa81_bad1_c394_adb4L},
+  }; // private static final long[][] NEG_POWERS_OF_2 = {
+
+  /**
+   * Quasidecimal form of the MIN_NORMAL
+   * 2^-2147483646 =   2.2706462104014925375265672651795875812474772990910655746309201518E-646456993 = 0.22706462104014925375265672651795875812474772990910655746309201518e-646456992 */
+  private static final long[] MIN_NORMAL_QUASIDEC = {
+      -646456992,
+      0x3a20_e831_7231_f10aL,
+      0x7e1e_e626_d389_6445L,
+      0x9767_1787_1b08_457bL,
+  }; // private static final long[] MIN_NORMAL_QUASIDEC = {
+
+  // Buffers used internally
+  // The order of words in the arrays is big-endian: the highest part is in buff[0] (in buff[1] for buffers of 10 words)
+  private static final long[] BUFFER_4x32_A   = new long[4];
+
+  private static final long[] BUFFER_4x64_A   = new long[4];
+  private static final long[] BUFFER_4x64_B   = new long[4];
+
+  private static final long[] BUFFER_3x64_A   = new long[3];
+  private static final long[] BUFFER_3x64_B   = new long[3];
+  private static final long[] BUFFER_3x64_C   = new long[3];
+  private static final long[] BUFFER_3x64_D   = new long[3];
+
+  private static final long[] BUFFER_5x32_A   = new long[5];
+  private static final int[]  BUFFER_5x32_A_INT   = new int[5];
+  private static final long[] BUFFER_5x32_B   = new long[5];
+  private static final int[] BUFFER_5x32_B_INT   = new int[5];
+
+  private static final long[] BUFFER_6x32_A   = new long[6];
+  private static final long[] BUFFER_6x32_B   = new long[6];
+  private static final long[] BUFFER_6x32_C   = new long[6];
+
+  private static final long[] BUFFER_10x32_A  = new long[10];
+  private static final int[] BUFFER_10x32_A_INT  = new int[10];
+  private static final long[] BUFFER_10x32_B  = new long[10];
+
+  private static final long[] BUFFER_12x32    = new long[12];
+
+  /**
+   * The mantissa of the Sqrt(2) in a format convenient for multiplying,
+   * SQRT_2_AS_LONGS[1] .. SQRT_2_AS_LONGS[3] contains the mantissa including the implied unity
+   * that is in the high bit of SQRT_2_AS_LONGS[1]. The other bits contain the fractional part of the mantissa.
+   * Used by multBySqrt2()
+   */
+  private static final long[] SQRT_2_AS_LONGS = new long[] {
+    // 0, 0xb504_f333_f9de_6484L, 0x597d_89b3_754a_be9fL, 0x1d6f_60ba_893b_a84cL, // 0xed17_ac85_8333_9915L,
+       0, 0xb504_f333_f9de_6484L, 0x597d_89b3_754a_be9fL, 0x1d6f_60ba_893b_a84dL, // 0xed17_ac85_8333_9915L, + carry from the next word
+  }; // private static final long[] SQRT_2_AS_LONGS = new long[] {
+
+  private static final int[] SQUARE_BYTES = {
+  //   0:
+    0x0000,  // 1.000000000000 (+0000_0000_0000_0000 0000_0000_0000_0000 e7fff_ffff)
+    0x0201,  // 1.007827758789 (+0201_0000_0000_0000 0000_0000_0000_0000 e7fff_ffff)
+    0x0404,  // 1.015686035156 (+0404_0000_0000_0000 0000_0000_0000_0000 e7fff_ffff)
+    0x0609,  // 1.023574829102 (+0609_0000_0000_0000 0000_0000_0000_0000 e7fff_ffff)
+    0x0810,  // 1.031494140625 (+0810_0000_0000_0000 0000_0000_0000_0000 e7fff_ffff)
+    0x0a19,  // 1.039443969727 (+0a19_0000_0000_0000 0000_0000_0000_0000 e7fff_ffff)
+    0x0c24,  // 1.047424316406 (+0c24_0000_0000_0000 0000_0000_0000_0000 e7fff_ffff)
+    0x0e31,  // 1.055435180664 (+0e31_0000_0000_0000 0000_0000_0000_0000 e7fff_ffff)
+    0x1040,  // 1.063476562500 (+1040_0000_0000_0000 0000_0000_0000_0000 e7fff_ffff)
+    0x1251,  // 1.071548461914 (+1251_0000_0000_0000 0000_0000_0000_0000 e7fff_ffff)
+  //  10:
+    0x1464,  // 1.079650878906 (+1464_0000_0000_0000 0000_0000_0000_0000 e7fff_ffff)
+    0x1679,  // 1.087783813477 (+1679_0000_0000_0000 0000_0000_0000_0000 e7fff_ffff)
+    0x1890,  // 1.095947265625 (+1890_0000_0000_0000 0000_0000_0000_0000 e7fff_ffff)
+    0x1aa9,  // 1.104141235352 (+1aa9_0000_0000_0000 0000_0000_0000_0000 e7fff_ffff)
+    0x1cc4,  // 1.112365722656 (+1cc4_0000_0000_0000 0000_0000_0000_0000 e7fff_ffff)
+    0x1ee1,  // 1.120620727539 (+1ee1_0000_0000_0000 0000_0000_0000_0000 e7fff_ffff)
+    0x2100,  // 1.128906250000 (+2100_0000_0000_0000 0000_0000_0000_0000 e7fff_ffff)
+    0x2321,  // 1.137222290039 (+2321_0000_0000_0000 0000_0000_0000_0000 e7fff_ffff)
+    0x2544,  // 1.145568847656 (+2544_0000_0000_0000 0000_0000_0000_0000 e7fff_ffff)
+    0x2769,  // 1.153945922852 (+2769_0000_0000_0000 0000_0000_0000_0000 e7fff_ffff)
+  //  20:
+    0x2990,  // 1.162353515625 (+2990_0000_0000_0000 0000_0000_0000_0000 e7fff_ffff)
+    0x2bb9,  // 1.170791625977 (+2bb9_0000_0000_0000 0000_0000_0000_0000 e7fff_ffff)
+    0x2de4,  // 1.179260253906 (+2de4_0000_0000_0000 0000_0000_0000_0000 e7fff_ffff)
+    0x3011,  // 1.187759399414 (+3011_0000_0000_0000 0000_0000_0000_0000 e7fff_ffff)
+    0x3240,  // 1.196289062500 (+3240_0000_0000_0000 0000_0000_0000_0000 e7fff_ffff)
+    0x3471,  // 1.204849243164 (+3471_0000_0000_0000 0000_0000_0000_0000 e7fff_ffff)
+    0x36a4,  // 1.213439941406 (+36a4_0000_0000_0000 0000_0000_0000_0000 e7fff_ffff)
+    0x38d9,  // 1.222061157227 (+38d9_0000_0000_0000 0000_0000_0000_0000 e7fff_ffff)
+    0x3b10,  // 1.230712890625 (+3b10_0000_0000_0000 0000_0000_0000_0000 e7fff_ffff)
+    0x3d49,  // 1.239395141602 (+3d49_0000_0000_0000 0000_0000_0000_0000 e7fff_ffff)
+  //  30:
+    0x3f84,  // 1.248107910156 (+3f84_0000_0000_0000 0000_0000_0000_0000 e7fff_ffff)
+    0x41c1,  // 1.256851196289 (+41c1_0000_0000_0000 0000_0000_0000_0000 e7fff_ffff)
+    0x4400,  // 1.265625000000 (+4400_0000_0000_0000 0000_0000_0000_0000 e7fff_ffff)
+    0x4641,  // 1.274429321289 (+4641_0000_0000_0000 0000_0000_0000_0000 e7fff_ffff)
+    0x4884,  // 1.283264160156 (+4884_0000_0000_0000 0000_0000_0000_0000 e7fff_ffff)
+    0x4ac9,  // 1.292129516602 (+4ac9_0000_0000_0000 0000_0000_0000_0000 e7fff_ffff)
+    0x4d10,  // 1.301025390625 (+4d10_0000_0000_0000 0000_0000_0000_0000 e7fff_ffff)
+    0x4f59,  // 1.309951782227 (+4f59_0000_0000_0000 0000_0000_0000_0000 e7fff_ffff)
+    0x51a4,  // 1.318908691406 (+51a4_0000_0000_0000 0000_0000_0000_0000 e7fff_ffff)
+    0x53f1,  // 1.327896118164 (+53f1_0000_0000_0000 0000_0000_0000_0000 e7fff_ffff)
+  //  40:
+    0x5640,  // 1.336914062500 (+5640_0000_0000_0000 0000_0000_0000_0000 e7fff_ffff)
+    0x5891,  // 1.345962524414 (+5891_0000_0000_0000 0000_0000_0000_0000 e7fff_ffff)
+    0x5ae4,  // 1.355041503906 (+5ae4_0000_0000_0000 0000_0000_0000_0000 e7fff_ffff)
+    0x5d39,  // 1.364151000977 (+5d39_0000_0000_0000 0000_0000_0000_0000 e7fff_ffff)
+    0x5f90,  // 1.373291015625 (+5f90_0000_0000_0000 0000_0000_0000_0000 e7fff_ffff)
+    0x61e9,  // 1.382461547852 (+61e9_0000_0000_0000 0000_0000_0000_0000 e7fff_ffff)
+    0x6444,  // 1.391662597656 (+6444_0000_0000_0000 0000_0000_0000_0000 e7fff_ffff)
+    0x66a1,  // 1.400894165039 (+66a1_0000_0000_0000 0000_0000_0000_0000 e7fff_ffff)
+    0x6900,  // 1.410156250000 (+6900_0000_0000_0000 0000_0000_0000_0000 e7fff_ffff)
+    0x6b61,  // 1.419448852539 (+6b61_0000_0000_0000 0000_0000_0000_0000 e7fff_ffff)
+  //  50:
+    0x6dc4,  // 1.428771972656 (+6dc4_0000_0000_0000 0000_0000_0000_0000 e7fff_ffff)
+    0x7029,  // 1.438125610352 (+7029_0000_0000_0000 0000_0000_0000_0000 e7fff_ffff)
+    0x7290,  // 1.447509765625 (+7290_0000_0000_0000 0000_0000_0000_0000 e7fff_ffff)
+    0x74f9,  // 1.456924438477 (+74f9_0000_0000_0000 0000_0000_0000_0000 e7fff_ffff)
+    0x7764,  // 1.466369628906 (+7764_0000_0000_0000 0000_0000_0000_0000 e7fff_ffff)
+    0x79d1,  // 1.475845336914 (+79d1_0000_0000_0000 0000_0000_0000_0000 e7fff_ffff)
+    0x7c40,  // 1.485351562500 (+7c40_0000_0000_0000 0000_0000_0000_0000 e7fff_ffff)
+    0x7eb1,  // 1.494888305664 (+7eb1_0000_0000_0000 0000_0000_0000_0000 e7fff_ffff)
+    0x8124,  // 1.504455566406 (+8124_0000_0000_0000 0000_0000_0000_0000 e7fff_ffff)
+    0x8399,  // 1.514053344727 (+8399_0000_0000_0000 0000_0000_0000_0000 e7fff_ffff)
+  //  60:
+    0x8610,  // 1.523681640625 (+8610_0000_0000_0000 0000_0000_0000_0000 e7fff_ffff)
+    0x8889,  // 1.533340454102 (+8889_0000_0000_0000 0000_0000_0000_0000 e7fff_ffff)
+    0x8b04,  // 1.543029785156 (+8b04_0000_0000_0000 0000_0000_0000_0000 e7fff_ffff)
+    0x8d81,  // 1.552749633789 (+8d81_0000_0000_0000 0000_0000_0000_0000 e7fff_ffff)
+    0x9000,  // 1.562500000000 (+9000_0000_0000_0000 0000_0000_0000_0000 e7fff_ffff)
+    0x9281,  // 1.572280883789 (+9281_0000_0000_0000 0000_0000_0000_0000 e7fff_ffff)
+    0x9504,  // 1.582092285156 (+9504_0000_0000_0000 0000_0000_0000_0000 e7fff_ffff)
+    0x9789,  // 1.591934204102 (+9789_0000_0000_0000 0000_0000_0000_0000 e7fff_ffff)
+    0x9a10,  // 1.601806640625 (+9a10_0000_0000_0000 0000_0000_0000_0000 e7fff_ffff)
+    0x9c99,  // 1.611709594727 (+9c99_0000_0000_0000 0000_0000_0000_0000 e7fff_ffff)
+  //  70:
+    0x9f24,  // 1.621643066406 (+9f24_0000_0000_0000 0000_0000_0000_0000 e7fff_ffff)
+    0xa1b1,  // 1.631607055664 (+a1b1_0000_0000_0000 0000_0000_0000_0000 e7fff_ffff)
+    0xa440,  // 1.641601562500 (+a440_0000_0000_0000 0000_0000_0000_0000 e7fff_ffff)
+    0xa6d1,  // 1.651626586914 (+a6d1_0000_0000_0000 0000_0000_0000_0000 e7fff_ffff)
+    0xa964,  // 1.661682128906 (+a964_0000_0000_0000 0000_0000_0000_0000 e7fff_ffff)
+    0xabf9,  // 1.671768188477 (+abf9_0000_0000_0000 0000_0000_0000_0000 e7fff_ffff)
+    0xae90,  // 1.681884765625 (+ae90_0000_0000_0000 0000_0000_0000_0000 e7fff_ffff)
+    0xb129,  // 1.692031860352 (+b129_0000_0000_0000 0000_0000_0000_0000 e7fff_ffff)
+    0xb3c4,  // 1.702209472656 (+b3c4_0000_0000_0000 0000_0000_0000_0000 e7fff_ffff)
+    0xb661,  // 1.712417602539 (+b661_0000_0000_0000 0000_0000_0000_0000 e7fff_ffff)
+  //  80:
+    0xb900,  // 1.722656250000 (+b900_0000_0000_0000 0000_0000_0000_0000 e7fff_ffff)
+    0xbba1,  // 1.732925415039 (+bba1_0000_0000_0000 0000_0000_0000_0000 e7fff_ffff)
+    0xbe44,  // 1.743225097656 (+be44_0000_0000_0000 0000_0000_0000_0000 e7fff_ffff)
+    0xc0e9,  // 1.753555297852 (+c0e9_0000_0000_0000 0000_0000_0000_0000 e7fff_ffff)
+    0xc390,  // 1.763916015625 (+c390_0000_0000_0000 0000_0000_0000_0000 e7fff_ffff)
+    0xc639,  // 1.774307250977 (+c639_0000_0000_0000 0000_0000_0000_0000 e7fff_ffff)
+    0xc8e4,  // 1.784729003906 (+c8e4_0000_0000_0000 0000_0000_0000_0000 e7fff_ffff)
+    0xcb91,  // 1.795181274414 (+cb91_0000_0000_0000 0000_0000_0000_0000 e7fff_ffff)
+    0xce40,  // 1.805664062500 (+ce40_0000_0000_0000 0000_0000_0000_0000 e7fff_ffff)
+    0xd0f1,  // 1.816177368164 (+d0f1_0000_0000_0000 0000_0000_0000_0000 e7fff_ffff)
+  //  90:
+    0xd3a4,  // 1.826721191406 (+d3a4_0000_0000_0000 0000_0000_0000_0000 e7fff_ffff)
+    0xd659,  // 1.837295532227 (+d659_0000_0000_0000 0000_0000_0000_0000 e7fff_ffff)
+    0xd910,  // 1.847900390625 (+d910_0000_0000_0000 0000_0000_0000_0000 e7fff_ffff)
+    0xdbc9,  // 1.858535766602 (+dbc9_0000_0000_0000 0000_0000_0000_0000 e7fff_ffff)
+    0xde84,  // 1.869201660156 (+de84_0000_0000_0000 0000_0000_0000_0000 e7fff_ffff)
+    0xe141,  // 1.879898071289 (+e141_0000_0000_0000 0000_0000_0000_0000 e7fff_ffff)
+    0xe400,  // 1.890625000000 (+e400_0000_0000_0000 0000_0000_0000_0000 e7fff_ffff)
+    0xe6c1,  // 1.901382446289 (+e6c1_0000_0000_0000 0000_0000_0000_0000 e7fff_ffff)
+    0xe984,  // 1.912170410156 (+e984_0000_0000_0000 0000_0000_0000_0000 e7fff_ffff)
+    0xec49,  // 1.922988891602 (+ec49_0000_0000_0000 0000_0000_0000_0000 e7fff_ffff)
+  // 100:
+    0xef10,  // 1.933837890625 (+ef10_0000_0000_0000 0000_0000_0000_0000 e7fff_ffff)
+    0xf1d9,  // 1.944717407227 (+f1d9_0000_0000_0000 0000_0000_0000_0000 e7fff_ffff)
+    0xf4a4,  // 1.955627441406 (+f4a4_0000_0000_0000 0000_0000_0000_0000 e7fff_ffff)
+    0xf771,  // 1.966567993164 (+f771_0000_0000_0000 0000_0000_0000_0000 e7fff_ffff)
+    0xfa40,  // 1.977539062500 (+fa40_0000_0000_0000 0000_0000_0000_0000 e7fff_ffff)
+    0xfd11,  // 1.988540649414 (+fd11_0000_0000_0000 0000_0000_0000_0000 e7fff_ffff)
+    0xffe4,  // 1.999572753906 (+ffe4_0000_0000_0000 0000_0000_0000_0000 e7fff_ffff)
+  }; // private static final int[] SQUARE_BYTES = {
+
+  private static final int[] ROOT_BYTES = {
+  //   0:
+    0x0000,  // sqrt(1.000000000000) = 1.000000000000 (+0000_0000_0000_0000 0000_0000_0000_0000 e7fff_ffff)
+    0x0001,  // sqrt(1.007827758789) = 1.003906250000 (+0100_0000_0000_0000 0000_0000_0000_0000 e7fff_ffff)
+    0x0002,  // sqrt(1.015686035156) = 1.007812500000 (+0200_0000_0000_0000 0000_0000_0000_0000 e7fff_ffff)
+    0x0003,  // sqrt(1.023574829102) = 1.011718750000 (+0300_0000_0000_0000 0000_0000_0000_0000 e7fff_ffff)
+    0x0004,  // sqrt(1.031494140625) = 1.015625000000 (+0400_0000_0000_0000 0000_0000_0000_0000 e7fff_ffff)
+    0x0005,  // sqrt(1.039443969727) = 1.019531250000 (+0500_0000_0000_0000 0000_0000_0000_0000 e7fff_ffff)
+    0x0006,  // sqrt(1.047424316406) = 1.023437500000 (+0600_0000_0000_0000 0000_0000_0000_0000 e7fff_ffff)
+    0x0007,  // sqrt(1.055435180664) = 1.027343750000 (+0700_0000_0000_0000 0000_0000_0000_0000 e7fff_ffff)
+    0x0008,  // sqrt(1.063476562500) = 1.031250000000 (+0800_0000_0000_0000 0000_0000_0000_0000 e7fff_ffff)
+    0x0009,  // sqrt(1.071548461914) = 1.035156250000 (+0900_0000_0000_0000 0000_0000_0000_0000 e7fff_ffff)
+  //  10:
+    0x000a,  // sqrt(1.079650878906) = 1.039062500000 (+0a00_0000_0000_0000 0000_0000_0000_0000 e7fff_ffff)
+    0x000b,  // sqrt(1.087783813477) = 1.042968750000 (+0b00_0000_0000_0000 0000_0000_0000_0000 e7fff_ffff)
+    0x000c,  // sqrt(1.095947265625) = 1.046875000000 (+0c00_0000_0000_0000 0000_0000_0000_0000 e7fff_ffff)
+    0x000d,  // sqrt(1.104141235352) = 1.050781250000 (+0d00_0000_0000_0000 0000_0000_0000_0000 e7fff_ffff)
+    0x000e,  // sqrt(1.112365722656) = 1.054687500000 (+0e00_0000_0000_0000 0000_0000_0000_0000 e7fff_ffff)
+    0x000f,  // sqrt(1.120620727539) = 1.058593750000 (+0f00_0000_0000_0000 0000_0000_0000_0000 e7fff_ffff)
+    0x0010,  // sqrt(1.128906250000) = 1.062500000000 (+1000_0000_0000_0000 0000_0000_0000_0000 e7fff_ffff)
+    0x0011,  // sqrt(1.137222290039) = 1.066406250000 (+1100_0000_0000_0000 0000_0000_0000_0000 e7fff_ffff)
+    0x0012,  // sqrt(1.145568847656) = 1.070312500000 (+1200_0000_0000_0000 0000_0000_0000_0000 e7fff_ffff)
+    0x0013,  // sqrt(1.153945922852) = 1.074218750000 (+1300_0000_0000_0000 0000_0000_0000_0000 e7fff_ffff)
+  //  20:
+    0x0014,  // sqrt(1.162353515625) = 1.078125000000 (+1400_0000_0000_0000 0000_0000_0000_0000 e7fff_ffff)
+    0x0015,  // sqrt(1.170791625977) = 1.082031250000 (+1500_0000_0000_0000 0000_0000_0000_0000 e7fff_ffff)
+    0x0016,  // sqrt(1.179260253906) = 1.085937500000 (+1600_0000_0000_0000 0000_0000_0000_0000 e7fff_ffff)
+    0x0017,  // sqrt(1.187759399414) = 1.089843750000 (+1700_0000_0000_0000 0000_0000_0000_0000 e7fff_ffff)
+    0x0018,  // sqrt(1.196289062500) = 1.093750000000 (+1800_0000_0000_0000 0000_0000_0000_0000 e7fff_ffff)
+    0x0019,  // sqrt(1.204849243164) = 1.097656250000 (+1900_0000_0000_0000 0000_0000_0000_0000 e7fff_ffff)
+    0x001a,  // sqrt(1.213439941406) = 1.101562500000 (+1a00_0000_0000_0000 0000_0000_0000_0000 e7fff_ffff)
+    0x001b,  // sqrt(1.222061157227) = 1.105468750000 (+1b00_0000_0000_0000 0000_0000_0000_0000 e7fff_ffff)
+    0x001c,  // sqrt(1.230712890625) = 1.109375000000 (+1c00_0000_0000_0000 0000_0000_0000_0000 e7fff_ffff)
+    0x001d,  // sqrt(1.239395141602) = 1.113281250000 (+1d00_0000_0000_0000 0000_0000_0000_0000 e7fff_ffff)
+  //  30:
+    0x001e,  // sqrt(1.248107910156) = 1.117187500000 (+1e00_0000_0000_0000 0000_0000_0000_0000 e7fff_ffff)
+    0x001f,  // sqrt(1.256851196289) = 1.121093750000 (+1f00_0000_0000_0000 0000_0000_0000_0000 e7fff_ffff)
+    0x0020,  // sqrt(1.265625000000) = 1.125000000000 (+2000_0000_0000_0000 0000_0000_0000_0000 e7fff_ffff)
+    0x0021,  // sqrt(1.274429321289) = 1.128906250000 (+2100_0000_0000_0000 0000_0000_0000_0000 e7fff_ffff)
+    0x0022,  // sqrt(1.283264160156) = 1.132812500000 (+2200_0000_0000_0000 0000_0000_0000_0000 e7fff_ffff)
+    0x0023,  // sqrt(1.292129516602) = 1.136718750000 (+2300_0000_0000_0000 0000_0000_0000_0000 e7fff_ffff)
+    0x0024,  // sqrt(1.301025390625) = 1.140625000000 (+2400_0000_0000_0000 0000_0000_0000_0000 e7fff_ffff)
+    0x0025,  // sqrt(1.309951782227) = 1.144531250000 (+2500_0000_0000_0000 0000_0000_0000_0000 e7fff_ffff)
+    0x0026,  // sqrt(1.318908691406) = 1.148437500000 (+2600_0000_0000_0000 0000_0000_0000_0000 e7fff_ffff)
+    0x0027,  // sqrt(1.327896118164) = 1.152343750000 (+2700_0000_0000_0000 0000_0000_0000_0000 e7fff_ffff)
+  //  40:
+    0x0028,  // sqrt(1.336914062500) = 1.156250000000 (+2800_0000_0000_0000 0000_0000_0000_0000 e7fff_ffff)
+    0x0029,  // sqrt(1.345962524414) = 1.160156250000 (+2900_0000_0000_0000 0000_0000_0000_0000 e7fff_ffff)
+    0x002a,  // sqrt(1.355041503906) = 1.164062500000 (+2a00_0000_0000_0000 0000_0000_0000_0000 e7fff_ffff)
+    0x002b,  // sqrt(1.364151000977) = 1.167968750000 (+2b00_0000_0000_0000 0000_0000_0000_0000 e7fff_ffff)
+    0x002c,  // sqrt(1.373291015625) = 1.171875000000 (+2c00_0000_0000_0000 0000_0000_0000_0000 e7fff_ffff)
+    0x002d,  // sqrt(1.382461547852) = 1.175781250000 (+2d00_0000_0000_0000 0000_0000_0000_0000 e7fff_ffff)
+    0x002e,  // sqrt(1.391662597656) = 1.179687500000 (+2e00_0000_0000_0000 0000_0000_0000_0000 e7fff_ffff)
+    0x002f,  // sqrt(1.400894165039) = 1.183593750000 (+2f00_0000_0000_0000 0000_0000_0000_0000 e7fff_ffff)
+    0x0030,  // sqrt(1.410156250000) = 1.187500000000 (+3000_0000_0000_0000 0000_0000_0000_0000 e7fff_ffff)
+    0x0031,  // sqrt(1.419448852539) = 1.191406250000 (+3100_0000_0000_0000 0000_0000_0000_0000 e7fff_ffff)
+  //  50:
+    0x0032,  // sqrt(1.428771972656) = 1.195312500000 (+3200_0000_0000_0000 0000_0000_0000_0000 e7fff_ffff)
+    0x0033,  // sqrt(1.438125610352) = 1.199218750000 (+3300_0000_0000_0000 0000_0000_0000_0000 e7fff_ffff)
+    0x0034,  // sqrt(1.447509765625) = 1.203125000000 (+3400_0000_0000_0000 0000_0000_0000_0000 e7fff_ffff)
+    0x0035,  // sqrt(1.456924438477) = 1.207031250000 (+3500_0000_0000_0000 0000_0000_0000_0000 e7fff_ffff)
+    0x0036,  // sqrt(1.466369628906) = 1.210937500000 (+3600_0000_0000_0000 0000_0000_0000_0000 e7fff_ffff)
+    0x0037,  // sqrt(1.475845336914) = 1.214843750000 (+3700_0000_0000_0000 0000_0000_0000_0000 e7fff_ffff)
+    0x0038,  // sqrt(1.485351562500) = 1.218750000000 (+3800_0000_0000_0000 0000_0000_0000_0000 e7fff_ffff)
+    0x0039,  // sqrt(1.494888305664) = 1.222656250000 (+3900_0000_0000_0000 0000_0000_0000_0000 e7fff_ffff)
+    0x003a,  // sqrt(1.504455566406) = 1.226562500000 (+3a00_0000_0000_0000 0000_0000_0000_0000 e7fff_ffff)
+    0x003b,  // sqrt(1.514053344727) = 1.230468750000 (+3b00_0000_0000_0000 0000_0000_0000_0000 e7fff_ffff)
+  //  60:
+    0x003c,  // sqrt(1.523681640625) = 1.234375000000 (+3c00_0000_0000_0000 0000_0000_0000_0000 e7fff_ffff)
+    0x003d,  // sqrt(1.533340454102) = 1.238281250000 (+3d00_0000_0000_0000 0000_0000_0000_0000 e7fff_ffff)
+    0x003e,  // sqrt(1.543029785156) = 1.242187500000 (+3e00_0000_0000_0000 0000_0000_0000_0000 e7fff_ffff)
+    0x003f,  // sqrt(1.552749633789) = 1.246093750000 (+3f00_0000_0000_0000 0000_0000_0000_0000 e7fff_ffff)
+    0x0040,  // sqrt(1.562500000000) = 1.250000000000 (+4000_0000_0000_0000 0000_0000_0000_0000 e7fff_ffff)
+    0x0041,  // sqrt(1.572280883789) = 1.253906250000 (+4100_0000_0000_0000 0000_0000_0000_0000 e7fff_ffff)
+    0x0042,  // sqrt(1.582092285156) = 1.257812500000 (+4200_0000_0000_0000 0000_0000_0000_0000 e7fff_ffff)
+    0x0043,  // sqrt(1.591934204102) = 1.261718750000 (+4300_0000_0000_0000 0000_0000_0000_0000 e7fff_ffff)
+    0x0044,  // sqrt(1.601806640625) = 1.265625000000 (+4400_0000_0000_0000 0000_0000_0000_0000 e7fff_ffff)
+    0x0045,  // sqrt(1.611709594727) = 1.269531250000 (+4500_0000_0000_0000 0000_0000_0000_0000 e7fff_ffff)
+  //  70:
+    0x0046,  // sqrt(1.621643066406) = 1.273437500000 (+4600_0000_0000_0000 0000_0000_0000_0000 e7fff_ffff)
+    0x0047,  // sqrt(1.631607055664) = 1.277343750000 (+4700_0000_0000_0000 0000_0000_0000_0000 e7fff_ffff)
+    0x0048,  // sqrt(1.641601562500) = 1.281250000000 (+4800_0000_0000_0000 0000_0000_0000_0000 e7fff_ffff)
+    0x0049,  // sqrt(1.651626586914) = 1.285156250000 (+4900_0000_0000_0000 0000_0000_0000_0000 e7fff_ffff)
+    0x004a,  // sqrt(1.661682128906) = 1.289062500000 (+4a00_0000_0000_0000 0000_0000_0000_0000 e7fff_ffff)
+    0x004b,  // sqrt(1.671768188477) = 1.292968750000 (+4b00_0000_0000_0000 0000_0000_0000_0000 e7fff_ffff)
+    0x004c,  // sqrt(1.681884765625) = 1.296875000000 (+4c00_0000_0000_0000 0000_0000_0000_0000 e7fff_ffff)
+    0x004d,  // sqrt(1.692031860352) = 1.300781250000 (+4d00_0000_0000_0000 0000_0000_0000_0000 e7fff_ffff)
+    0x004e,  // sqrt(1.702209472656) = 1.304687500000 (+4e00_0000_0000_0000 0000_0000_0000_0000 e7fff_ffff)
+    0x004f,  // sqrt(1.712417602539) = 1.308593750000 (+4f00_0000_0000_0000 0000_0000_0000_0000 e7fff_ffff)
+  //  80:
+    0x0050,  // sqrt(1.722656250000) = 1.312500000000 (+5000_0000_0000_0000 0000_0000_0000_0000 e7fff_ffff)
+    0x0051,  // sqrt(1.732925415039) = 1.316406250000 (+5100_0000_0000_0000 0000_0000_0000_0000 e7fff_ffff)
+    0x0052,  // sqrt(1.743225097656) = 1.320312500000 (+5200_0000_0000_0000 0000_0000_0000_0000 e7fff_ffff)
+    0x0053,  // sqrt(1.753555297852) = 1.324218750000 (+5300_0000_0000_0000 0000_0000_0000_0000 e7fff_ffff)
+    0x0054,  // sqrt(1.763916015625) = 1.328125000000 (+5400_0000_0000_0000 0000_0000_0000_0000 e7fff_ffff)
+    0x0055,  // sqrt(1.774307250977) = 1.332031250000 (+5500_0000_0000_0000 0000_0000_0000_0000 e7fff_ffff)
+    0x0056,  // sqrt(1.784729003906) = 1.335937500000 (+5600_0000_0000_0000 0000_0000_0000_0000 e7fff_ffff)
+    0x0057,  // sqrt(1.795181274414) = 1.339843750000 (+5700_0000_0000_0000 0000_0000_0000_0000 e7fff_ffff)
+    0x0058,  // sqrt(1.805664062500) = 1.343750000000 (+5800_0000_0000_0000 0000_0000_0000_0000 e7fff_ffff)
+    0x0059,  // sqrt(1.816177368164) = 1.347656250000 (+5900_0000_0000_0000 0000_0000_0000_0000 e7fff_ffff)
+  //  90:
+    0x005a,  // sqrt(1.826721191406) = 1.351562500000 (+5a00_0000_0000_0000 0000_0000_0000_0000 e7fff_ffff)
+    0x005b,  // sqrt(1.837295532227) = 1.355468750000 (+5b00_0000_0000_0000 0000_0000_0000_0000 e7fff_ffff)
+    0x005c,  // sqrt(1.847900390625) = 1.359375000000 (+5c00_0000_0000_0000 0000_0000_0000_0000 e7fff_ffff)
+    0x005d,  // sqrt(1.858535766602) = 1.363281250000 (+5d00_0000_0000_0000 0000_0000_0000_0000 e7fff_ffff)
+    0x005e,  // sqrt(1.869201660156) = 1.367187500000 (+5e00_0000_0000_0000 0000_0000_0000_0000 e7fff_ffff)
+    0x005f,  // sqrt(1.879898071289) = 1.371093750000 (+5f00_0000_0000_0000 0000_0000_0000_0000 e7fff_ffff)
+    0x0060,  // sqrt(1.890625000000) = 1.375000000000 (+6000_0000_0000_0000 0000_0000_0000_0000 e7fff_ffff)
+    0x0061,  // sqrt(1.901382446289) = 1.378906250000 (+6100_0000_0000_0000 0000_0000_0000_0000 e7fff_ffff)
+    0x0062,  // sqrt(1.912170410156) = 1.382812500000 (+6200_0000_0000_0000 0000_0000_0000_0000 e7fff_ffff)
+    0x0063,  // sqrt(1.922988891602) = 1.386718750000 (+6300_0000_0000_0000 0000_0000_0000_0000 e7fff_ffff)
+  // 100:
+    0x0064,  // sqrt(1.933837890625) = 1.390625000000 (+6400_0000_0000_0000 0000_0000_0000_0000 e7fff_ffff)
+    0x0065,  // sqrt(1.944717407227) = 1.394531250000 (+6500_0000_0000_0000 0000_0000_0000_0000 e7fff_ffff)
+    0x0066,  // sqrt(1.955627441406) = 1.398437500000 (+6600_0000_0000_0000 0000_0000_0000_0000 e7fff_ffff)
+    0x0067,  // sqrt(1.966567993164) = 1.402343750000 (+6700_0000_0000_0000 0000_0000_0000_0000 e7fff_ffff)
+    0x0068,  // sqrt(1.977539062500) = 1.406250000000 (+6800_0000_0000_0000 0000_0000_0000_0000 e7fff_ffff)
+    0x0069,  // sqrt(1.988540649414) = 1.410156250000 (+6900_0000_0000_0000 0000_0000_0000_0000 e7fff_ffff)
+    0x006a,  // sqrt(1.999572753906) = 1.414062500000 (+6a00_0000_0000_0000 0000_0000_0000_0000 e7fff_ffff)
+  }; // private static final int[] ROOT_BYTES = {
+
+  protected void ____Private_methods___() {} // Just to put a visible mark of the section in the outline view of the IDE
+
+  /**********************************************************************************************
+   *** Private methods **************************************************************************
+   **********************************************************************************************/
+
+//  // May be used for debugging, to find a value that provides execution of a certain branch
+//  // The branch under consideration should assign isFound a value greater than 0
+//  private static int ___isFound = 0;
+//  // A_debugging method, comment it out when the work is done
+//  public static boolean ___isFound() { return ___isFound > 0; }
+
+  protected void ____Used_By_ToString___() {} // Just to put a visible mark of the section in the outline view of the IDE
+  // Methods used by String conversions
+
+  /**
+   * Multiplies the fractional part of the mantissa of this instance
+   * of Quadruple that is expected to be subnormal,
+   * by 192-bit quasidecimal value of MIN_MORMAL
+   * <br>Uses static buffers
+   * <b><i>BUFFER_4x32_A, BUFFER_6x32_A, BUFFER_10x32_A</i></b>
+   * @param product_4x64 a buffer of 4 longs to be filled with the result
+   * @return product_4x64, filled with the product in a form of a 192-bit quasidecimal value
+   */
+  private long[] multMantByMinNormal( long[] product_4x64) {
+    final long[] factor_6x32 = BUFFER_6x32_A;
+    unpack_3x64_to_6x32(MIN_NORMAL_QUASIDEC, factor_6x32);
+    final long decimalExpOfPow2 = MIN_NORMAL_QUASIDEC[0];
+
+    final long[] buffer_10x32 = BUFFER_10x32_A;
+    Arrays.fill(buffer_10x32, 0);
+    return multMantBy192bits(factor_6x32, decimalExpOfPow2, product_4x64, buffer_10x32);
+  } // private long[] multMantByMinNormal(long[] result4x64) {
+
+  /**
+   * Multiplies the mantissa of this instance
+   * of Quadruple by 192-bit quasidecimal value of a power of 2.
+   * <br>Uses static buffers
+   * <b><i>BUFFER_4x32_A, BUFFER_6x32_A, BUFFER_10x32_A</i></b>
+   * @param product_4x64 a buffer of 4 longs to be filled with the result
+   * @return product_4x64, filled with the product in a form of a 192-bit quasidecimal value
+   */
+  private long[] multMantByPowerOfTwo(long[] pow2,  long[] product_4x64) {
+    final long[] factor_6x32 = BUFFER_6x32_A;
+    unpack_3x64_to_6x32(pow2, factor_6x32);
+    final long decimalExpOfPow2 = pow2[0];
+
+    // pow2 multiplied by the implicit unity that's to the left of the point in the Quadruple factor:
+    final long[] buffer_10x32 = BUFFER_10x32_A;
+    Arrays.fill(buffer_10x32, 0); // !!! 20.05.21 11:03:18 Don't move it to multiply_4x32_by_6x32 !!!
+    System.arraycopy(factor_6x32, 0, buffer_10x32, 0, 6);
+
+    return multMantBy192bits(factor_6x32, decimalExpOfPow2, product_4x64, buffer_10x32);
+  } // private long[] multMantByPowerOfTwo(long[] pow2,  long[] product_4x64) {
+
+  /**
+   * Multiplies the mantissa of this instance by a 192-bit number (a power of 2),
+   * given as the content of an unpacked buffer of 6 longs (6 x 32 bits) and the decimal exponent,
+   * corrects possible overflow or underflow to ensure that the product is within the range
+   * 1/10 * 2^192 .. 9.999.../10 and thus fits the quasidecimal format, packs it into
+   * 3 less significant words of {@code product_4x64}, corrects the exponent respectively
+   * and puts it in the most significant word of {@code product_4x64}.
+   * Used to multiple a quadruple value by a power of 2 while converting it to a String.<br>
+   * Uses static buffers <b><i>BUFFER_4x32_A</i></b>
+   * @param factor_6x32 factor 2, 192 bits as unpacked buffer 6 x 32, without the integer part (implicit unity)
+   * @param decimalExpOfPow2 decimal exponent of the power of 2, whose mantissa is in
+   * @param product_4x64 buffer of 4 longs to hold the product
+   * @param buffer_10x32 temporal buffer used for multiplication
+   *
+   * @return product_4x64 filled with the product
+   */
+  private long[] multMantBy192bits(long[] factor_6x32,  final long decimalExpOfPow2,
+                                   long[] product_4x64, long[] buffer_10x32) {
+    unpackQuadToBuff(this, BUFFER_4x32_A);
+
+    // multiply 6 x 32 bits by 4 x 32 bits
+    for (int i = 5; i >= 0; i--) // compute partial 32-bit products
+      for (int j = 3; j >= 0; j--) {
+        final long product = factor_6x32[i] * BUFFER_4x32_A[j];
+        buffer_10x32[j + i + 1] += product & LOWER_32_BITS;
+        buffer_10x32[j + i] += product >>> 32;
+      }
+
+    for (int i = 9; i > 0; i--) { // Carry higher bits of the product to the lower bits of the next word
+      buffer_10x32[i - 1] += buffer_10x32[i] >>> 32;
+      buffer_10x32[i] &= LOWER_32_BITS;
+    }
+
+    final int expCorrection = (exponent == 0)? // Subnormal
+                                correctPossibleUnderflow(buffer_10x32) :
+                                correctPossibleOverflow(buffer_10x32);
+
+    pack_10x32_to_3x64(buffer_10x32, product_4x64);
+    product_4x64[0] = decimalExpOfPow2 + expCorrection;    // Correct exponent
+    return product_4x64;
+  } // private long[] multMantBy192bits(long[] factor_4x32, long[] factor_6x32, ...
+
+  /**
+   * Corrects possible underflow of the decimal mantissa, passed in in the {@code buffer_10x32},
+   * by multiplying it by a power of ten. The corresponding value to adjust the decimal exponent is returned as the result
+   * @param buffer_10x32 a buffer containing the mantissa to be corrected
+   * @return a corrective (addition) that is needed to adjust the decimal exponent of the number
+   */
+  private static int correctPossibleUnderflow(long[] buffer_10x32) {
+    int expCorr = 0;
+    while (isLessThanOne(buffer_10x32)) { // Underflow
+      multBuffBy10(buffer_10x32);
+      expCorr -= 1;
+    }
+    return expCorr;
+  } // private int correctPossibleUnderflow(long[] buffer_10x32) {
+
+  /**
+   * Corrects possible overflow of the decimal mantissa, passed in in the {@code buffer_10x32},
+   * by dividing it by a power of ten. The corresponding value to adjust the decimal exponent is returned as the result
+   * @param buffer_10x32 a buffer containing the mantissa to be corrected
+   * @return a corrective (addition) that is needed to adjust the decimal exponent of the number
+   */
+  private static int correctPossibleOverflow(long[] buffer_10x32) {
+    int expCorr = 0;
+    if ((buffer_10x32[0] & HIGHER_32_BITS) != 0) { // Overflow
+      divBuffBy10(buffer_10x32);
+      expCorr = 1;
+    }
+    return expCorr;
+  } // private int correctPossibleOverflow(long[] buffer_10x32) {
+
+  /**
+   * Unpacks the mantissa of a 192-bit quasidecimal (4 longs: exp10, mantHi, mantMid, mantLo)
+   * to a buffer of 6 longs, where the least significant 32 bits of each long contains
+   * respective 32 bits of the mantissa
+   * @param qd192 array of 4 longs containing the number to unpack
+   * @param buff_6x32 buffer of 6 long to hold the unpacked mantissa
+   */
+  private static void unpack_3x64_to_6x32(long[] qd192, long[] buff_6x32) {
+    buff_6x32[0] = qd192[1] >>> 32;
+    buff_6x32[1] = qd192[1] & LOWER_32_BITS;
+    buff_6x32[2] = qd192[2] >>> 32;
+    buff_6x32[3] = qd192[2] & LOWER_32_BITS;
+    buff_6x32[4] = qd192[3] >>> 32;
+    buff_6x32[5] = qd192[3] & LOWER_32_BITS;
+  } // private static void unpack_3x64_to_6x32(long[] power, long[] buff) {
+
+  /**
+   * Unpacks the mantissa of given quadruple to 4 longs of buffer,
+   * so that each word of the buffer contains the corresponding 32 bits of the mantissa
+   * in its least significant 32 bits
+   * @param quad a quadruple to unpack
+   * @param buffer a buffer to hold the unpacked mantissa
+   */
+  private static void unpackQuadToBuff(Quadruple quad, long[] buffer) {
+    buffer[0] = quad.mantHi >>> 32;                // big-endian, highest word
+    buffer[1] = quad.mantHi & LOWER_32_BITS;
+    buffer[2] = quad.mantLo >>> 32;
+    buffer[3] = quad.mantLo & LOWER_32_BITS;
+  } // private static void unpackQuadToBuff(Quadruple quad, long[] buffer) {
+
+  /**
+   * Divides the unpacked value stored in the given buffer by 10
+   * @param buffer contains the unpacked value to divide (32 least significant bits are used)
+   */
+  private static void divBuffBy10(long[] buffer) {
+    long r;
+    final int maxIdx = buffer.length - 1;
+    for (int i = 0; i <= maxIdx; i++) { // big/endian
+      r = Long.remainderUnsigned(buffer[i], 10);
+      buffer[i] = Long.divideUnsigned(buffer[i], 10);
+      if (i < maxIdx)
+        buffer[i+1] += r << 32;
+    }
+  } // private static void divBuffBy10(long[] buff) {
+
+  /**
+   * Checks if the unpacked quasidecimal value held in the given buffer
+   * is less than one (in this format, one is represented as { 0x1999_9999L, 0x9999_9999L, 0x9999_9999L,...}
+   * @param buffer a buffer containing the value to check
+   * @return {@code true}, if the value is less than one
+   */
+  private static boolean isLessThanOne(long[] buffer) {
+    if (buffer[0] < 0x1999_9999L) return true;
+    if (buffer[0] > 0x1999_9999L) return false;
+
+    // A note regarding the coverage:
+    // Multiplying a 128-bit number by another 192-bit number,
+    // as well as multiplying of two 192-bit numbers,
+    // can never produce 320 (or 384 bits, respectively) of 0x1999_9999L, 0x9999_9999L,
+    for (int i = 1; i < buffer.length; i++) { // so this loop can't be covered entirely
+      if (buffer[i] < 0x9999_9999L) return true;
+      if (buffer[i] > 0x9999_9999L) return false;
+    }
+    // and it can never rich this point in real life.
+    return false; // Still Java requires the return statement here.
+  } // private static boolean isLessThanOne(long[] buffer) {
+
+  /**
+   * Multiplies the unpacked value stored in the given buffer by 10
+   * @param buffer contains the unpacked value to multiply (32 least significant bits are used)
+   */
+  private static void multBuffBy10(long[] buffer) {
+    final int maxIdx = buffer.length - 1;
+    buffer[0] &= LOWER_32_BITS;
+    buffer[maxIdx] *= 10;
+    for (int i = maxIdx - 1; i >= 0; i--) {
+      buffer[i] = buffer[i] * 10 + (buffer[i + 1] >>> 32);
+      buffer[i + 1] &= LOWER_32_BITS;
+    }
+  } // private static void multBuffBy10(long[] buff) {
+
+  /**
+   * Packs the unpacked quasidecimal value contained in unpackedQDMant
+   * (which uses only the least significant 32 bits of each word)
+   * to packed quasidecimal value (whose exponent should be in v[0] and 192 bits of mantissa in v[1]..v[3] )
+   * @param unpackedQDMant a buffer of at least 6 longs, containing the unpacked mantissa
+   * @param packedQDValue a buffer of at least 4 longs to hold the result
+   */
+  private static void pack_10x32_to_3x64(long[] unpackedQDMant, long[] packedQDValue) {
+    packedQDValue[1] = (unpackedQDMant[0] << 32) + unpackedQDMant[1];
+    packedQDValue[2] = (unpackedQDMant[2] << 32) + unpackedQDMant[3];
+    packedQDValue[3] = (unpackedQDMant[4] << 32) + unpackedQDMant[5];
+  } // private static void pack_10x32_to_3x64(long[] unpackedQDMant, long[] packedQDValue) {
+
+  /** Calculates the required power and returns the result in
+   * the quasidecimal format (an array of longs, where result[0] is the decimal exponent
+   * of the resulting value, and result[1] -- result[3] contain 192 bits of the mantissa divided by ten
+   * (so that 8 looks like  <pre>{@code {1, 0xCCCC_.._CCCCL, 0xCCCC_.._CCCCL, 0xCCCC_.._CCCDL}}}</pre>
+   * uses static arrays
+   * <b><i>BUFFER_4x64_B</b>, BUFFER_6x32_A, BUFFER_6x32_B, BUFFER_12x32</i></b>,
+   * @param exp the power to raise 2 to
+   * @return   the value of {@code2^exp}
+   */
+  private static long[] powerOfTwo(long exp) {
+    if (exp == 0)
+      return POS_POWERS_OF_2[0];
+
+    long[][] powers = POS_POWERS_OF_2;  // positive powers of 2 (2^0, 2^1, 2^2, 2^4, 2^8 ... 2^(2^31) )
+    if (exp < 0) {
+      exp = -exp;
+      powers = NEG_POWERS_OF_2;         // positive powers of 2 (2^0, 2^-1, 2^-2, 2^-4, 2^-8 ... 2^30)
+    }
+    // say("powerOfTwo: exp = %s (%s)", exp, hexStr((int)exp));
+
+    long currPowOf2 = POW_2_31_L;       // 2^31 = 0x8000_0000L; a single bit that will be shifted right at every iteration
+    int idx = powers.length - 1;        // Index in the table of powers
+    long[] power = null;
+
+    // if exp = b31 * 2^31 + b30 * 2^30 + .. + b0 * 2^0, where b0..b31 are the values of the bits in exp,
+    // then 2^exp = 2^b31 * 2^b30 ... * 2^b0. Find the product, using a table of powers of 2.
+    while (exp > 0) {
+      if (exp >= currPowOf2) {          // the current bit in the exponent is 1
+        if (power == null)
+          power = powers[idx];   // 4 longs, power[0] -- decimal (?) exponent, power[1..3] -- 192 bits of mantissa
+        else
+          power = multPacked3x64_AndAdjustExponent(power, powers[idx]); // Multiply by the corresponding power of 2
+        exp -= currPowOf2;
+      }
+      idx--; currPowOf2 >>>= 1;
+    }
+
+    return power;
+  } // private static long[] powerOfTwo(long exp) {
+
+  /** Multiplies two quasidecimal numbers
+   * contained in buffers of 3 x 64 bits with exponents, puts the product to <b><i>BUFFER_4x64_B</i></b><br>
+   * and returns it.
+   * Both each of the buffers and the product contain 4 longs - exponent and 3 x 64 bits of mantissa.
+   * If the higher word of mantissa of the product is less than 0x1999_9999_9999_9999L (i.e. mantissa is less than 0.1)
+   * multiplies mantissa by 10 and adjusts the exponent respectively.
+   * <br>uses static arrays
+   * <b><i>BUFFER_4x64_B, BUFFER_6x32_A, BUFFER_6x32_B, BUFFER_12x32</i></b>,
+   * (Big-endian)
+   * @param factor1
+   * @param factor2
+   * @return BUFFER_4x64_B
+   */
+  private static long[] multPacked3x64_AndAdjustExponent(long[] factor1, long[] factor2) {
+    multPacked3x64_simply(factor1, factor2 );
+    final int expCorr = correctPossibleUnderflow(BUFFER_12x32);
+    long[] result = BUFFER_4x64_B;
+    result = pack_12x32_to_3x64(BUFFER_12x32, result);
+
+    result[0] = factor1[0] + factor2[0] + expCorr; // product.exp = f1.exp + f2.exp
+    return result;
+  } // private static long[] multPacked3x64_AndAdjustExponent(long[] factor1, long[] factor2) {
+
+  /**
+   * Multiplies mantissas of two packed quasidecimal values
+   * (each is an array of 4 longs, exponent + 3 x 64 bits of mantissa)
+   * Returns the product as unpacked buffer of 12 x 32 (12 x 32 bits of product)<br>
+   * uses static arrays <b><i>BUFFER_6x32_A, BUFFER_6x32_B, BUFFER_12x32</b></i>
+   * @param factor1 an array of longs containing factor 1 as packed quasidecimal
+   * @param factor2 an array of longs containing factor 2 as packed quasidecimal
+   * @return BUFF_12x32 filled with the product of mantissas
+   */
+  private static long[] multPacked3x64_simply(long[] factor1, long[] factor2) {
+    Arrays.fill(BUFFER_12x32, 0);
+    // TODO2 19.01.16 21:23:06 for the next version -- rebuild the table of powers to make the numbers unpacked, to avoid packing/unpacking
+    unpack_3x64_to_6x32(factor1, BUFFER_6x32_A);
+    unpack_3x64_to_6x32(factor2, BUFFER_6x32_B);
+
+    for (int i = 5; i >= 0; i--) // compute partial 32-bit products
+      for (int j = 5; j >= 0; j--) {
+        final long part = BUFFER_6x32_A[i] * BUFFER_6x32_B[j];
+        BUFFER_12x32[j + i + 1] += part & LOWER_32_BITS;
+        BUFFER_12x32[j + i] += part >>> 32;
+      }
+
+    for (int i = 11; i > 0; i--) { // Carry higher bits of the product to the lower bits of the next word
+      BUFFER_12x32[i - 1] += BUFFER_12x32[i] >>> 32;
+      BUFFER_12x32[i] &= LOWER_32_BITS;
+    }
+    return BUFFER_12x32;
+  } // private static long[] multPacked3x64_simply(long[] factor1, long[] factor2) {
+
+  /**
+   * converts 192 most significant bits of the mantissa of a number from an unpacked quasidecimal form (where 32 least significant bits only used)
+   * to a packed quasidecimal form (where buff[0] contains the exponent and buff[1]..buff[3] contain 3 x 64 = 192 bits of mantissa)
+   * @param unpackedMant a buffer of at least 6 longs containing an unpacked value
+   * @param result a buffer of at least 4 long to hold the packed value
+   * @return packedQD192 with words 1..3 filled with the packed mantissa. packedQD192[0] is not affected.
+   */
+  private static long[] pack_12x32_to_3x64(long[] unpackedMant, long[] result) {
+    result[1] = (unpackedMant[0]   << 32) + unpackedMant[1];
+    result[2] = (unpackedMant[2]   << 32) + unpackedMant[3];
+    result[3] = (unpackedMant[4]   << 32) + unpackedMant[5];
+    return result;
+  } // private static long[] pack_12x32_to_3x64(long[] unpackedMant, long[] result) {
+
+  /**
+   * Converts the decimal mantissa of a number given in a binary form into
+   * a string of decimal digits of the required length.
+   * Rounds it up as needed and corrects the number's exponent in case of overflow caused by rounding up (e.g. 9.9999...e-1 -> 1.0e0)
+   * <br>Uses static arrays
+   * <b><i>BUFFER_6x32_A</i></b>
+   * <pre>
+   * @param qdNumber contains a quasi-decimal representation of the number
+   *    ({@code qdNumber[0]} -- decimal exponent,
+   *     {@code qdNumber[1]..qdNumber[3]} -- decimal mantissa divided by 10)}</pre>
+   * @param strLen the required length of the string (number of significant digits of the mantissa to print,
+   * including one that precedes the decimal point)
+   * @return
+   */
+  private static StringBuilder decimalMantToString(long[] qdNumber, int strLen) {
+    final long[] multBuffer = BUFFER_6x32_A;
+    final StringBuilder sb = convertMantToString(qdNumber, multBuffer, strLen);
+
+    if ((multBuffer[0] & 0x8000_0000L) != 0)  // if the remainder > 5e-40, round up
+      if (addCarry(sb) == 1)       // 0.9999.. rounded to 1.00000...
+        qdNumber[0]++;              // Increase exponent, 9.9999...e-1 -> 1.0e0
+
+    if (sb.length() < strLen)       // Supplement with zeros up to the required length
+      sb.append(ZEROS, 0, strLen - sb.length());
+
+    return sb;
+  } // private static StringBuilder decimalMantToString(long[] qdNumber, int strLen) {
+
+  /**
+   * Converts the decimal mantissa of a number given in a binary form into
+   * a string of decimal digits of the length that is less or equal to {@code maxLen}.
+   * Leaves a result of multiplying mantissa by {@code 10^maxLen} in the {@code multBuffer}
+   * <pre>
+   * @param qdNumber contains a quasi-decimal representation of the number (packed)
+   *    ({@code qdNumber[0]} -- decimal exponent,
+   *     {@code qdNumber[1]..qdNumber[3]} -- decimal mantissa divided by 10)}</pre>
+   * @param multBuffer a buffer of 6 longs to store interim products of m * 10^n
+   * @param maxLen maximal number of decimal digits to find
+   * @return a new {@code StringBuilder}, containing decimal digits of the number
+   */
+  private static StringBuilder convertMantToString(long[] qdNumber, long[] multBuffer, int maxLen) {
+    final StringBuilder sb = new StringBuilder(maxLen);
+    unpack_3x64_to_6x32(qdNumber, multBuffer);      // 6 longs where only 32 lower bits of each are filled
+    int charCount = 0;
+    do {
+      multBuffBy10(multBuffer);                              // next digit in turn gets into bits 35..32 of multBuffer
+      sb.append(Character.forDigit((int)(multBuffer[0] >>> 32), 10)); // Here it is
+      charCount++;
+    } while (charCount < maxLen && !isEmpty(multBuffer));
+    return sb;
+  } // private static StringBuilder convertMantToString(long[] qdNumber, long[] multBuffer, int maxLen) {
+
+  /**
+   * Adds one to a decimal number represented as a sequence of decimal digits contained in {@code StringBuilder}.
+   * propagates carry as needed, so that {@code addCarryTo("6789") = "6790", addCarryTo("9999") = "10000"} etc.
+   * @param sb a {@code StringBuilder} containing the number that is added one to
+   * @return 1 if an additional higher "1" was added in front of the number as a result of rounding-up,
+   * 0 otherwise
+   */
+  private static int addCarry(StringBuilder sb) {
+    for (int i = sb.length() - 1; i >= 0; i--) { // starting with the lowest digit
+      final char c = sb.charAt(i);
+      if (c == '9') sb.setCharAt(i, '0');  // replace with '0' and continue with the next higher digit
+      else {
+        sb.setCharAt(i, (char)(c + 1));    // replace n with n+1 and quit
+        return 0;
+      }
+    }
+    sb.insert(0, '1'); // all the digits were 9s and turned to 0s, "000" -> "1000"
+    sb.deleteCharAt(sb.length() - 1); // Remove the last (excessive) 0, "1000" -> "100"
+    return 1;
+  } // private static int addCarry(StringBuilder sb) {
+
+  /**
+   * Checks if the buffer is empty (contains nothing but zeros)
+   * @param buffer the buffer to check
+   * @return {@code true} if the buffer is empty, {@code false} otherwise
+   */
+  private static boolean isEmpty(long[] buffer) {
+    for (int i = 0; i < buffer.length; i++)
+      if (buffer[i] != 0)
+        return false;
+    return true;
+  } // private static boolean isEmpty(long[] buffer) {
+
+  /** Returns String representing the given Quadruple as a sequence of
+   * hexadecimal records of the fields of the Quadruple,
+   * formatted as '(+/-)hex(mantHi) hex(mantLo) e hex(exponent),
+   * e.g for -1.5 it will be "-8000_0000_0000_0000 0000_0000_0000_0000 e 7fff_ffff"
+   * @param q1 the Quadruple instance to format
+   * @return
+   */
+  private static String hexString(Quadruple q1) {
+    return String.format( "%s%s %s e %s", (q1.isNegative()? "-":"+"),
+                  hexStr(q1.mantHi()), hexStr(q1.mantLo()),
+                  hexStr(q1.exponent()));
+  } // private static String hexStr(Quadruple q1) {
+
+  /**
+   * Returns a hexadecimal string representation of the given long value in form
+   * 'DDDD_DDDD_DDDD_DDDD', where D stands for a hexadecimal digit
+   * @param lValue a {@code long} value to convert to a hex string
+   * @return Hexadecimal string with separators
+   */
+  private static String hexStr(long lValue) {
+    return String.format(
+        "%04x_%04x_%04x_%04x",
+        lValue >> 48 & 0xFFFF, lValue >> 32 & 0xFFFF,
+        lValue >> 16 & 0xFFFF, lValue & 0xFFFF);
+  } // private static String hexStr(long lValue) {
+
+  /**
+   * Returns a hexadecimal string representation of the given int value in form
+   * 'DDDD_DDDD', where D stands for a hexadecimal digit
+   * @param iValue an int value to convert to a hex string
+   * @return Hexadecimal string with separators
+   */
+  private static String hexStr(int iValue) {
+    return String.format(
+        "%04x_%04x",
+        iValue >> 16 & 0xFFFF, iValue & 0xFFFF);
+  } // private static String hexStr(int iValue) {
+
+  /********************************************************************************************
+   *** Used by assign(double v) ***********************************************************
+   *** It's just a marker for a more convenient navigation in IDE *****************************
+   ********************************************************************************************/
+
+  protected void   ____Used_By_Assign_double_v___() {} // Just to put a visible mark of the section in the outline view of the IDE
+
+  /** Gets a subnormal double value as long (as {@code Double#doubleToLongBits(double)} returns,
+   * but without sign bit) and sets the {@code exponent and mantHi} fields of this instance of {@code Quadruple} so that
+   * the resulting value is equal to the original double value. {@code mantLo} field is expected to be cleared already.
+   * @param  doubleAsLong the original subnormal double value as long, with cleared sign bit
+   * @return this instance, with exponent and mantHi set appropriately
+   */
+  private Quadruple makeQuadOfSubnormDoubleAsLong(long doubleAsLong) {
+    final int numOfZeros = Long.numberOfLeadingZeros(doubleAsLong); // sign is cleared, exponent is 0 -- so it's the number of zeros to the left of the most significant bit
+    exponent = EXPONENT_BIAS - EXP_0D - (numOfZeros - 12);           // bias - position of MSB relative to implied high bit in normal double
+    if (numOfZeros < 63)    // 19.11.25 20:17:33: To prevent using unchanged doubleAsLong that otherwise happens
+                            // when numOfZeros == 63, since d << 64 does nothing
+      mantHi = doubleAsLong << numOfZeros + 1;                    // msb to the normal position (to the left from the highest bit)
+    return this;
+  } // private Quadruple makeQuadOfSubnormDoubleAsLong(long doubleAsLong) {
+
+  /********************************************************************************************
+   *** Used by assign(BigDecimal v) ***********************************************************
+   *** It's just a marker for a more convenient navigation in IDE *****************************
+   ********************************************************************************************/
+
+  protected void   ____Used_By_Assign_BigDecimal_v___() {} // Just to put a visible mark of the section in the outline view of the IDE
+
+  /**
+   * Calculates a value of the unbiased binary exponent of the given value ({@code floor(log2(value))})
+   * and returns it as a {@code long}. Due to rounding errors, the result may differ from the true exponent value
+   * by +/-1.
+   * @param value the value whose exponent we need to find
+   * @return unbiased binary exponent of the given value
+   */
+  private static long findBinaryExponent(BigDecimal value) {
+    final int exp10 = value.precision() - value.scale() - 1;             // floor(log10(value))
+    final double mant10d = value.divide( raise10toPower(exp10), MC_20_HALF_EVEN).doubleValue(); // Decimal mantissa, in range [1.0, 10.0)
+    return (long) Math.floor( exp10 * LOG2_10 + log2(mant10d) );   // Binary exponent = floor(log2(value))
+  } // private static long findBinaryExponent(BigDecimal value) {
+
+  /**
+   * Raises {@code BigDecimal} value of {@code 10.0} to power exp10
+   * @param exp10 the power to raise to
+   * @return {@code BigDecimal} value of 10.0<sup>exp10}</sup>
+   */
+  private static BigDecimal raise10toPower(int exp10) {
+    return BigDecimal.ONE.scaleByPowerOfTen(exp10);
+  } // private static BigDecimal raise10toPower(int exp10) {
+
+  /**
+   * Calculates log<sub>2</sub> of the given x
+   * @param x argument that can't be 0
+   * @return the value of log<sub>2</sub>(x)
+   */
+  private static double log2(double x) {
+    // x can't be 0
+    return LOG2_E * Math.log(x);
+  } // private static double log2(double x) {
+
+  /**
+   * Preliminary checks whether a value with the given binary exponent may belong
+   * to the range that is acceptable for {@code Quadruple}. For this purpose,
+   * the exponent value exceeding the strict limits of the allowed range by +/-1 is considered
+   * permissible, since it may get adjusted later.
+   * @param unbiasedExp the unbiased binary exponent of the value
+   * @return {@code true} if the exponent, being converted to biased form, falls within the range
+   * <span class="nowrap">{@code -129 < exp < EXPONENT_OF_MAX_VALUE + 1},</span> {@code false} otherwise
+   */
+  private boolean inAcceptableRange(long unbiasedExp) {
+    final long exponent = unbiasedExp + EXPONENT_BIAS;           // exp2 unbiased - bias it
+    if ((exponent   < -129) || (exponent > EXPONENT_OF_MAX_VALUE + 1))
+      return false;
+    return true;
+  } // private boolean inAcceptableRange(long unbiasedExp) {
+
+  /**
+   * For values of the unbiased binary exponent, corresponding to Quadruple values that would exceed
+   * the acceptable range, assigns to this instance corresponding boundary values -- {@code 0} or {@code Infinity) -- without affecting the sign.
+   * @param unbiasedExp
+   * @return this instance of Quadruple with the value of: 0 or -0 if the exponent value is less than -129,
+   * Infinity or -Infinity, if the exponent is greater than EXPONENT_OF_MAX_VALUE + 1, and unchanged value in other cases
+   * @param unbiasedExp the unbiased binary exponent of the value
+   * @see #inAcceptableRange(long)
+   */
+  private Quadruple assignBoundaryValue(long unbiasedExp) {
+    final long exponent = unbiasedExp + EXPONENT_BIAS;           // exp2 unbiased - bias it
+    if (exponent   < -129)
+      return assignZero(false);
+    if (exponent > EXPONENT_OF_MAX_VALUE + 1)
+      return assignInfinity(false);
+    return this;
+  } // private Quadruple assignBoundaryValue(long unbiasedExp) {
+
+  /**
+   * Finds the binary mantissa of the given value: <br>
+   * {@code mant = value / 2^exp2} for non-negative values of exp2,}<br>
+   * {@code mant = value * 2^exp2} for negative values of exp2.}<br>
+   * If {@code exp2} is found correctly, result falls in the range [1.0, 2.0)
+   * @param value a value whose mantissa is to be found (non-negative)
+   * @param exp2 the magnitude (absolute value) of the unbiased binary exponent of the value
+   * @param negExp a flag signifying that the real exponent is negative (i.e. the value < 1.0)
+   * @return the binary mantissa of the value
+   */
+  private BigDecimal findBinaryMantissa(BigDecimal value, long exp2, boolean negExp) {
+    final BigDecimal pow2 = twoRaisedTo(exp2);                      // power of 2
+    return (negExp)?  value.multiply(pow2, MC_120_HALF_EVEN) :  // binary mantissa
+                      value.divide(pow2, MC_120_HALF_EVEN);
+  } // private BigDecimal findBinaryMantissa(BigDecimal value, long exp2, boolean negExp) {
+
+  /**
+   * Raises {@code BigDecimal} value {@code 2.0} to the given power and returns the result
+   * @param exp2 the power to raise to
+   * @return {@code BigDecimal} value of {@code 2^exp2}
+   */
+  private BigDecimal twoRaisedTo(long exp2) {
+    final int _1e8 = 100_000_000;             // We can't raise a BigDecimal to a power >= 1_000_000_000 directly
+    return exp2 <= _1e8?
+        BD_TWO.pow((int)exp2, MC_120_HALF_EVEN) :
+        TWO_RAISED_TO_1E8.pow((int)(exp2 / _1e8), MC_120_HALF_EVEN )
+                       .multiply(BD_TWO.pow((int)(exp2 % _1e8), MC_120_HALF_EVEN), MC_120_HALF_EVEN);
+  } // private BigDecimal twoRaisedTo(long exp2) {
+
+  /** Assigns the value of the binary mantissa to the fields mantHi, mantLo of this instance.
+   * if the remainder that is to be lopped-off is >= 0.5 * 2^-128 and the value is not subnormal,
+   * the mantissa gets incremented and the exponent may be adjusted in the case of overflow.
+   * @param mant2 the binary mantissa of the value
+   * @param exp2 the magnitude (absolute value) of the binary exponent of the value
+   * @param negExp a flag signifying that original exponent was negative (to distinguish subnormal values)
+   * @return the value of exp2 (may have been adjusted in case of rounding-up)
+   */
+  private long assigndMantValue(BigDecimal mant2, long exp2, boolean negExp) {
+    BigDecimal fractPart = mant2.subtract(BigDecimal.ONE).multiply(TWO_RAISED_TO_64); // fract. part * 2^64
+    mantHi = fractPart.longValue();                                            // Higher 64 bits of mantissa
+
+    fractPart = fractPart.subtract(new BigDecimal(Long.toUnsignedString(mantHi))).multiply(TWO_RAISED_TO_64); // lower 64 bits
+    mantLo = fractPart.longValue();
+
+    // 20.09.22 18:14:37 1 + 2^-129 * (n + 0.499...) will round up
+    fractPart = fractPart.subtract(new BigDecimal(Long.toUnsignedString(mantLo)), MC_40_HALF_EVEN);   // Fraction left after multiplying by 2^128
+
+    // For subnormal values, negExp == true and exp2 >= Integer.MAX_VALUE
+    // Don't round them up, makeSubnormal will do it --
+    // unless the fractPart >= 1. fractPart may get rounded up to 1.0 for some subnormal values, since the value of mant2 may occur
+    // 1.99999999999999999999999999999999999999999999999999999999999999999999999999999999999999999999999999999999999999999999999
+    // in the cases where it should be 2.0, due to the imprecision of twoRaisedTo()
+    if (    (!negExp || exp2 < Integer.MAX_VALUE)     // Not a subnormal
+         || fractPart.compareTo(BigDecimal.ONE) >= 0  // Or fractPart >= 1.0 (as a result of rounding of 0.9999999999...
+       ) {
+      if (fractPart.compareTo(HALF_OF_ONE) >= 0)
+        if (++mantLo == 0 && ++mantHi == 0)           //  Rounding up
+        exp2 += negExp? -1 : 1;                       // Overflow, adjust exponent
+    }
+    return exp2;
+  } // private long assigndMantValue(BigDecimal mant2, long exp2, boolean negExp) {
+
+  /**
+   * For a Quadruple with a normal mantissa (with implied unity)
+   * and non-positive biased exponent, converts it into the conventional subnormal form, with the exponent = 0
+   * and the mantissa shifted rightwards with explicit 1 in the appropriate position.<br>
+   * Shifts mantissa rightwards by |exp2| + 1 bits, sets explicit 1, and rounds it up, taking into account the bits having been shifted-out
+   * @param exp2 the exponent of the newly-found subnormal value (always negative)
+   * @return the exponent for the new value, 0 in an ordinary case, an 1 if the rounding has led to overflow of the mantissa
+   */
+  private long makeSubnormal(long exp2) {
+    exp2 = -exp2;                               // just for convenience
+    if (exp2 > 127) {                           // Effectively 0 or MIN_VALUE
+      mantLo = mantHi = 0;
+      if (exp2 == 128) mantLo++;                // MIN_VALUE
+      return 0;                                 // exp2 >= 129 means 0
+    }
+
+    final long shiftedOutBit = shiftMantissa(exp2);
+
+    exp2 = 0;                                   // it's subnormal
+    if (shiftedOutBit != 0)
+      if (++mantLo == 0 && ++mantHi == 0)       // Round up. carry beyond the higher word?
+        exp2++;                                 // it becomes MIN_NORMAL
+
+    return exp2;
+  } // private long makeSubnormal(long exp2) {
+
+  /**
+   * Shifts the mantissa by exp2 + 1 bits rightwards, to make a conventional subnormal value
+   * @param exp2 unbiased exponent of the value (negated)
+   * @return the highest bit that has been shifted out beyond the two longs of mantissa (1L if it was 1, 0 otherwise)
+   */
+  private long shiftMantissa(long exp2) {
+    long shiftedOut = mantLo & 1;                // The highest of shifted out bits to evaluate carry
+    mantLo = (mantLo >>> 1) | (mantHi << 63);
+    mantHi = (mantHi >>> 1) | HIGH_BIT;          // move 1 bit right and set unity that was implied
+
+    if (exp2 >= 64) {                            // the higher word move into the lower
+      if (exp2 == 64)
+        shiftedOut = mantLo >>> 63;              // former lowest bit of mantHi now is the highest bit of mantLo
+      else
+        shiftedOut = (mantHi >>> (exp2 - 65)) & 1; // one of the bits of the high word
+      mantLo = mantHi >>> exp2 - 64;
+      mantHi = 0;
+    } else if (exp2 > 0) {                      // Shift both words
+      shiftedOut = (mantLo >>> exp2 - 1) & 1;
+      mantLo = (mantLo >>> exp2) | (mantHi << 64 - exp2);
+      mantHi = mantHi >>> exp2;
+    }
+    return shiftedOut;
+  } // private long shiftMantissa(long exp2) {
+
+  /********************************************************************************************
+   *** Used by assign(String s) ***************************************************************
+   ********************************************************************************************/
+
+  protected void   ____Used_By_Assign_String_s___() {} // Just to put a visible mark of the section in the outline view of the IDE
+
+  /**
+   * A class that parses a string containing a numeric value and sets the fields of its {@code Quadruple} owner accordingly.
+   * Contains involved static methods, constants, and interim variables
+   */
+  private static class NumberParser {
+
+    /** A pattern used to strip leading zeroes from integer numbers */
+    private static final Pattern LEADING_ZEROES_PTRN = Pattern.compile("(^0+)(\\d*)");
+
+    /** The maximum number of digits in the mantissa that are taken into account */
+    private static final int MAX_MANTISSA_LENGTH  = 59;  // 2^192 = 6.277e57, so the 58-th digit after point may affect the result
+
+    static Quadruple owner;
+
+    /**
+     * A mapping of string designations of special values,
+     * used by {@link NumberParser#parse(String, Quadruple)}
+     */
+    @SuppressWarnings("serial")
+    private static final Map<String, Quadruple> QUADRUPLE_CONSTS = new HashMap<String, Quadruple>() {{
+      put("quadruple.min_value",           MIN_VALUE);
+      put("min_value",                     MIN_VALUE);
+      put("quadruple.max_value",           MAX_VALUE);
+      put("max_value",                     MAX_VALUE);
+      put("quadruple.min_normal",          MIN_NORMAL);
+      put("min_normal",                    MIN_NORMAL);
+      put("quadruple.nan",                 NaN);
+      put("nan",                           NaN);
+      put("quadruple.negative_infinity",   NEGATIVE_INFINITY);
+      put("negative_infinity",             NEGATIVE_INFINITY);
+      put("-infinity",                     NEGATIVE_INFINITY);
+      put("quadruple.positive_infinity",   POSITIVE_INFINITY);
+      put("positive_infinity",             POSITIVE_INFINITY);
+      put("infinity",                      POSITIVE_INFINITY);
+      put("+infinity",                     POSITIVE_INFINITY);
+    }};
+
+    /**
+     * A decomposer and container to extract and store the parts of the string representing a number.
+     * Its fields are set by the {@link #decompose(String)} method and used to build a Quadruple value
+     * @author misa
+     */
+    private static class NumberParts {
+
+      /** Decimal exponent of the number  */             private long exp10;
+      /** Sign flag ({@code true} for negatives) */     private boolean negative;
+      /** Mantissa without the dot and leading/trailing zeros */ private String mantStr;
+      /** exponent correction, derived from mantissa */ private int expCorrection;
+
+      /***
+       * A regex to parse floating-point number with a minimal framing
+       * of methods to extract separate parts of the number
+       * @author misa
+       *
+       */
+      private static class FPStringRegex {
+        private static final Pattern FP_STRING_PTRN = Pattern.compile(
+            "^(\\+|-)?((\\d*\\.)?(\\d*))(e(\\+|-)?0*(\\d+))?$", // 19.11.29 17:37:04 Enable any number of zeroes before exponent
+            Pattern.CASE_INSENSITIVE);
+
+        private static Matcher m;
+
+        private static void match(String source) {
+          m = FP_STRING_PTRN.matcher(source);         //   "^(\\+|-)?((\\d*\\.)?(\\d+))(e(\\+|-)?(\\d+))?$"
+          if (!m.find())
+            throw new NumberFormatException("Invalid number: '"+source+"'");
+        }
+
+        private static boolean negative()       { return ("-".equals(m.group(1))); }
+        private static String expString()       { return m.group(5); }
+        private static String intPartString()   { return m.group(3); }
+        private static String fractPartString() { return m.group(4); }
+
+      }
+
+      private String sourceStr;
+
+      /**
+       * Decomposes an input string containing a floating-point number
+       * into parts (sign, mantissa, exponent, and necessary exponent correction depending on the mantissa)
+       * and sets appropriately the inner fields to be used by subsequent processing
+       * @param source the source String
+       * @return the reference of this instance
+       */
+      private NumberParts decompose(String source) {
+        this.sourceStr = source;
+        FPStringRegex.match(source); // It throws an exception if doesn't match
+
+        negative = FPStringRegex.negative();
+        exp10 = extractExp10(FPStringRegex.expString());
+        expCorrection = buildMantString(FPStringRegex.intPartString(), FPStringRegex.fractPartString() ); // and exp correction
+
+        return this;
+      } // NumberParts.decompose(String source) {
+
+      /**
+       * Builds a String containing the mantissa of the floating-point number being parsed
+       * as a string of digits without trailing or leading zeros.
+       * Finds the exponent correction depending on the point position and the number of leading zeroes.
+       * @param intPartString the integer part of the mantissa, (m.b. including the dot)
+       * @param fractPartString the integer part of the mantissa
+       */
+      private int buildMantString(String intPartString, String fractPartString) {
+        int expCorrection = uniteMantString(intPartString, fractPartString);
+
+        final Matcher m2 = LEADING_ZEROES_PTRN.matcher(mantStr);     // Strip leading zeroes
+        if (m2.find()) {
+          mantStr = m2.group(2);
+          expCorrection -= m2.group(1).length();                     // - number of leading zeroes stripped
+        }
+        mantStr = mantStr.replaceFirst("0*$", "");            // Strip trailing zeroes
+        return expCorrection;
+      } // NumberParts.findMantString(String intPartString, String fractPartString) {
+
+      /**
+       * Unites the integer part of the mantissa with the fractional part and computes
+       * necessary exponent correction that depends on the position of the decimal point
+       * @param intPartString the integer part of the mantissa, may be null for empty mantissa (e.g. "e123"), or consist of only "."
+       * @param fractPartString the fractional part of the mantissa, may be empty for e.g. "33.e5"
+       * @return the exponent correction to be added to the explicitely expressed number's exponent
+       */
+      private int uniteMantString(String intPartString, String fractPartString) {
+        if (intPartString == null) {
+          intPartString = fractPartString;
+          fractPartString = "";
+        }
+
+        intPartString = intPartString.replaceFirst("\\.$", "");
+        if (intPartString.isEmpty() && fractPartString.isEmpty())
+          throw new NumberFormatException("Invalid number: "+sourceStr);
+
+        mantStr = intPartString + fractPartString;      // mantissa as a string
+        return intPartString.length() - 1;              // 10.0 = 1e1, 1.0 = 1e0, 0.1 = 1e-1 etc;
+      } // private int NumberParts.uniteMantString( String intPartString, String fractPartString) {
+
+      private static final Pattern EXP_STR_PTRN = Pattern.compile("e(\\+|-)?(\\d+)");
+
+      /**
+       * Extracts a long value of the exponent from a substring
+       * containing the exponent of the floating-point number being parsed,
+       * e.g. "e+646456993"
+       * @param expString substring containing the exponent, may be null if the number is in decimal format (without exponent)
+       * @return numeric exponent value
+       */
+      private static long extractExp10(String expString) {
+        long exp10 = 0;
+        if (expString != null) {
+          final Matcher m = EXP_STR_PTRN.matcher(expString); // It will surely find, otherwise it couldn't get here
+          if (m.find()) {
+            exp10 = parseLong(m.group(2));
+            if ("-".equals(m.group(1))) exp10 = -exp10;
+          }
+        }
+        return exp10;
+      } // private static long NumberParts.extractExp10(String expString) {
+
+      /**
+       * Parses a String containing an unsigned long number.
+       * For values greater than   999_999_999_999_999_999 (1e18-1) returns Long.MAX_VALUE.
+       * @param longString string representation of a number
+       * @return a long value represented by the longString
+       */
+      private static long parseLong(String longString) {
+        if (longString.length() > 18) return Long.MAX_VALUE;
+        return Long.parseLong(longString);
+      }
+
+    } // private static class NumberParts {
+
+    static final NumberParts PARTS = new NumberParts();
+
+
+    /**
+     * Parses a string containing a floating-point number and sets the fields
+     * of the owner (a {@code Quadruple} instance)
+     * <br>uses static arrays
+     * <b><i>BUFFER_4x64_B, BUFFER_6x32_A, BUFFER_6x32_B, BUFFER_6x32_C, BUFFER_12x32</i></b>
+     * @param source input string to parse
+     * @param owner the Quadruple instance whose fields are to set so that it has the value presented by the <b>source</b>
+     * @return the <b>owner</b> with the values of the fields modified to correspond to the value presented by the <b>source</b>
+     */
+    private static Quadruple parse(String source, Quadruple owner) {
+      source = source.trim().toLowerCase();
+
+      final Quadruple qConst = QUADRUPLE_CONSTS.get(source);   // Is it one of the standard constants -- NaN, Infinity etc.?
+      if (qConst != null)                                // Yes
+        return owner.assign(qConst);                    // respective Quadruple value
+
+      source = source.replaceAll("\\_", "");            // Separator '_' is allowed in numbers
+      NumberParser.owner = owner;
+      buildQuadruple(PARTS.decompose(source));          // Parse and set the owner's fields
+      return owner;
+    } // private static Quadruple parse(String source, Quadruple owner) {
+
+    /**
+     * Builds a quadruple value based on the parts of the decimal floating-point number.
+     * Puts the value into the owner's fields
+     * <br>uses static arrays
+     * <b><i>BUFFER_4x64_B, BUFFER_6x32_A, BUFFER_6x32_B, BUFFER_6x32_C, BUFFER_12x32</i></b>,
+     * @param parts contains parts of the parsed number -- integer and fractional parts of the decimal mantissa, exponent, and sign.
+     */
+    private static void buildQuadruple(NumberParts parts) {
+      owner.negative = parts.negative;
+      long exp10 = parts.exp10;                        // Explicitely expressed exponent
+      final int exp10Corr = parseMantissa(parts, BUFFER_6x32_C);   // Finds numeric value of the decimal mantissa
+                                                          // and puts it into buff_6x32_C. Returns necessary exponent correction
+      if (exp10Corr == 0 && isEmpty(BUFFER_6x32_C)) {   // Mantissa == 0?
+        owner.assignZero(false);                      // value = 0
+        return;
+      }
+
+      exp10 += exp10Corr; // takes account of the point position in the mant string
+                          // and possible carry as a result of round-up (like 9.99e1 -> 1.0e2)
+
+      if (exceedsAcceptableExponentRange(exp10)) return;       // exp10 < MIN_EXP10 or exp10 > MAX_EXP10. Assigns corresponding value to the owner in this case.
+
+      final long exp2 = findBinaryExponent(exp10, BUFFER_6x32_C);
+      findBinaryMantissa((int)exp10, exp2, BUFFER_6x32_C);   // Finds binary mantissa and possible exponent correction. Fills the owner's fields.
+    } // private static void buildQuadruple(NumberParts parts) {
+
+    /**
+     * Finds the numeric value of the normalized decimal mantissa
+     * in "quasidecimal" format ( M * 2^192 / 10, so that 1.0 becomes 0x19..99, and 9.99..99 becomes 0xFF..FF)
+     * and puts it into the given buffer.
+     * Finds and returns the exponent correction to be added to the number's exponent
+     * (depending on the position of the decimal point in the original mantissa and possible rounding up), so that
+     * 0.123 corresponds to expCorr == -1,  1.23 to expCorr == 0, and 123000.0 to expCorr = 5.
+     * @param parts a {@code NumberParts} instance containing the parts of the number
+     * @param buffer a buffer to put the numeric value to
+     * @return exponent correction to be added to the parsed number's exponent
+    /**/
+    private static int parseMantissa(NumberParts parts, long[] buffer) {
+      if (parts.mantStr.isEmpty()) { // There's nothing but zeroes
+        Arrays.fill(buffer, 0);
+        return 0;
+      } else { // find numeric value of the mantissa
+        // Rounding may result in additional exponent correction
+        return parseMantString(parts.mantStr, buffer) + parts.expCorrection;
+      }
+    } // private static void parseMantissa(NumberParts parts, long[] buffer) {
+
+    /** Parses the given String, containing a long decimal number,
+     * and sets its numeric 192-bit value in the given buffer.
+     * May require to increment exponent if (10^n) - 1 ( == 99..99) gets rounded up to 10^n ( == 100..00),
+     * returns 1 in such case, otherwise returns 1.
+     * @param mantStr a String containing the decimal number to be parsed
+     * @param buffer a buffer to put the found value to
+     * @return exponent correction to be added to the explicit exponent of the number
+     */
+    private static int parseMantString(String mantStr, long[] buffer) { //
+      int expCorr = 0;
+      final StringBuilder sb = new StringBuilder(mantStr);
+      // Limit the string length to avoid unnecessary fuss
+      if (sb.length() > MAX_MANTISSA_LENGTH) { // Strip extra digits that can't affect the result
+        final boolean carry = sb.charAt(MAX_MANTISSA_LENGTH) >= '5'; // The highest digit to be truncated
+        sb.delete(MAX_MANTISSA_LENGTH, sb.length());
+        if (carry)                           // Round-up: add carry
+          expCorr += addCarry(sb);           // May add an extra digit in front of it (99..99 -> 100)
+      }
+      findNumericMantValue(sb, buffer);
+      return expCorr;
+    } // private static int parseMantString(String mantStr, long[] buffer) {
+
+    /**
+     * Converts a string of digits to a 192-bit "quasidecimal" numeric value
+     * @param sb a StringBuilder containing the digits of the mantissa
+     * @param buffer a buffer to put the found value to
+     */
+    private static void findNumericMantValue(StringBuilder sb, long[] buffer) {
+      assert buffer.length == 6: "findMantValue(): buffer length must be 6";
+      Arrays.fill(buffer, 0);
+      for (int i = sb.length() - 1; i >= 0; i--) { // digits, starting from the last
+        buffer[0] |= (long)Character.digit(sb.charAt(i), 10) << 32;
+        divBuffBy10(buffer);
+      }
+    } // private static void findNumericMantValue(StringBuilder sb, long[] buffer) {
+
+    /**
+     * Checks that the decimal exponent value doesn't exceed the possible range.<br>
+     * if exponent < MIN_EXP10, assigns 0 to the owner and returns {@code true}.
+     * if exponent > MAX_EXP10, assigns Infinity to the owner and returns {@code true}.
+     * Otherwise returns {@code false}.
+     */
+    private static boolean exceedsAcceptableExponentRange(long exp10) {
+      if (exp10 < MIN_EXP10) {              // exp < MIN_EXP10. Can be nothing but 0
+        owner.assignZero(false);            // return 0.0 preserving sign
+        return true;
+      } else if (exp10 > MAX_EXP10) {        // exp > MIN_EXP10. Can be nothing but Infinity
+        owner.assignInfinity(false);        // return Infinity preserving sign
+        return true;
+      }
+      return false;
+    }
+
+    /** (2^63) / 10 =~ 9.223372e17*/
+    private static final double TWO_POW_63_DIV_10 = 922337203685477580d; // 2^63 / 10
+
+    /**
+     * Finds binary exponent, using decimal exponent and mantissa.<br>
+     * exp2 = exp10 * log<sub>2</sub>(10) + log<sub>2</sub>(mant)<br>
+     * @param exp10 decimal exponent
+     * @param mantissa array of longs containing decimal mantissa (divided by 10)
+     * @return found value of binary exponent
+     */
+    private static long findBinaryExponent(long exp10, long[] mantissa) {
+      final long mant10 =  mantissa[0] << 31 | mantissa[1] >>> 1;  // Higher 63 bits of the mantissa, in range
+                                                            // 0x0CC..CCC -- 0x7FF..FFF (2^63/10 -- 2^63-1)
+      final double mant10d = mant10 / TWO_POW_63_DIV_10;           // decimal value of the mantissa in range 1.0..9.9999...
+      return (long) Math.floor( (exp10) * LOG2_10 + log2(mant10d) ); // Binary exponent
+    } // private static long findBinaryExponent(long exp10, long[] mantissa) {
+
+    /**
+     * Finds binary mantissa based on the given decimal mantissa and binary exponent,
+     * <pre>mant<sub>2</sub> = mant<sub>10</sub> * 10^exp<sub>10</sub> / 2^exp<sub>2</sub></pre>
+     * Assigns the found mantissa value to the owner's fields mantHi, mantLo and sets its binary exponent.
+     * <br>uses static arrays
+     * <b><i>BUFFER_4x64_B, BUFFER_6x32_A, BUFFER_6x32_B, BUFFER_12x32</i></b>,
+     * @param exp10 decimal exponent from the source string
+     * @param exp2 binary mantissa found from decimal mantissa
+     * @param mantissa a buffer containing unpacked quasidecimal mantissa (6 x 32 bits)
+     */
+    private static void findBinaryMantissa(int exp10, long exp2, long[] mantissa) {
+      final long[] powerOf2 = powerOfTwo(-exp2);  // pow(2, -exp2): division by 2^exp2 is multiplication by 2^(-exp2) actually
+      long[] product = BUFFER_12x32;          // use it for the product (M * 10^E / 2^e)
+      product = multUnpacked6x32bydPacked(mantissa, powerOf2, product); // product in buff_12x32
+      multBuffBy10(product);                  // "Quasidecimals" are numbers divided by 10
+
+      if (powerOf2[0] != -exp10)
+        multBuffBy10(product);                // For some combinations of exp2 and exp10, additional multiplication needed (see mant2_from_M_E_e.xls)
+
+      exp2 += normalizeMant(product);         // compensate possible inaccuracy of logarithms used to compute exp2
+      exp2 += EXPONENT_BIAS;                     // add bias
+
+      // For subnormal values, exp2 <= 0
+      if (exp2 <= 0) {                        // subnormal
+        // Don't round subnormals up, makeSubnormal will round them,
+        // unless bits 129..191 of the product >= 0xFFFF_FFFF_FFFF_FFE0L
+        // (i.e. unless the fractional part of the mantissa >= (0.5 - 1.7e-18))
+
+        if (product[4] == 0xFFFF_FFFFL        // 20.11.24 17:34:48 Max. deviation for subnormals seems to be 1e-18
+            && (product[5] & 0xFFFF_FFE0L) == 0xFFFF_FFE0L) // && (product[5] & 0xFFFF_FF00L) == 0xFFFF_FF00L)
+          exp2+= roundUp(product);            // round up, may require exponent correction
+
+        fillOwnerMantissaFrom(product);       // 128 bits mantHi, mantLo from unpacked buffer
+        if (exp2 <= 0)
+          exp2 = owner.makeSubnormal(exp2);   // Shift to the right by exp2 bits, may correct exp2 in case of rounding up
+      } else {
+        exp2+= roundUp(product);              // round up, may require exponent correction
+        fillOwnerMantissaFrom(product);
+      }
+
+      owner.exponent = (int)exp2;
+      if (owner.exponent == EXPONENT_OF_INFINITY) // Infinity
+        owner.mantHi = owner.mantLo = 0;
+    } // private static void findMant2(int exp10, long exp2, long[] mantissa) {
+
+    /**
+     * 20.10.02 13:16:54 Was used for debugging
+     * @param indent
+     * @param exp2
+     * @param product
+     */
+    @SuppressWarnings("unused")
+    private static void logExpAndMant(boolean indent, long exp2, long[] product) {
+//      final String prefix = indent? "\t\t\t\t\t\t" : "";
+//      log_(prefix + "exp2:\t" + hexStr((int)exp2));
+//      log("\tmant:\t" + hexStr((int)product[5]) + "\t = \t" + (int)product[5]);
+//      say_("exp2:\t" + hexStr((int)exp2));
+//      say("\tmant:\t" + hexStr((int)product[5]) + "\t = \t" + (int)product[5]);
+    }
+
+    /**
+     * Multiplies unpacked 192-bit value by a packed 192-bit factor
+     * <br>uses static arrays
+     * <b><i>BUFFER_6x32_B</i></b>
+     * @param factor1 a buffer containing unpacked quasidecimal mantissa (6 x 32 bits)
+     * @param factor2 an array of 4 longs containing packed quasidecimal power of two
+     * @param product a buffer of at least 12 longs to hold the product
+     * @return an unpacked (with 32 bits used only) value of 384 bits of the product put in the {@code product}
+     */
+    private static long[] multUnpacked6x32bydPacked(long[] factor1, long[] factor2, long[] product) {
+      Arrays.fill(product, 0);
+      unpack_3x64_to_6x32(factor2, BUFFER_6x32_B); // It's the powerOf2, with exponent in 0'th word
+      factor2 = BUFFER_6x32_B;
+
+      final int maxFactIdx = factor1.length - 1;
+
+      for (int i = maxFactIdx; i >= 0; i--) // compute partial 32-bit products
+        for (int j = maxFactIdx; j >= 0; j--) {
+          final long part = factor1[i] * factor2[j];
+          product[j + i + 1] += part & LOWER_32_BITS;
+          product[j + i] += part >>> 32;
+        }
+
+      for (int i = 11; i > 0; i--) { // Carry higher bits of the product to the lower bits of the next word
+        product[i - 1] += product[i] >>> 32;
+        product[i] &= LOWER_32_BITS;
+      }
+
+      return product;
+    } // private static long[] multUnpacked6x32bydPacked(long[] factor1, long[] factor2, long[] product) {
+
+
+    /**
+     * Fills the mantissa of the owner with the higher 128 bits of the buffer
+     * @param mantissa a buffer containing unpacked mantissa (n longs, where only lower 32 bits of each word are used)
+     */
+    private static void fillOwnerMantissaFrom(long[] mantissa) {
+      owner.mantHi = (mantissa[0]   << 32) + mantissa[1];
+      owner.mantLo = (mantissa[2]   << 32) + mantissa[3];
+    } // private static void fillOwnerMantissaFrom(long[] mantissa) {
+
+    /***
+     * Makes sure that the (unpacked) mantissa is normalized,
+     * i.e. buff[0] contains 1 in bit 32 (the implied integer part) and higher 32 of mantissa in bits 31..0,
+     * and buff[1]..buff[4] contain other 96 bits of mantissa in their lower halves:
+     * <pre>0x0000_0001_XXXX_XXXXL, 0x0000_0000_XXXX_XXXXL...</pre>
+     * If necessary, divides the mantissa by appropriate power of 2 to make it normal.
+     * @param mantissa a buffer containing unpacked mantissa
+     * @return if the mantissa was not normal initially, a correction that should be added to the result's exponent, or 0 otherwise
+     */
+    private static int normalizeMant(long[] mantissa) {
+      final int expCorr = 31 - Long.numberOfLeadingZeros(mantissa[0]);
+      if (expCorr != 0)
+        divBuffByPower2(mantissa, expCorr);
+      return expCorr;
+    } // private static int normalizeMant(long[] mantissa) {
+
+    /**
+     * Rounds up the contents of the unpacked buffer to 128 bits
+     * by adding unity one bit lower than the lowest of these 128 bits.
+     * If carry propagates up to bit 33 of buff[0], shifts the buffer rightwards
+     * to keep it normalized.
+     * @param mantissa the buffer to get rounded
+     * @return 1 if the buffer was shifted, 0 otherwise
+     */
+    private static int roundUp(long[] mantissa) {
+      // due to the limited precision of the power of 2, a number with exactly half LSB in its mantissa
+      // (i.e that would have 0x8000_0000_0000_0000L in bits 128..191 if it were computed precisely),
+      // after multiplication by this power of 2, may get erroneous bits 185..191 (counting from the MSB),
+      // taking a value from
+      // 0xXXXX_XXXX_XXXX_XXXXL 0xXXXX_XXXX_XXXX_XXXXL 0x7FFF_FFFF_FFFF_FFD8L.
+      // to
+      // 0xXXXX_XXXX_XXXX_XXXXL 0xXXXX_XXXX_XXXX_XXXXL 0x8000_0000_0000_0014L, or something alike.
+      // To round it up, we first add
+      // 0x0000_0000_0000_0000L 0x0000_0000_0000_0000L 0x0000_0000_0000_0028L, to turn it into
+      // 0xXXXX_XXXX_XXXX_XXXXL 0xXXXX_XXXX_XXXX_XXXXL 0x8000_0000_0000_00XXL,
+      // and then add
+      // 0x0000_0000_0000_0000L 0x0000_0000_0000_0000L 0x8000_0000_0000_0000L, to provide carry to higher bits.
+
+    addToBuff(mantissa, 5, 100);               // to compensate possible inaccuracy
+    addToBuff(mantissa, 4, 0x8000_0000L);               // round-up, if bits 128..159 >= 0x8000_0000L
+    if ((mantissa[0] & (HIGHER_32_BITS << 1)) != 0) {   // carry's got propagated beyond the highest bit
+      divBuffByPower2(mantissa, 1);
+      return 1;
+    }
+    return 0;
+    } // private static int roundUp(long[] mantissa) {
+
+    /**
+     * Divides the contents of the buffer by 2^exp2<br>
+     * (shifts the buffer rightwards by exp2 if the exp2 is positive, and leftwards if it's negative),
+     * keeping it unpacked (only lower 32 bits of each element are used, except the buff[0]
+     * whose higher half is intended to contain integer part)
+     * @param buffer the buffer to divide
+     * @param exp2 the exponent of the power of two to divide by, expected to be
+     */
+    private static void divBuffByPower2(long[] buffer, int exp2) {
+      final int maxIdx = buffer.length - 1;
+      final int backShift = 32 - Math.abs(exp2);
+
+      if (exp2 > 0) { // Shift to the right
+        for (int i = maxIdx; i > 0; i--)
+          buffer[i] =   (buffer[i] >>> exp2)
+                        | ((buffer[i - 1] << backShift) & LOWER_32_BITS);
+        buffer[0] = (buffer[0] >>> exp2) ;    // Preserve the high half of buff[0]
+      } else if (exp2 < 0) { // Shift to the left
+        exp2 = -exp2;
+        buffer[0] =   (buffer[0] << exp2) | (buffer[1] >> backShift); // Preserve the high half of buff[0]
+        for (int i = 1; i < maxIdx; i++)
+          buffer[i] =   ((buffer[i] << exp2) & LOWER_32_BITS)
+                        | (buffer[i + 1] >> backShift);
+        buffer[maxIdx] = (buffer[maxIdx] << exp2) & LOWER_32_BITS;
+      }
+    } // private static void divBuffByPower2(long[] buffer, int exp2) {
+
+  } // private static class NumberParser
+
+  /**
+   * Adds the summand to the idx'th word of the unpacked value stored in the buffer
+   * and propagates carry as necessary
+   * @param buff the buffer to add the summand to
+   * @param idx  the index of the element to which the summand is to be added
+   * @param summand the summand to add to the idx'th element of the buffer
+   */
+  private static void addToBuff(long[] buff, int idx, long summand) {
+    final int maxIdx = idx;
+    buff[maxIdx] += summand;                         // Big-endian, the lowest word
+    for (int i = maxIdx; i > 0; i--) {              // from the lowest word upwards, except the highest
+      if ((buff[i] & HIGHER_32_BITS) != 0) {
+        buff[i] &= LOWER_32_BITS;
+        buff[i-1]++;
+      } else break;
+    }
+  } // private static void addToBuff(long[] buff, int idx, long summand) {
+
+  /********************************************************************************************
+   *** Assignments (private) ******************************************************************
+   ********************************************************************************************/
+
+  protected void ____Assignments_private____() {} // Just to put a visible mark of the section in the outline view of the IDE
+
+  /**
+   * Assigns the value of {@code Quadruple.MIN_NORMAL}
+   * (2^-2147483646 = 2.27064621040149253752656726517958758124747730e-646456993)
+   * to the instance.
+   * @return this instance with the new value
+   */
+  private Quadruple assignMinNormal() {
+    negative = false; exponent = 1; mantHi = 0; mantLo = 0;
+    return this;
+  } // private Quadruple assignMinNormal() {
+
+  /**
+   * Assigns the value of {@code Quadruple.MAX_VALUE}
+   * ({@code 2^2147483647 * (2 - 2^-128)} = 1.76161305168396335320749314979184028566452310e+646456993)
+   * to the instance.
+   * @return this instance with the new value
+   */
+  private Quadruple assignMaxValue() {
+    negative = false;
+    exponent = (int)EXPONENT_OF_MAX_VALUE;
+    mantHi = mantLo = -1;
+    return this;
+  } // private Quadruple assignMaxValue() {
+
+  /**
+   * Assigns the value of {@code Quadruple.MIN_VALUE)
+   * (2^-2147483774 = 6.67282948260747430814835377499134611597699952e-646457032)
+   * to the instance.
+   * @return this instance with the new value
+   */
+  private Quadruple assignMinValue() {
+    negative = false; exponent = 0; mantHi = 0; mantLo = 1;
+    return this;
+  } // private Quadruple assignMinValue() {
+
+  /**
+   * Assigns the value of zero to this instance with or without inverting its sign.
+   * @param changeSign if {@code true}, the instance will change its sign, if {@code false}, the sign is not changed.
+   * @return this instance with the new value (+0 or -0)
+   */
+  private Quadruple assignZero(boolean changeSign) {
+    negative ^= changeSign;
+    mantHi = mantLo = exponent = 0;
+    return this;
+  } // private Quadruple assignZero(boolean changeSign) {
+
+  /**
+   * Assigns the value of +0 to this instance.
+   * @return this instance with the new value (+0)
+   */
+  private Quadruple assignZero() {
+    negative = false;
+    mantHi = mantLo = exponent = 0;
+    return this;
+  } // private Quadruple assignZero() {
+
+  /**
+   * Assigns the value of -0 to this instance.
+   * @return this instance with the new value (-0)
+   */
+  @SuppressWarnings("unused") // May occur helpful?
+  private Quadruple assignMinusZero() {
+    negative = true;
+    mantHi = mantLo = exponent = 0;
+    return this;
+  } // private Quadruple assignZero() {
+
+  /**
+   * Assigns the value of +1 or -1 to this instance,
+   * depending on the sign of the previous value of the instance and the {@code changeSign} parameter.
+   * @param changeSign if {@code true}, the instance will change its sign, if {@code false}, the sign is not changed.
+   * @return this instance with the new value (+1 or -1)
+   */
+  private Quadruple assignOne(boolean changeSign) {
+    negative ^= changeSign;
+    exponent = EXPONENT_OF_ONE;
+    mantHi = 0; mantLo = 0;
+    return this;
+  } // private Quadruple assignOne(boolean changeSign) {
+
+  /**
+   * Assigns the value of Infinity or -Infinity,
+   * depending on the sign of the previous value of the instance and the {@code changeSign} parameter.
+   * @param changeSign if {@code true}, the instance will change its sign, if {@code false}, the sign is not changed.
+   * @return this instance with the new value (Infinity or -Infinity)
+   */
+  private Quadruple assignInfinity(boolean changeSign) {
+    negative ^= changeSign;
+    exponent = EXPONENT_OF_INFINITY;
+    mantHi = 0; mantLo = 0;
+    return this;
+  } // private Quadruple assignInfinity(boolean changeSign) {
+
+  /********************************************************************************************
+   *** Used_by_conversions ********************************************************************
+   ********************************************************************************************/
+
+  protected void ____Used_by_conversions____() {} // Just to put a visible mark of the section in the outline view of the IDE
+
+  /**
+   * Builds a {@code BigDecimal} containing the value of the mantissa
+   * (in the range 1.0 -- 1.9999... for normal values or less for subnormal values)
+   * @return a {@code BigDecimal} containing the value of the mantissa
+   */
+  private BigDecimal buildBDMantissa() {
+    BigDecimal mant = new BigDecimal(Long.toUnsignedString(mantLo));
+    mant = mant.divide(TWO_RAISED_TO_64).add(new BigDecimal(Long.toUnsignedString(mantHi)));
+
+    if (exponent == 0) // subnormal
+      mant = mant.divide(TWO_RAISED_TO_63);                        // No Implied "1.", just divide by 2^63
+    else
+      mant = BigDecimal.ONE.add(mant.divide(TWO_RAISED_TO_64));    // + Implied "1.", and now we have the mantissa
+    return mant;
+  } // private BigDecimal buildBDMantissa() {
+
+  /**
+   * Throws a {@code NumberFormatException} with an appropriate message
+   * if we attempt to get a {@code BigDecimal} value of {@code NaN} or {@code Infinity}
+   */
+  private void checkNaNInfinity() {
+    if (exponent == EXPONENT_OF_INFINITY) {
+      throw new NumberFormatException("Can't convert "
+                  + (((mantHi | mantLo) != 0)? "NaN" :
+                       negative? "NEGATIVE_INFINITY" : "POSITIVE_INFINITY")
+                  + " to BigDecimal");
+    }
+  } // private void checkNaNInfinity() {
+
+  /**
+   * Converts the value of {@code this} instance to the value of the nearest IEEE-754
+   * quadruple-precision number, represented as an array of two {@code long}s,
+   * containing the 128 bits of the IEEE-754 quadruple, in the big-endian order,
+   * for the case when the value of this instance falls in the range of normal IEEE-754 quadruple values.
+   * @param result -- the array of 2 longs that is to be filled with the 128 bits of the resulting IEEE-754 quadruple
+   * @return the same input array filled with the bits of the resulting IEEE-754 quadruple
+   */
+  private long[] makeNormal_IEEELongs(long[] result) {
+    int unbiasedExponent = unbiasedExponent();
+    final long carry = (mantLo >>> 15) & 1L;              // The shifted-out bit
+    long ieeeMantLo = (mantLo >>> 16) | (mantHi << 48);   // Low-order 64 bits of the mantissa of IEEE-754 Quadruple
+    long ieeeMantHi = mantHi >>> 16;                      // High-order 48 bits
+
+    ieeeMantLo += carry;
+    if (carry != 0 && ieeeMantLo == 0) {                  // Propagate carry
+      if (++ieeeMantHi == 0x0001_0000_0000_0000L) {       // Mantissa overflow, need to adjust exponent
+        unbiasedExponent++;
+        ieeeMantHi  &= 0xFFFF_FFFF_FFFFL;                 // Clear this bit
+      }
+    }
+
+    if (unbiasedExponent > IEEE754_MAX_EXPONENT) {        // Overflow, return infinity
+      result[0] = negative ?  IEEE754_MINUS_INFINITY_LEAD :
+                              IEEE754_INFINITY_LEAD;
+      return result;
+    }
+
+    // Mantissa:
+    result[1] = ieeeMantLo;
+    result[0] = ieeeMantHi;
+    // Exponent:
+    final long biasedExponent = unbiasedExponent + IEEE754_EXPONENT_BIAS;
+    result[0] |= biasedExponent << 48;                    // To high-order 16 bits (the highest remains 0)
+    // Sign:
+    if (negative)
+      result[0] |= IEEE754_MINUS_ZERO_LEAD;               // sign bit
+
+    return result;
+  } // private long[] makeNormal_IEEELongs(long[] result) {
+
+  /**
+   * Converts the value of {@code this} instance to the value of the nearest IEEE-754
+   * quadruple-precision number, represented as an array of two {@code long}s,
+   * containing the 128 bits of the IEEE-754 quadruple, in the big-endian order,
+   * for the case when the value of this instance falls in the range of subnormal IEEE-754 quadruple values.
+   * @param result -- the array of 2 longs that is to be filled with the 128 bits of the resulting IEEE-754 quadruple
+   * @return the same input array filled with the bits of the resulting IEEE-754 quadruple
+   */
+  private long[] makeSubnormal_IEEELongs(long[] result) {
+    final int unbiasedExponent = unbiasedExponent();
+    long ieeeMantLo = (mantLo >>> 16) | (mantHi << 48);   // Low-order 64 bits of the mantissa of IEEE-754 Quadruple
+    // High-order 48 bits + implicit lead bit which is getting explicit for subnormals:
+    long ieeeMantHi = (mantHi >>> 16) | 0x0001_0000_0000_0000L;
+
+    final int shift =  IEEE754_MIN_NORMAL_EXPONENT - unbiasedExponent;
+    final long shiftedOutBit = shift > 64?  (ieeeMantHi >>> (shift - 65)) & 1L:
+                                            (ieeeMantLo >>> (shift - 1)) & 1L;
+    if (shift >= 64) {
+      ieeeMantLo = ieeeMantHi >>> (shift - 64);
+      ieeeMantHi = 0;
+    } else {
+      ieeeMantLo = (ieeeMantLo >>> shift) | (ieeeMantHi << 64 - shift);
+      ieeeMantHi = ieeeMantHi >>> shift;
+    }
+    ieeeMantLo += shiftedOutBit;
+    if (shiftedOutBit != 0 && ieeeMantLo == 0)
+      ieeeMantHi++;                           // If carry propagates to bit 0x0001_000.., it becomes the exponent, and that's all right
+                                              // A subnormal becomes min normal
+    result[1] = ieeeMantLo;
+    result[0] = ieeeMantHi;                   //
+    // Sign:
+    if (negative)
+      result[0] |= IEEE754_MINUS_ZERO_LEAD;           // sign bit
+
+    return result;
+  } // private long[] makeSubnormal_IEEELongs(long[] result) {
+
+
+  /**
+   * Splits the {@code long} items of the given array into bytes and returns
+   * an array of bytes containing the bits of the original longs, in the big-endian order.
+   * The most significant bit of {@code longs[0]} becomes the MSB of result[0], etc.
+   * @param longs an array of longs to be split
+   * @return an array of resulting bytes
+   */
+  private static byte[] splitToBytes(long[] longs) {
+    final byte[] bytes = new byte[longs.length * 8];
+    for (int i = 0; i < longs.length; i++) {
+      long currentLong = longs[i];
+      for (int j = 7; j >= 0; j--) {
+        bytes[i * 8 + j] = (byte) currentLong;
+        currentLong >>>= 8;
+      }
+    }
+    return bytes;
+  } // private static byte[] splitToBytes(long[] longs) {
+
+  /**
+   * Merges the {@code byte} items of the given array into longs, 8 bytes per each long, and returns
+   * an array of longs containing the bits of the original bytes, in the big-endian order.
+   * The most significant bit of {@code bytes[0]} becomes the MSB of result[0], etc.
+   * @param longs an array of longs to be split
+   * @return an array of resulting bytes
+   */
+  private static long[] mergeBytesToLongs(byte[] bytes) {
+    final long[] longs = new long[bytes.length / 8];
+    for (int i = 0; i < longs.length; i++) {
+      for (int j = 0; j < 8; j++) {
+        longs[i] = (longs[i] << 8) | (bytes[i * 8 + j]) & 0xFFL;
+      }
+    }
+    return longs;
+  } // private static long[] mergeBytesToLongs(byte[] bytes) {
+
+  /********************************************************************************************
+   *** Used_by_arithmetic *********************************************************************
+   ********************************************************************************************/
+
+  protected void ____Used_by_arithmetic____() {} // Just to put a visible mark of the section in the outline view of the IDE
+
+  /* **********************************************************************************
+   * Used by addition *****************************************************************
+   ********************************************************************************** */
+
+  /**
+   * Adds a regular number (not NaN, not Infinity) to this instance, that also contains a regular number.
+   * The signs are ignored and don't change (both summands are expected to have the same sign).
+   * @param summand a Quadruple to add to this instance
+   * @return this instance with the new value (the sum of the two summands)
+   */
+  private Quadruple addUnsigned(Quadruple summand) {
+    if (exponent != 0 && summand.exponent != 0) {   // Both are normal numbers
+      if (exponent == summand.exponent)             // Same exponent
+        return addWithSameExps(summand);
+      return addWitDifferentExps(summand);          // Different exponents
+    }
+                                                    // At least one of the summands is subnormal
+    if ((exponent | summand.exponent) != 0)         // And one is normal
+      return addNormalAndSubnormal(summand);
+
+    // Both are subnormals. It's the simplest case
+    exponent = (int)addMant(summand.mantHi, summand.mantLo);  // if there was carry (to the implicit unity),
+                                                              // it becomes normal this way
+    return this;                                              // otherwise it remains subnormal
+  } // private Quadruple addUnsigned(Quadruple summand) {
+
+  /**
+   * Adds a summand to this instance in case when both summands are normal
+   * and have the same exponent
+   * @param summand a Quadruple to add to this instance
+   * @return this instance with the new value (the sum of the two summands)
+   */
+  private Quadruple addWithSameExps(Quadruple summand) {
+    final long carryUp = addMant(summand.mantHi, summand.mantLo);
+    final long shiftedOutBit = mantLo & 1;           // the bit that will be shifted out
+    shiftMantissaRight(1);
+
+    if (shiftedOutBit != 0 && ++mantLo == 0)    // Carry to the higher word
+      mantHi++;
+
+    if (carryUp != 0)  mantHi |= BIT_63;        // Set the highest bit (where the carry should get)
+    if (++exponent == EXPONENT_OF_INFINITY)                  // Infinity
+      mantHi = mantLo = 0;
+    return this;
+  } // private Quadruple addWithSameExps(Quadruple summand) {
+
+  /**
+   * Adds a summand to this instance
+   * in case when both summands and this are normal and have different exponents
+   * @param summand a Quadruple to add to this instance
+   * @return this instance with the new value (the sum of the two summands)
+   */
+  private Quadruple addWitDifferentExps(Quadruple summand) {
+    long greaterHi, greaterLo, exp2;
+
+    // Put the mantissa of the lesser summand, that is to be shifted, to the fields of this instance
+    if (Integer.compareUnsigned(exponent, summand.exponent) < 0) { // Value of this is less than the value of the other
+      greaterHi = summand.mantHi; greaterLo = summand.mantLo;    // mantissa of the greatest to be added
+      exp2 = exponent;                                  // the exponent of the lesser
+      exponent = summand.exponent;                      // Copy the exponent of the greater value to this
+    } else {
+      greaterHi = mantHi; greaterLo = mantLo;           // mantissa of the greatest to be added
+      mantHi = summand.mantHi; mantLo = summand.mantLo; // mantissa of the lesser to be shifted
+      exp2 = summand.exponent;                          // the exponent of the lesser
+    }
+
+    final int shift = exponent - (int)exp2;
+    if (Integer.compareUnsigned(shift, 129) > 0) {      // Implied higher unity of the lesser will be two positions farther than bit 0
+      mantHi = greaterHi; mantLo = greaterLo;           // The lesser summand is too small to affect the result
+      return this;
+    }
+
+    if (shift == 129)                                   // The implied unity of the lesser is added to the greater
+      return greaterPlusLowerBit(greaterHi, greaterLo);
+
+    final long shiftedOutBit = shiftAndSetUnity(shift);        // shifts right and adds the implicit unity of the lesser
+    final long carryUp = addAndRoundUp(greaterHi, greaterLo, shiftedOutBit);
+    if (carryUp != 0)                                   // Overflow, shift 1 bit right
+      shiftAndCorrectExponent(shiftedOutBit);           // shiftedOutBit flags that it was rounded up already
+
+    return this;
+  } // private Quadruple addWitDifferentExps(Quadruple summand) {
+
+  /**
+   * Adds a summand to this instance in case when exactly one of the summands is subnormal
+   * @param summand a Quadruple to add to this instance
+   * @return this instance with the new value (the sum of the two summands)
+   */
+  private Quadruple addNormalAndSubnormal(Quadruple summand) {
+    long greaterHi; long greaterLo; long shiftedOutBit;
+    // Put the subnormal mantissa, that will be shifted, into the instance fields,
+    // the mantissa of the greater (normal) value into local variables,
+    // And the exponent of the normal value in the exponent field of this
+    if (exponent == 0) {                                // This is subnormal
+      greaterHi = summand.mantHi; greaterLo = summand.mantLo;   // Normal value to be added to this
+      exponent = summand.exponent;                      // Copy the exponent of the larger value to this
+    } else {                                            // The other is subnormal
+      greaterHi = mantHi; greaterLo = mantLo;           // Normal mantissa to be added
+      mantHi = summand.mantHi; mantLo = summand.mantLo; // Subnormal mantissa to be shifted
+    }
+
+    final int shift = exponent - 1;                     // How far should we shift subnormal mantissa
+    int lz = Long.numberOfLeadingZeros(mantHi);         // Leading zeros in the subnormal value
+    if (lz == 64) lz = 64 + Long.numberOfLeadingZeros(mantLo);
+    if (shift + lz > 128)  {                            // Subnormal is too small to affect the result
+      mantHi = greaterHi; mantLo = greaterLo;
+      return this;
+    }
+
+    shiftedOutBit = highestShiftedOutBit(shift);        // Shift the lesser summand rightwards
+    shiftMantissaRight(shift);                          // Here we don't need to add the implicit 1
+    final long carryUp = addAndRoundUp(greaterHi, greaterLo, shiftedOutBit);
+
+    if (carryUp != 0)                                   // Overflow, shift 1 bit right
+      shiftAndCorrectExponent(shiftedOutBit);
+
+    return this;
+  } // private Quadruple addNormalAndSubnormal(Quadruple summand) {
+
+  /**
+   * Adds the given 128-bit value to the mantissa of this instance
+   * @param mantHi2 the higher 64 bits of the 128-bit summand to be added
+   * @param mantLo2 the lower 64 bits of the 128-bit summand to be added
+   * @return the carry (1 if the addition has resulted in overflow, 0 otherwise)
+   */
+  private long addMant(long mantHi2, long mantLo2) {
+    mantLo += mantLo2;
+    long carry = Long.compareUnsigned(mantLo, mantLo2) < 0? 1: 0;
+    if (carry != 0 && (mantHi += carry) == 0) {
+      mantHi = mantHi2;
+      carry = 1;
+    } else {
+      mantHi += mantHi2;
+      carry = Long.compareUnsigned(mantHi, mantHi2) < 0? 1: 0;
+    }
+    return carry;
+  } // private long addMant(long mantHi2, long mantLo2) {
+
+  /**
+   * Shifts the mantissa of this instance by {@code shift} bits to the right,
+   * without setting the implicit unity,
+   * and returns the bits of the former mantissa that dont't fit in 128 bits after the shift (shifted-out bits).
+   * (e.g. if the value of {@code shift} was 3, the lowest 3 bits of {@code mantLo} will be returned in bits 63-61 of the result, the other bits will be 0)
+   * @param shift the distance to shift the mantissa
+   * @return the bits of mantissa that was shifted out
+   */
+  private long shiftMantissaRight(int shift) {
+    long shiftedOutBits;
+    if (shift == 0) return 0;
+
+    if (shift == 128) {
+      shiftedOutBits = mantHi;
+      mantHi = mantLo = 0;
+      return shiftedOutBits;
+    }
+
+    shiftedOutBits = (shift <= 64) ?
+        (mantLo << 64 - shift) :
+        (mantHi << 128 - shift | mantLo >>> shift - 64);
+
+    if (shift >= 64) {
+      mantLo = mantHi >>> shift - 64;
+      mantHi = 0;
+    } else {
+      mantLo = mantLo >>> shift | mantHi << (64 - shift);
+      mantHi = mantHi >>> shift;
+    }
+    return shiftedOutBits;
+  } // private void shiftMantissaRight(int shift) {
+
+  /**
+   * Increments the value passed in the parameters and assigns it to the mantissa.
+   * If the mantissa becomes 0 (that indicates its overflow), increments the exponent.
+   * @param greaterHi the upper 64 bits of the given value
+   * @param greaterLo the lower 64 bits of the given value
+   * @return this instance with the new value
+   */
+  private Quadruple greaterPlusLowerBit(long greaterHi, long greaterLo) {
+    if ((mantLo = ++greaterLo) == 0) {
+      if ((mantHi = ++greaterHi) == 0)
+        exponent++;                    // If it becomes infinity, the mantissa is already 0
+    } else
+      mantHi = greaterHi;
+    return this;
+  } // private Quadruple greaterPlusLowerBit(long greaterHi, long greaterLo) {
+
+  /**
+   * Shifts the mantissa of this instance by {@code shift} bits right
+   * and sets the implicit unity in the correspondent position
+   * @param shift the distance to shift the mantissa
+   * @return the value of the highest bit that was shifted out
+   */
+  private long shiftAndSetUnity(int shift) {
+    final long shiftedOutBit = (shift == 0)? 0:               // Keep in mind the highest bit that will be shifted out
+                             (shift <= 64)?  1 & (mantLo >>> shift - 1) :
+                                             1 & (mantHi >>> shift - 65);
+    shiftMantissaRight(shift);                          // Shift the mantissa
+
+    if (shift > 64)   mantLo |= 1L << (128 - shift);    // Set implicit unity (bit 129) of the lesser
+    else               mantHi |= 1L << (64 - shift);    // as if it was shifted from beyond the mantHi
+
+    return shiftedOutBit;                               // Return the highest shifted-out bit
+  } // private long shiftAndSetUnity(int shift) {
+
+  /**
+   * Adds the given 128-bit value to the mantissa, taking into account the carry from
+   * the lower part of the summand (that may have been shifted out beforehand)
+   * @param summandHi the higher part of the 128-bit summand
+   * @param summandLo the lower part of the 128-bit summand
+   * @param carry the carry from the lower bits (may be 0 or 1)
+   * @return the carry (1 if the addition has led to overflow, 0 otherwise)
+   */
+  private long addAndRoundUp(long summandHi, long summandLo, long carry) {
+    if (carry != 0 && (mantLo += carry) == 0) {
+      mantLo = summandLo;
+      carry = 1;
+    } else {
+      mantLo += summandLo;
+      carry = Long.compareUnsigned(mantLo, summandLo) < 0? 1: 0;
+    }
+    if (carry != 0 && (mantHi += carry) == 0) {
+      mantHi = summandHi;
+      carry = 1;
+    } else {
+      mantHi += summandHi;
+      carry = Long.compareUnsigned(mantHi, summandHi) < 0? 1: 0;
+    }
+    return carry;
+  } // private long addAndRoundUp(long summandHi, long summandLo, long carry) {
+
+  /**
+   * Shifts the mantissa one bit right and rounds it up (unless rounding is forbidden by non-null value
+   * of the {@code dontRoundUpAnyMore} parameter) and increments the exponent.
+   * If the exponent becomes equal to {@code EXPONENT_OF_INFINITY}, clears the mantissa to force Infinity.
+   * @param dontRoundUpAnyMore non-zero value
+   */
+  private void shiftAndCorrectExponent(long dontRoundUpAnyMore) {
+    final long shiftedOutBit = dontRoundUpAnyMore != 0? 0: (mantLo & 1);    // the lowest bit to be shifted out (if was not rounded yet)
+    shiftMantissaRight(1);                              // after that, the highest bit is always 0
+    if (shiftedOutBit != 0)                             // Don't round up if already
+      addMant(0, 1);                                    // so carry after this addition is impossible
+    if (++exponent == EXPONENT_OF_INFINITY)                          // Infinity
+      mantHi = mantLo = 0;
+  } // private void shiftAndCorrectExponent(long dontRoundUpAnyMore) {
+
+  /**
+   * Returns the highest bit of the mantissa that will be shifter out
+   * during shift right by {@code shift} bits
+   * @param shift the distance the value will be shifted
+   * @return 1, if the highest shifted-out bit is 1, 0 otherwise
+   */
+  private long highestShiftedOutBit(int shift) {
+    if (shift == 0) return 0;
+    if (shift <= 64) return 1 & (mantLo >>> shift - 1);
+    return 1 & (mantHi >>> shift - 65);
+  } // private long highestShiftedOutBit(int shift) {
+
+  /* **********************************************************************************
+   * Used by subtraction **************************************************************
+   ********************************************************************************** */
+
+  /**
+   * Subtracts a regular number (Non-NaN, non-infinity) from this instance, ignoring sings.
+   * returns a negative value of the difference if the subtrahend is greater in magnitude than the minuend (this),
+   * and a positive one otherwise.
+   * @param subtrahend the value to be subtracted
+   * @return this instance, with the new value that equals the difference
+   */
+  private Quadruple subtractUnsigned(Quadruple subtrahend) {
+    long minuendLo, minuendHi;
+    int lesserExp;
+
+    final int thisIsGreater = compareMagnitudeTo(subtrahend); // ignores signs
+    if (thisIsGreater == 0)                             // operands are equal in magnitude
+      return assignZero(false);
+
+    // Swap minuend and subtrahend, if minuend is less in magnitude than subtrahend
+    // so that this.mantHi, this.mantLo and lesserExp contain respectively mantissa and exponent
+    // of the subtrahend (the lesser of the operands),
+    // and minuendHi, minuendLo and this.exponent contain ones of the minuend (the greater one)
+    if (thisIsGreater > 0) {
+      minuendLo = mantLo; minuendHi = mantHi;           // mantissa of the greater
+      mantHi = subtrahend.mantHi; mantLo = subtrahend.mantLo; // mantissa of the lesser to be shifted rightwards
+      lesserExp = subtrahend.exponent;
+      negative = false;                                 // minuend is greater than subtrahend
+    } else {                                            // Subtrahend is greater in magnitude
+      minuendLo = subtrahend.mantLo; minuendHi = subtrahend.mantHi; // mantissa of the greater
+      lesserExp = exponent;
+      exponent = subtrahend.exponent;                   // may remain unchanged
+      negative = true;                                  // minuend is less than subtrahend
+    }
+
+    if (exponent != 0 && lesserExp != 0)                // Both are normal
+      return subtractNormals(minuendLo, minuendHi, lesserExp);
+
+    if ((exponent | lesserExp) == 0)                    // both are subnormal
+      return subtractSubnormals(minuendLo, minuendHi);
+
+    return subtractSubnormalFromNormal(minuendLo, minuendHi); // the lesser is subnormal
+  } // private Quadruple subtractUnsigned(Quadruple subtrahend) {
+
+  /**
+   * Subtracts a normal value, whose mantissa is contained by this
+   * instance and exponent is passed in as the {@code lesserExp} parameter, from another
+   * normal value, whose mantissa is contained in {@code minuendLo} and {@code minuendLo}
+   * parameters and exponent is in the {@code exponent} field of this instance.
+   * @param minuendLo the lower 64 bits of the minuend
+   * @param minuendHi the higher 64 bits of the minuend
+   * @param lesserExp  the exponent of the subtrahend
+   * @return  this instance with a new value that equals the difference
+   * <br>Covered
+   */
+  private Quadruple subtractNormals(long minuendLo, long minuendHi, int lesserExp) {
+    final int shift = exponent - lesserExp;             // The distance to shift the mantissa of the subtrahend
+    if (shift > 130)  {                                 // The subtrahend is too small to affect the result
+      mantHi = minuendHi; mantLo = minuendLo;
+      return this;
+    }
+
+    if (shift == 130)  // the result differs from the minuend in the only case when minuend is 2^n (1.00..00 * 2^n)
+      return subtract_1e_130(minuendLo, minuendHi);     // and subtrahend is greater than 2^(n-130).
+
+    if (shift == 129)
+      return subtract_1e_129(minuendLo, minuendHi);     // subtracts LSB if subtrahend > LSB
+
+    if (shift != 0) // 0 < shift < 129, different exponents
+      return subtractDifferentExp(minuendLo, minuendHi, shift);
+
+    // same exponent
+    return subtractSameExp(minuendLo, minuendHi);
+  } // private Quadruple subtractNormals(long minuendLo, long minuendHi, int lesserExp) {
+
+  /** Subtracts a value whose exponent is lower than the exponent of the minuend by 130.
+   * The only case when the subtrahend affects the result is
+   * when the minuend is 2^n and the subtrahend is greater than 2^(n-130).
+   * The result is 1.FF..FF * 2^(n-1) in this case, otherwise it equals the minuend.
+   * The result is assigned to this instance.
+   * @param minuendLo the lower 64 bits of the minuend
+   * @param minuendHi the higher 64 bits of the minuend
+   * @return this instance, containing the result
+   * <br>Covered
+   */
+  private Quadruple subtract_1e_130(long minuendLo, long minuendHi) {
+    if ((mantHi | mantLo) != 0 && (minuendLo | minuendHi) == 0) {// 0b1_00...00.0000 - 0.01xx, where one of the x's != 0, == 0_11..11.10
+      mantHi = mantLo = -1;
+      exponent--;
+    } else {
+      mantHi = minuendHi; mantLo = minuendLo;
+    }
+    return this;
+  } // private Quadruple subtract_1e_130(long minuendLo, long minuendHi) {
+
+  /** Subtracts unity from the LSB of the mantissa of the minuend passed in,
+   * if the subtrahend is greater than 1/2 LSB of the minuend.
+   * if the minuend == 2^n (1.00..00*2^n), the result is 1.FF..FF * 2^(n-1) in case if the subtrahend <= 3/4 LSB,
+   * and 1.FF..FE * 2^(n-1) in case if the subtrahend > 3/4 LSB.
+   * Assigns the result to the {@code mantHi, mantLo} fields of this instance
+   * @param minuendLo the lower 64 bits of the minuend
+   * @param minuendHi the higher 64 bits of the minuend
+   * @return this instance, containing the result
+   * <br>Covered
+   */
+  private Quadruple subtract_1e_129(long minuendLo, long minuendHi) {
+    final long subtrahendHi = mantHi, subtrahendLo = mantLo;
+
+    if ((minuendHi | minuendLo) == 0) {                 // Borrow from the implicit unity is inevitable (1.000 - 0.001 = 0.FFF
+        mantHi = mantLo = -1;                           // Subtrahend is not less then 1/2 LSB, 0b1.00..00 - 0b0.00..00,1 = 0b0.11..11,1 << 1 = 0b1.1111e-1
+        if (     ((subtrahendHi & HIGH_BIT) !=0)        // The MSB is 1 and at least one of other bits is 1, e.g. 1.10001... > 1.5e-129
+            &&   (((subtrahendHi & ~HIGH_BIT) | subtrahendLo) !=0 ) )  // i.e. subtrahend is greater than 3/4 LSB,
+          mantLo--;                                     // in this case mantissa = 1.FF...FE
+        exponent--;                                     // The difference can't become subnormal
+      } else {
+        mantLo = minuendLo; mantHi = minuendHi;
+        if ((subtrahendHi | subtrahendLo) != 0)         // Subtrahend is greater than 1/2 LSB (at least one bit except the implicit unity is 1)
+          if (--mantLo == -1) mantHi--;                 // Can't underflow since it's not 0 here
+      }
+    return this;
+  } // private Quadruple subtract_1e_129(long minuendLo, long minuendHi) {
+
+  /** Subtracts a normal value, whose mantissa is contained by this instance
+   * and exponent is less than exponent of {@code this} by the amount
+   * passed in the {@code shift} parameter, from another normal value,
+   * whose mantissa is contained in {@code minuendLo} and {@code minuendLo} parameters
+   * and exponent is contained in the {@code exponent} field of this instance
+   * @param minuendLo the lower 64 bits of the mantissa of the minuend
+   * @param minuendHi the higher 64 bits of the mantissa of the minuend
+   * @param shift the difference between the exponents
+   * @return  this instance with a new value that equals the difference
+   * <br>Covered
+   */
+  private Quadruple subtractDifferentExp(long minuendLo, long minuendHi, int shift) {
+    final long shiftedOutBits = shiftMantissaRight(shift);  // Shift the subtrahend's mantissa rightwards to align by bits' values
+    setUnity(shift);                                    // The implicit highest unity of the subtrahend
+    long borrow =
+      Long.compareUnsigned(shiftedOutBits, HIGH_BIT) > 0? 1 : 0; // more than 1/2 of LSB
+    borrow = subtrMant(minuendHi, minuendLo, borrow);   // has borrow propagated to the implicit unity?
+
+    if (borrow != 0) {                                  // yes, needs normalization
+      if (shift == 1)
+        normalizeShiftedByOneBit(shiftedOutBits);       // shiftedOutBits may be MIN_VALUE or 0
+      else
+        normalizeShiftedByAFewBits(shiftedOutBits);     // shift > 1, highest bit of mantHi is always 1. shift can't be o here
+    } else if ((mantHi | mantLo) == 0 && shiftedOutBits == HIGH_BIT) { // 1.0 - 2^129 = 1.FFFF_... * 2^-1
+      exponent--; mantHi = mantLo = 0xFFFF_FFFF_FFFF_FFFFL;
+    }
+    return this;
+  } // private Quadruple subtractDifferentExp(long minuendLo, long minuendHi, int shift) {
+
+  /** Normalizes the mantissa after subtraction, in case when subtrahend was shifted right by one bit.
+   * There may be zeros in higher bits of the result, so we shift the mantissa left by (leadingZeros + 1) bits
+   * and take into account borrow that possibly has to be propagated from the shifted-out bit of the subtrahend.
+   * @param shiftedOutBits the bits that were shifted out (in the leftmost position of the parameter)
+   * <br>Covered
+   */
+  private void normalizeShiftedByOneBit(long shiftedOutBits) {
+    int lz = numberOfLeadingZeros();
+    if (lz == 0) {
+      shiftMantLeft(1); exponent--;                     // The implicit unity was zeroed by borrow, exponent was >= 2, now >= 1
+      if (shiftedOutBits != 0)                          // Is borrow to be propagated from the shifted-out bit?
+        if (--mantLo == -1 && --mantHi == -1) {         // Borrow from the implicit unity
+          if (--exponent != 0)                          // has it become subnormal?
+            shiftMantLeft(1);                           // no, shift out the implicit unity
+        }
+    } else {                                            // lz != 0, a few high bits are zeros
+      if ((shiftedOutBits != 0)) {                      // Need to take borrow into account
+        shiftMantLeft(1); exponent--;
+        if (--mantLo == -1) mantHi--;                   // Borrow. mantHi can't become -1, since it's shifted and thus >= 2
+        lz = numberOfLeadingZeros();                    // it has changed, so find the new value
+      }
+      normalize(lz + 1);
+    }
+  } // private void normalizeShiftedByOneBit(long shiftedOutBits) {
+
+  /**
+   * Normalizes the mantissa after subtraction, in case when subtrahend was shifted right
+   * by more than one bit. The highest bit of mantHi is always 1 (mantHi & HIGH_BIT != 0),
+   * for rounding the result, take into account more shifted-out bits, than just the highest of them.
+   * @param shiftedOutBits the bits that were shifted out (in the leftmost position of the parameter)
+   * <br>Covered
+   */
+  private void normalizeShiftedByAFewBits(long shiftedOutBits) {
+    shiftMantLeft(1); exponent--;
+    if (shiftedOutBits == HIGH_BIT || shiftedOutBits > 0x4000_0000_0000_0000L) {
+      if (--mantLo == -1)                               // round down (shifted-out part of subtrahend was .1000.. or > .0100.. )
+        mantHi--;                                       // mantHi and mantLo can't be 0 at the same, so it won't get underflowed
+    } else
+      if (shiftedOutBits <= 0xC000_0000_0000_0000L)     // shifted-out part of subtrahend was > .1000, so it's rounded down,
+                                                        // but it was <= .1100.., so it shouldn't have been rounded down
+        mantLo |= 1;                                    // then undo rounding down
+
+  } // private void normalizeShiftedByAFewBits(long shiftedOutBits) {
+
+  /**
+   * Normalizes the result of subtraction,
+   * shifting the mantissa leftwards by {@code shift} bits i case when the result remains normal,
+   * or by {@code exponent - 1}, when the result becomes subnormal, and correcting the exponent appropriately.
+   * @param shift the distance to shift the mantissa and the amount to decrease the exponent by
+   * <br>Covered
+   */
+  private void normalize(int shift) {
+    if (Integer.compareUnsigned(exponent, shift) > 0) { // Remains normal
+      shiftMantLeft(shift);
+      exponent -= shift;
+    } else {                                            // becomes subnormal
+      if (exponent > 1)
+        shiftMantLeft(exponent - 1);
+      exponent = 0;
+    }
+  } // private void normalize(int shift) {
+
+  /**
+   * Calculates the number of leading zeros in the mantissa
+   * @return the number of leading zeros in the mantissa
+   * <br>Covered
+   */
+  private int numberOfLeadingZeros() {
+    int lz = Long.numberOfLeadingZeros(mantHi);         // Leading zeros in high 64 bits
+    if (lz == 64) lz += Long.numberOfLeadingZeros(mantLo);  // if all zeros, add zeros of lower 64 bits
+    return lz;
+  } // private int numberOfLeadingZeros() {
+
+  /**
+   * Subtracts subtrahend, whose mantissa in the {@code mantHi, mantLo} fields,
+   * from the minuend passed in the parameters, when the exponents of the subtrahend and the minuend are equal.
+   * @param minuendLo
+   * @param minuendHi
+   * @return
+   */
+  private Quadruple subtractSameExp(long minuendLo, long minuendHi) {
+    mantLo = minuendLo - mantLo;
+    if (Long.compareUnsigned(minuendLo, mantLo) < 0)    // borrow
+      minuendHi--;
+    mantHi = minuendHi - mantHi;                        // Borrow impossible since minuend > subtrahend
+
+    // The implicit unity is always 0 after this subtraction (1.xxx - 1.yyy = 0.zzz), so normalization is always needed
+    normalize(numberOfLeadingZeros() + 1);
+    return this;
+  } // private Quadruple subtractSameExp(long minuendLo, long minuendHi) {
+
+  /**
+   * Subtracts a subnormal value, whose mantissa is contained by this instance,
+   * from a normal value, whose mantissa is contained in {@code minuendLo} and {@code minuendLo} parameters
+   * and exponent is contained in the {@code exponent} field of this instance
+   * @param minuendLo the lower 64 bits of the mantissa of the minuend
+   * @param minuendHi the higher 64 bits of the mantissa of the minuend
+   * @return  this instance with a new value that equals the difference
+   */
+  private Quadruple subtractSubnormalFromNormal(long minuendLo, long minuendHi) {
+    final int shift = exponent - 1;                     // How far should we shift subnormal mantissa
+    final int lz = numberOfLeadingZeros();
+
+    if (((shift & 0xFFFF_FF00) != 0) || (shift + lz > 129))  {  // Normal is too great or Subnormal is too small to affect the result
+      mantHi = minuendHi; mantLo = minuendLo;
+      return this;
+    }
+
+    final long shiftedOutBits = shiftMantissaRight(shift);  // Shift the subtrahend's mantissa rightwards to align by bits' values
+    long borrow = Long.compareUnsigned(shiftedOutBits, HIGH_BIT) > 0? 1 : 0; // greater than 1/2 of LSB
+
+    borrow = subtrMant(minuendHi, minuendLo, borrow);   // has borrow propagated to the implicit unity?
+    if (borrow != 0) {                                  // yes, needs normalization
+      if (shift == 1)
+        normalizeShiftedByOneBit(shiftedOutBits);       // shiftedOutBits may be MIN_VALUE or 0
+      else if (shift != 0)
+        normalizeShiftedByAFewBits(shiftedOutBits);     // shift > 1, highest bit of mantHi is always 1
+      else exponent = 0;                                // exponent was 1, borrow from implicit unity, becomes subnormal
+    } else
+      if ((mantHi | mantLo) == 0
+        && (shiftedOutBits == HIGH_BIT || shiftedOutBits > 0x4000_0000_0000_0000L) ) { // 1.0 - 2^129 = 1.FFFF_... * 2^-1
+        exponent--; mantHi = mantLo = 0xFFFF_FFFF_FFFF_FFFFL;
+      }
+    return this;
+  } // private Quadruple subtractSubnormalFromNormal(long minuendLo, long minuendHi) {
+
+  /**
+   * Subtracts a subnormal value, whose mantissa is contained by this instance,
+   * from another subnormal value, whose mantissa is contained in {@code minuendLo} and {@code minuendLo} parameters.
+   * FYI, exponents of subnormal values are always 0
+   * @param minuendLo the lower 64 bits of the mantissa of the minuend
+   * @param minuendHi the higher 64 bits of the mantissa of the minuend
+   * @return  this instance with a new value that equals the difference
+   */
+  private Quadruple subtractSubnormals(long minuendLo, long minuendHi) {
+    mantLo = minuendLo - mantLo;
+    if (Long.compareUnsigned(mantLo, minuendLo) > 0)    // borrow
+      minuendHi--;
+    mantHi = minuendHi - mantHi;
+    return this;
+  } // private Quadruple subtractSubnormals(long minuendLo, long minuendHi) {
+
+  /**
+   * Sets a bit of the mantissa into 1. The position of the bit to be set is defined by the {@code shift} parameter.
+   * The bits are implied to be numbered starting from the highest, from 1 to 128,
+   * so that {@code setUnity(1)} sets the MSB of the {@code mantHi} field, and {@code setUnity(128)} sets the LSB of {@code mantLo}
+   * @param shift the number of the bit to set, starting from 1, that means the most significant bit of the mantissa
+   */
+  private void setUnity(int shift) {
+    if (shift > 64)
+      mantLo |= 1L << 128 - shift;
+    else
+      mantHi |= 1L << 64 - shift;
+  } // private void setUnity(int shift) {
+
+  /** Shifts the mantissa leftwards by {@code shift} bits
+   * @param shift the distance to shift the mantissa by
+   */
+  private void shiftMantLeft(int shift) {
+    assert( shift >= 0 && shift < 129) : "Can't shift by more than 128 or less than 1 bits";
+    if (shift == 0) return;
+    if (shift >= 128) {
+      mantHi = mantLo = 0;
+      return;
+    }
+    if (shift >= 64) {
+      mantHi = mantLo << (shift - 64);
+      mantLo = 0;
+    } else {
+      mantHi = mantHi << shift | mantLo >>> (64 - shift);
+      mantLo = mantLo << shift;
+    }
+  } // private void shiftMantLeft(int shift) {
+
+  /**
+   * Subtracts {@code mantHi} and {@code mantLo} from {@code minuendHi} and {@code minuendLo},
+   * taking into account the {@code borrow}.
+   * The result is returned in {@code mantHi} and {@code mantLo}
+   * @param minuendHi the higher 64 bits of the minuend
+   * @param minuendLo the lower 64 bits of the minuend
+   * @param borrow the borrow from the lower (shifted out) bits (additionally subtracts 1 if borrow != 0)
+   * @return the borrow from the higher bit (implicit unity). May be 0 or 1
+   */
+  private long subtrMant(long minuendHi, long minuendLo, long borrow) {
+    if (borrow != 0 && --minuendLo == -1) {
+      mantLo = -1 - mantLo;   // -1 - mantLo == minuendLo - mantLo here
+      borrow = 1;
+    } else {
+      mantLo = minuendLo - mantLo;
+      borrow = Long.compareUnsigned(mantLo, minuendLo) > 0? 1: 0;
+    }
+    if (borrow != 0 && --minuendHi == -1) {
+      mantHi = -1 - mantHi;
+      borrow = 1;
+    } else {
+      mantHi = minuendHi - mantHi;
+      borrow = Long.compareUnsigned(mantHi, minuendHi) > 0? 1: 0;
+    }
+    return borrow;
+  } // private long subtrMant(long minuendHi, long minuendLo, long borrow) {
+
+  /* **********************************************************************************
+   * Used by multiplication  **********************************************************
+   ********************************************************************************** */
+
+  /** Multiples this instance of {@code Quadruple} by the given {@code Quadruple} factor, ignoring the signs
+   * <br>Uses static arrays
+   * <b><i>BUFFER_5x32_A, BUFFER_5x32_B, BUFFER_10x32_A</i></b>
+   * @param factor the factor to multiply this instance by
+   */
+  private Quadruple multUnsigned(Quadruple factor) {
+    // will use these buffers to hold unpacked mantissas of the factors (5 longs each, 4 x 32 bits + higher (implicit) unity)
+    final long[] factor1 = BUFFER_5x32_A, factor2 = BUFFER_5x32_B, product = BUFFER_10x32_A;
+
+    long productExponent =  Integer.toUnsignedLong(exponent)  // Preliminarily evaluate the exponent of the product (may get adjusted)
+                          + Integer.toUnsignedLong(factor.exponent) - EXPONENT_OF_ONE;
+
+    if (exponentWouldExceedBounds(productExponent, 1, 0))         // exp < 129 || exp > EXPONENT_OF_MAX_VALUE, assigns respectively 0 or Infinity
+      return this;
+
+    // put the mantissas into the buffers that will be used by the proper multiplication
+    productExponent = normalizeAndUnpack(factor, productExponent, factor1, factor2); // May decrease productExponent
+    if (productExponent < -129)                               // Product will be less than 1/2 MIN_VALUE
+      return assignZero(false);
+
+    multiplyBuffers(factor1, factor2, product);               // Leaves the higher half-words empty
+    final boolean isRoundedUp = roundBuffer(product);
+
+    productExponent = normalizeProduct(product, productExponent, isRoundedUp);
+    if (productExponent > EXPONENT_OF_MAX_VALUE)                            // Overflow, return infinity
+      return assignInfinity(false);
+
+    packBufferToMantissa(product);
+
+    if (productExponent <= 0)                                 // Result is subnormal
+      productExponent = normalizeSubnormal(productExponent, isRoundedUp);
+
+    exponent = (int)productExponent;
+    return this;
+  } // private void multUnsigned(Quadruple factor) {
+
+  /**
+   * Prepares the mantissas for being multiplied:<br>
+   * if one of the factors is subnormal, normalizes it and appropriately corrects the exponent of the product,
+   * then unpack both mantissas to buffers {@code buffer1}, {@code buffer2}.
+   * @param factor the factor to multiply this by
+   * @param productExponent preliminary evaluated value of the exponent of the product
+   * @param buffer1 a buffer to hold unpacked mantissa of one of the factors (5 longs, each holds 32 bits )
+   * @param buffer2 a buffer to hold unpacked mantissa of the other factor
+   * @return the exponent of the product, corrected in case if one of the factors is subnormal
+   * <br>Covered
+   */
+  private long normalizeAndUnpack(Quadruple factor, long productExponent, long[] buffer1, long[] buffer2) {
+
+    // If one of the numbers is subnormal, put its mantissa in mantHi, mantLo
+    long factorMantHi = factor.mantHi, factorMantLo = factor.mantLo;
+    boolean oneIsSubnormal = false;
+    if (exponent == 0) {                 // this is subnormal
+      oneIsSubnormal = true;
+    } else if (factor.exponent == 0) {   // factor is subnormal, copy it's mantissa to this and this to mantHi, mantLo
+      factorMantHi = this.mantHi; factorMantLo = this.mantLo;
+      this.mantHi = factor.mantHi; this.mantLo = factor.mantLo;
+      oneIsSubnormal = true;
+    }
+
+    if (oneIsSubnormal) {       // Subnotmal's mantissa is here now. Normalize it and adjust exponent
+      final int lz = numberOfLeadingZeros();
+      productExponent -= lz;
+      if (productExponent < -129)  // Product would be less than (MIN_VALUE / 2)
+        return productExponent;
+      shiftMantLeft(lz+1); // Normalize mantissa
+    }
+
+    unpack_To5x32(mantHi, mantLo, buffer1);
+    unpack_To5x32(factorMantHi, factorMantLo, buffer2);
+    return productExponent;
+  } // private long normalizeAndUnpack(Quadruple factor, long productExponent, long[] buffer1, long[] buffer2) {
+
+  /**
+   * Multiplies the value stored in {@code factor1} as unpacked 128-bit}<br>
+   * {@code (4 x 32 bit + highest (implicit) unity)}
+   * <br>
+   * by the value stored in factor2 of the same format and saves the result
+   * in the {@code product} as unpacked 256-bit value}<br>
+   * {@code (8 x 32 bit + 1 or 2 highest bits of the product + 0)  }
+   * @param factor1 contains the unpacked value of factor1
+   * @param factor2 contains the unpacked value of factor2
+   * @param product gets filled with the unpacked value of the product
+   */
+  private static void multiplyBuffers(long[] factor1, long[] factor2, long[] product) {
+    assert(factor1.length == factor2.length && product.length == factor1.length * 2):
+          "Factors' lengths must be equal to each other and twice less than the product's length";
+
+    Arrays.fill(product, 0);
+    final int maxIdxFact = factor1.length - 1;
+    long sum = 0;
+
+    for (int i = maxIdxFact; i >= 0; i--) { // compute partial 32-bit products
+      for (int j = maxIdxFact; j >= 0; j--) {
+        sum = factor1[i] * factor2[j];
+        product[i + j + 1] += sum & LOWER_32_BITS;
+        product[i + j] += (sum >>> 32) + (product[i + j + 1] >>> 32);
+        product[i + j + 1] &= LOWER_32_BITS;
+      }
+    }
+  } // private static void multiplyBuffers(long[] factor1, long[] factor2, long[] product) {
+
+  /**
+   * Rounds the content of the given unpacked buffer
+   * so that it contains 128 bits of the fractional part of the product.
+   * The integer part of the product of two mantissas is contained in the lowest bits of it buffer[1],
+   * the fractional part is contained in the lower half-words of buffer[2]..buffer[6].
+   * If bit 129 (counting rightwards starting from the point position),
+   * i.e. bit 31 of buffer[6], is 1, the content of buffer[1] -- buffer[5] gets incremented.
+   * @return a flag signifying that the number is actually rounded up,
+   * used to prevent unnecessary rounding in the future
+   */
+  private boolean roundBuffer(long[] buffer) {
+    buffer[6] += 0x8000_0000L;               // it's 1/2 of the LSB. Round half-up
+    if ((buffer[6] & 0x1_0000_0000L) == 0)   // no carry at all
+      return false;
+
+    for (int i = 5;; i--) {             // it will inevitably break, at most at the last iteration
+      buffer[i + 1] = 0;                // If there's carry here, the lower word = 0
+      buffer[i]++;                      // propagate the carry. The higher half-word is always 0
+      if ((buffer[i] & 0x1_0000_0000L) == 0) // Still 0. No carry to the next higher word
+        break;
+    }
+    return true;
+  } // private boolean roundBuffer(long[] buffer) {
+
+  /**
+   * Normalizes a product of multiplication.<br>
+   * The product may be => 2 (e.g. 1.9 * 1.9 = 3.61), in this case it should be
+   * divided by two, and the exponent should be incremented.
+   * @param product a buffer containing the product
+   * @param productExponent preliminary evaluated exponent of the product (may get adjusted)
+   * @param isRoundedUp a flag signifying that rounding should not be applied
+   * @return the exponent of the product, perhaps adjusted
+   */
+  private long normalizeProduct(long[] product, long productExponent, boolean isRoundedUp) {
+    if (product[1] > 1) {                   // Carry to the highest (implied) bit --
+      productExponent++;
+      if (productExponent <= EXPONENT_OF_MAX_VALUE)
+        shiftBufferRight(product, isRoundedUp);
+    }
+    return productExponent;
+  } // private long normalizeProduct(long[] product, long productExponent, boolean isRoundedUp) {
+
+  /**
+   * Packs unpacked mantissa held in the given buffer
+   * (0, 1 (integer part, i.e. implicit unity), + 4 longs containing 32 bits each)
+   * into the {@code mantLo}, {@code mantHi} fields of this instance
+   * @param buffer of 6 (at least) longs, containing the fractional part of the mantissa in the lower halves of words 2..5
+   * <br> Covered (no special data required)
+   */
+  private void packBufferToMantissa(long[] buffer) {
+    mantLo = buffer[5] & LOWER_32_BITS | (buffer[4] << 32);
+    mantHi = buffer[3] & LOWER_32_BITS | (buffer[2] << 32);
+  } // private void packBufferToMantissa(long[] buffer) {
+
+  /**
+   * Normalizes a subnormal value (with negative exponent),
+   * shifting the bits of its mantissa rightwards according to the exponent's value and clearing
+   * @param productExponent the exponent of the product (always negative for subnormal results)
+   * @param isRoundedUp a flag to prevent taking into account the shifted-out LSB when rounding the value
+   * (in case if the value was already rounded-up)
+   * @return the exponent value of a subnormal Quadruple, that is 0
+   */
+  private long normalizeSubnormal(long productExponent, boolean isRoundedUp) {
+    if (isRoundedUp) mantLo &= -2L;     // Clear LSB to avoid excessive rounding up
+    productExponent = makeSubnormal(productExponent);
+    return productExponent;
+  } // private long normalizeSubnormal(long productExponent, boolean alreadyRounded) {
+
+  /**
+   * Shifts the contents of a buffer, containing the unpacked mantissa
+   * of a Quadruple as the lower halves of {@code buffer[2] -- buffer[5]}, rightwards one bit.
+   * Rounds it up unless the {@code isRoundedUp} parameter is {@code true}.
+   * @param buffer the buffer of (at least) 6 longs, containing the mantissa of a Quadruple value
+   * @param isRoundedUp a flag to prevent extra rounding in case if the value is already rounded up
+   */
+  private void shiftBufferRight(long[] buffer, boolean isRoundedUp) {
+    if (isRoundedUp)
+      shiftBuffRightWithoutRounding(buffer);
+    else
+      shiftBuffRightWithRounding(buffer); // There can't be carry to the highest (implied) bit, no need to check it
+  } // private void shiftBufferRight(long[] buffer, boolean isRoundedUp) {
+
+  /**
+   * Shifts the contents of a buffer, containing the unpacked mantissa
+   * of a Quadruple as the lower halves of {@code buffer[2] -- buffer[5]}, rightwards one bit, and rounds it up.
+   * @param buffer the buffer of (at least) 6 longs, containing the mantissa of a Quadruple value
+   */
+  private void shiftBuffRightWithRounding(long[] buffer) {
+    final long carry = buffer[5] & 1;
+    shiftBuffRightWithoutRounding(buffer);
+    buffer[5] += carry;                   // former LSB, currently shifted out
+    for (int i = 5; i >= 2; i--) {        // Propagate carry.
+      if ((buffer[i] & HIGHER_32_BITS) != 0) { // OVerflow of the lower 32 bits
+        buffer[i] &= LOWER_32_BITS;
+        buffer[i - 1]++;                  // Add carry to the next higher word
+      }
+    }
+  } // private void shiftBuffRightWithRounding(long[] buffer) {
+
+  /**
+   * Shifts the contents of a buffer, containing the unpacked mantissa
+   * of a Quadruple as the lower halves of {@code buffer[2] -- buffer[5]}, rightwards one bit, without rounding it up
+   * (the shifted-out LSB is just truncated).
+   * @param buffer the buffer of (at least) 6 longs, containing the mantissa of a Quadruple value
+   */
+  private void shiftBuffRightWithoutRounding(long[] buffer) {
+    for (int i = 5; i >= 2; i--)
+      buffer[i] = (buffer[i] >>> 1) | (buffer[i - 1] & 1) << 31;
+  } // private void shiftBuffRightWithoutRounding(long[] buffer) {
+
+  /** Unpacks the value of the two longs, containing 128 bits of a fractional part of the mantissa,
+   * to an "unpacked" buffer, that consists of 5 longs,
+   * the first of which contains the integer part of the mantissa, aka implicit unity (that is always 1),
+   * and the others (the items {@code buffer[1] -- buffer[4]}) contain 128 bits
+   * of the fractional part in their lower halves (bits 31 - 0),
+   * the highest 32 bits in {@code buffer[1]).
+   * @param factHi the higher 64 bits of the fractional part of the mantissa
+   * @param mantLo the lower 64 bits of the fractional part of the mantissa
+   * @param buffer the buffer to hold the unpacked mantissa, should be array of at least 5 longs
+   * @return the buffer holding the unpacked value (the same reference as passed in as the {@code buffer} parameter
+   */
+  private static long[] unpack_To5x32(long mantHi, long mantLo, long[] buffer) {
+    buffer[0] = 1;
+    buffer[1] = mantHi >>> 32;
+    buffer[2] = mantHi & LOWER_32_BITS;
+    buffer[3] = mantLo >>> 32;
+    buffer[4] = mantLo & LOWER_32_BITS;
+    return buffer;
+  } // private static long[] unpack_To5x32(long factHi, long factLo, long[] buffer) {
+
+  private static int[] unpack_To5x32(long mantHi, long mantLo, int[] buffer) {
+    // TODO 21.06.13 17:08:11
+    buffer[0] = 1;
+    buffer[1] = (int)(mantHi >>> 32);
+    buffer[2] = (int)(mantHi);
+    buffer[3] = (int)(mantLo >>> 32);
+    buffer[4] = (int)(mantLo);
+    return buffer;
+  } // private static long[] unpack_To5x32(long factHi, long factLo, long[] buffer) {
+
+  protected void ____Used_By_division____() {} // Just to put a visible mark of the section in the outline view of the IDE
+
+  /* **********************************************************************************
+   * Used by division *****************************************************************
+   ********************************************************************************** */
+
+  /**
+   * Divides this instance of {@code Quadruple} by the given {@code Quadruple} divisor, ignoring their signs
+   * <br>Uses static arrays
+   * <b><i>BUFFER_5x32_A, BUFFER_5x32_B, BUFFER_10x32_A, BUFFER_10x32_B</i></b>
+   * 20.10.17 10:26:36 A new version with probable doubling of the dividend and
+   * simplified estimation of the quotient digit and simplified estimation of the necessity of rounding up the result
+   * @param divisor the divisor to divide this instance by
+   * <br>Covered
+   */
+  private Quadruple divideUnsigned(Quadruple divisor) {
+    if (divisor.compareMagnitudeTo(ONE) == 0)       // x / 1 = x;
+      return this;
+    if (compareMagnitudeTo(divisor) == 0)           // x / x = 1;
+      return assignOne(false);
+
+    long quotientExponent = Integer.toUnsignedLong(exponent) // Preliminarily evaluate the exponent of the quotient (may get adjusted)
+                          - Integer.toUnsignedLong(divisor.exponent) + EXPONENT_OF_ONE;
+
+    if (exponentWouldExceedBounds(quotientExponent, 0, 1)) // exp < -128 || exp > EXPONENT_OF_MAX_VALUE + 1, Assigns respective values if exp exceeds bounds
+      return this;
+
+    boolean needToDivide = true;
+    final int[] divisorBuff = BUFFER_5x32_A_INT;
+    if (exponent != 0 & divisor.exponent != 0) {    // both are normal
+      if (mantHi == divisor.mantHi && mantLo == divisor.mantLo) { // Mantissas are equal, result. mantissa = 1
+        mantHi = mantLo = 0;                        // will return 2 ^ (exp1 - exp2)
+        needToDivide = false;                       // Mark that actual division not needed
+      } else {                                      // Mantissas differ, division may be needed
+        if (divisor.mantHi == 0 && divisor.mantLo == 0) // Divisor == 2^n, mantissa remains unchanged
+          needToDivide = false;                     // Mark that actual division not needed
+        else                                        // divisor != 2^n
+          unpack_To5x32(divisor.mantHi, divisor.mantLo, divisorBuff);  // divisor as an array of long containing the unpacked mantissa
+      }
+    } else {                                        // At least one is subnormal
+      quotientExponent = normalizeAndUnpackSubnormals(quotientExponent, divisor, divisorBuff);
+    }
+
+    if (needToDivide)
+      quotientExponent = doDivide(quotientExponent, divisorBuff); // *** Proper division
+
+    if (exponentWouldExceedBounds(quotientExponent, 0, 0)) // exp < -128 || exp > EXPONENT_OF_MAX_VALUE, Assigns respective values if exp exceeds bounds
+      return this;
+
+    if (quotientExponent <= 0)
+      quotientExponent = makeSubnormal(quotientExponent);
+
+    exponent = (int)quotientExponent;
+    return this;
+  } // private Quadruple divideUnsigned(Quadruple divisor) { // 20.10.17 10:26:36
+
+  /**
+   * Checks if the exponent of the result exceeds acceptable bounds and sets the
+   * corresponding value in this case.<br>
+   * If it is below {@code  -(128 + lowerBoundTolerance) }, assigns zero to this instance and returns {@code true}.
+   * If it is above {@code EXPONENT_OF_MAX_VALUE + upperBoundTolerance}, assigns Infinity to this instance and returns {@code true}.
+   * returns {@code false} without changing the value, if the exponent is within the bounds.
+   * @param exponent the exponent of the result to be examined
+   * <br>Covered
+   */
+  private boolean exponentWouldExceedBounds(long exponent, long lowerBoundTolerance, long upperBoundTolerance) {
+    if (exponent > EXPONENT_OF_MAX_VALUE + upperBoundTolerance) {// Overflow, return infinity
+      assignInfinity(false);
+      return true;
+    }
+    if (exponent < -(128 + lowerBoundTolerance)) {                            // The result may be subnormal, so expSum may be negative
+      assignZero(false);
+      return true;
+    }
+    return false;
+  } // private boolean exponentWouldExceedBounds(long exponent, long lowerBoundTolerance, long upperBoundTolerance) {
+
+  /**
+   * Normalizes the operands and unpacks the divisor:<br>
+   * normalizes the mantissa of this instance as needed, if it's subnormal;
+   * unpacks the mantissa of the divisor into divisorBuff and normalizes the unpacked value if the divisor is subnormal
+   * (the divisor itself remains unchanged);
+   * adjusts appropriately the quotientExponent.
+   * @param quotientExponent preliminary evaluated exponent of the divisor, gets corrected and returned
+   * @param divisor  the divisor to unpack and normalize as needed
+   * @param divisorBuff the buffer to unpack the divisor into
+   * @return the exponent of the quotient, adjusted accordingly to the normalization results
+   * <br>Covered
+   */
+  private long normalizeAndUnpackSubnormals(long quotientExponent, Quadruple divisor, int[] divisorBuff) {
+    if (exponent == 0)                           // Dividend is subnormal
+      quotientExponent -= normalizeMantissa();
+
+    if (divisor.exponent == 0) {                // Divisor is subnormal
+      quotientExponent += normalizeAndUnpackDivisor(divisor, divisorBuff);  // normalize and unpack
+    } else                                       // Divisor is normal
+      unpack_To5x32(divisor.mantHi, divisor.mantLo, divisorBuff); // just unpack
+    return quotientExponent;
+  } // private long normalizeAndUnpackSubnormals(long quotientExponent, Quadruple divisor, long[] divisorBuff) {
+
+  /**
+   * Shifts the mantissa (of a subnormal value) leftwards so that it has
+   * the conventional format (with implied higher unity to the left of the highest bit of mantHi
+   * and higher 64 bits of the fractional part in mantHi)
+   * @return the number of bits the mantissa is shifted by, minus one (e.g. 0 for MIN_NORMAL / 2)
+   * to use as an exponent correction
+   * <br>Covered
+   */
+  private long normalizeMantissa() {
+    int shift = Long.numberOfLeadingZeros(mantHi);
+    if (shift == 64)
+      shift += Long.numberOfLeadingZeros(mantLo);
+    shiftMantLeft(shift + 1); // shift by at least one position (for MIN_NORMAL / 2)
+    return shift;             // exponent correction = shift value - 1, it's 0 for MIN_NORMAL / 2
+  } // private long normalizeMantissa() {
+
+  /**
+   * Unpacks the mantissa of the given divisor into the given buffer and normalizes it,
+   * so that the buffer contains the MSB in the LSB of buffer[0]
+   * and up to 127 bits in the lower halves of buffer[1] -- buffer[4]
+   * @param divisor a subnormal Quadruple whose mantissa is to be unpacked and normalizes
+   * @param buffer a buffer of at least 5 longs to unpack the mantissa to
+   * @return the number of bits the mantissa is shifted by, minus one (e.g. 0 for MIN_NORMAL / 2)
+   * to use as an exponent correction
+   * <br>Covered
+   */
+  private static long normalizeAndUnpackDivisor(Quadruple divisor, int[] buffer) {
+    long mantHi = divisor.mantHi, mantLo = divisor.mantLo;
+    int shift = Long.numberOfLeadingZeros(mantHi); // the highest 1 will be the implied unity -- shift-out it
+    if (shift == 64)
+      shift += Long.numberOfLeadingZeros(mantLo);
+    final long result = shift; shift++;
+
+    if (shift <= 64) {
+      mantHi = (mantHi << shift) + (mantLo >>> 64 - shift);
+      mantLo <<= shift;
+    } else {
+      mantHi = mantLo << shift - 64;
+      mantLo = 0;
+    }
+
+    unpack_To5x32(mantHi, mantLo, buffer);
+    return result; // exp correction = shift value - 1, it's 0 for MIN_NORMAL / 2
+  } // private static long normalizeAndUnpackDivisor(Quadruple divisor, long[] buffer) {
+
+  /** Divides preliminarily normalized mantissa of this instance by the mantissa of the divisor
+   * given as an unpacked value in {@code divisor}.
+   * @param quotientExponent a preliminarily evaluated exponent of the quotient, may get adjusted
+   * @param divisor unpacked divisor (integer part (implicit unity) in divisor[0],
+   *    128 bits of the fractional part in the lower halves of divisor[1] -- divisor[4])
+   * @return (possibly adjusted) exponent of the quotient
+   */
+  private long doDivide(long quotientExponent, final int[] divisor) {
+    final int[] dividend = BUFFER_10x32_A_INT; // Will hold dividend with integer part in buff[1] and mantissa in buff[2] -- buff[5]
+    quotientExponent = unpackMantissaTo(quotientExponent, divisor, dividend);
+    divideBuffers(dividend, divisor, quotientExponent); // proper division
+    return quotientExponent;
+  } // private long doDivide(long quotientExponent, final long[] divisor) {
+
+  /**
+   * Unpacks the mantissa of this instance into {@code dividend}.
+   * If the mantissa of this instance is less than the divisor, multiplies it by 2 and decrements the {@code quotientExponent}
+   * @param quotientExponent a preliminary evaluated exponent of the quotient being computed
+   * @param divisor a buffer (5 longs) containing unpacked divisor,
+   *   integer 1 in divisor[0], 4 x 32 bits of the mantissa in in divisor[1..4]
+   * @param dividend a buffer (10 longs) to unpack the mantissa to,
+   *   integer 1 (or up to 3 in case of doubling) in dividend[1], 4 x 32 bits of the mantissa in in dividend[2..5]
+   * @return (possibly decremented) exponent of the quotient
+   */
+  private long unpackMantissaTo(long quotientExponent, final int[] divisor, final int[] dividend) {
+    // The mantissa of this is normalized, the normalized mantissa of the divisor is in divisorBuff
+    if (compareMantissaWith(divisor) < 0) {
+      unpackDoubledMantissaToBuff_10x32(dividend);
+      quotientExponent--;
+    } else
+      unpackMantissaToBuff_10x32(dividend);
+    return quotientExponent;
+  } // private long unpackMantissaTo(long quotientExponent, final long[] divisor, final long[] dividend) {
+
+  /**
+   * Compares the mantissa of this instance with the unpacked mantissa of another Quadruple value.
+   * Returns
+   * <li>a positive value if the mantissa of this instance is greater,
+   * <li>zero if the mantissas are equal,
+   * <li>a negative value if the mantissa of this instance is less than the mantissa of the other Quadruple.
+   * <br><br>
+   * @param divisor a buffer (5 longs) containing an unpacked value of the mantissa of the other operand,
+   *   integer 1 in divisor[1], 4 x 32 bits of the mantissa in in divisor[1..4]
+   * @return a positive value if the mantissa of this instance is greater, zero if the mantissas are equal,
+   *   or a negative value if the mantissa of this instance is less than the mantissa of the other Quadruple.
+   */
+  private int compareMantissaWith(int[] divisor) {
+    final int cmp = Long.compareUnsigned(mantHi, ((long)divisor[1] << 32) | (divisor[2] & LOWER_32_BITS));
+    return cmp == 0? Long.compareUnsigned(mantLo, ((long)divisor[3] << 32) | (divisor[4] & LOWER_32_BITS)) : cmp;
+  } // private int compareMantissaWith(long[] divisor) {
+
+  /**
+   * Unpacks the mantissa of this instance into the given buffer and multiplies it by 2 (shifts left),
+   * integer part (may be up to 3) in buffer[1], fractional part in lower halves of buffer[2] -- buffer[5]
+   * @param buffer a buffer to unpack the mantissa, at least 6 longs
+   * <br>Covered
+   */
+  private void unpackDoubledMantissaToBuff_10x32(int[] buffer) { //
+    buffer[0] = 0;
+    buffer[1] = (int)(2 + (mantHi >>> 63));
+    buffer[2] = (int)(mantHi >>> 31 & LOWER_32_BITS);
+    buffer[3] = (int)( ((mantHi << 1) + (mantLo >>> 63)) & LOWER_32_BITS);
+    buffer[4] = (int)(mantLo >>> 31 & LOWER_32_BITS);
+    buffer[5] = (int)(mantLo << 1 & LOWER_32_BITS);
+    // TODO 16:30 15.06.2021 А точно это нужно?
+    for (int i = 6; i < 10; i++)
+      buffer[i] = 0;
+  }; // private void unpackDoubledMantissaToBuff_10x32(long[] buffer) { //
+
+  /**
+   * Unpacks the mantissa of this instance into the given buffer,
+   * integer part (implicit unity) in buffer[1], fractional part in lower halves of buffer[2] -- buffer[5]
+   * @param buffer a buffer to unpack the mantissa, at least 6 longs
+   * <br>Covered
+   */
+    private void unpackMantissaToBuff_10x32(int[] buffer) {
+    buffer[0] = 0;
+    buffer[1] = 1;
+    buffer[2] = (int)(mantHi >>> 32);
+    buffer[3] = (int)(mantHi & LOWER_32_BITS);
+    buffer[4] = (int)(mantLo >>> 32);
+    buffer[5] = (int)(mantLo & LOWER_32_BITS);
+    for (int i = 6; i < 10; i++)
+      buffer[i] = 0;
+  } // private void unpackMantissaToBuff_10x32(long[] buffer) {
+
+  /**
+   * Divides the dividend given as an unpacked buffer {@code dividendBuff} by the divisor
+   * held in the unpacked form in the {@code divisorBuff} and packs the result
+   * into the fields {@code mantHi, mantLo} of this instance. Rounds the result as needed.
+   * <br>Uses static arrays
+   * <b><i>BUFFER_5x32_B, BUFFER_10x32_B</i></b>
+   * @param dividend a buffer of 10 longs containing unpacked mantissa of the dividend (integer 1 (or up to 3 in case of doubling) in dividend[1],
+   *    the fractional part of the mantissa in the lower halves of dividend[2] -- dividend[5])
+   * @param divisor a buffer of 5 longs containing unpacked mantissa of the divisor (integer part (implicit unity) in divisor[0],
+   *    the fractional part of the mantissa in the lower halves of divisor[1] -- divisor[4])
+   * @param quotientExponent preliminary evaluated exponent of the quotient, may get adjusted
+   * @return (perhaps adjusted) exponent of the quotient
+   * <br>Covered
+   */
+  private void divideBuffers(int[] dividend, int[] divisor, long quotientExponent) {
+    final int[] quotientBuff = BUFFER_5x32_B_INT;  // Will be used to hold unpacked quotient
+
+    final long nextBit = divideArrays(dividend, divisor, quotientBuff);
+
+    packMantissaFromWords_1to4(quotientBuff);   // Pack unpacked quotient into the mantissa fields of this instance
+
+    if (quotientExponent > 0           // Not rounding for subnormals, since the rounding will be done by makeSubnormal()
+        && nextBit  != 0               // if remainder >= (LSB_of_the_quotient * 0.5)
+        && ++mantLo == 0)              // and mantLo was FFFF_FFFF_FFFF_FFFF, now became 0
+      ++mantHi;                        // carry to the higher word
+  } // private void divideBuffers(long[] dividend, long[] divisor, long quotientExponent) {
+
+  /**
+   * Divides an unpacked value held in the 10 longs of the {@code dividend)
+   * by the value held in the 5 longs of the {@code divisor}
+   * and fills 5 longs of the {@code quotient} with the quotient value.
+   * All values are unpacked 129-bit values, containing integer parts
+   * (implicit unities, always 1) in LSB of buff[0] (buff[1] for dividend)
+   * and 128 bits of the fractional part in lower halves of buff[1] -- buff[4] (buff[2] -- buff[5] for dividend).
+   * It uses the principle of the standard long division algorithm, with the difference
+   * that instead of one decimal digit of the quotient at each step, the next 32 bits are calculated.
+   * <br>Uses static arrays
+   * <b><i>BUFFER_10x32_B</i></b>
+   * @param dividend an unpacked value of the mantissa of the dividend (10 x 32 bits: 0, 1, dd1, dd2, dd3, dd4, 0, 0, 0, 0)
+   * @param divisor an unpacked value of the mantissa of the divisor (5 x 32 bits: 1, dr1, dr2, dr3, dr4)
+   * @param quotient a buffer that gets filled with the mantissa of the quotient
+   * @return the next bit of the quotient (half the LSB), to be used for rounding the result
+   * <br>Covered
+   */
+  public static long divideArrays(int[] dividend, int[] divisor, int[] quotient) {
+    final int[] remainder = dividend;            // will contain remainder after each iteration
+//    Arrays.fill(quotient, 0);
+
+    final long divisorHigh = ((long)divisor[0] << 32) | (divisor[1] & LOWER_32_BITS);   // The most significant word of the divisor
+    int offset = 0;                               // the index of the quotient word being computed
+    quotient[offset++] = 1;                       // the integer part aka the implicit unity of the quotient is always 1
+    subtractDivisor(divisor, remainder);          // Subtract divisor multiplied by 1 from the remainder
+
+    // Compute the quotient by portions by 32 bits per iterations
+//    if (!isEmpty(remainder)) {
+      do {
+        final long remainderHigh = ((long)remainder[offset + 1] << 32) | (remainder[offset + 2] & LOWER_32_BITS); // The most significant 64 bits of the remainder
+
+        long quotientWord = (remainder[offset] == 0)?
+            Long.divideUnsigned(remainderHigh, divisorHigh):
+            divide65bits(remainder[offset], remainderHigh, divisorHigh);
+
+        if (quotientWord == 0x1_0000_0000L)
+          quotientWord--;
+
+        if (quotientWord != 0) {    // Multiply divisor by quotientWord and subtract the product from the remainder, adjust quotientWord
+//          final int diff = multipyAndSubtract(divisor, quotientWord, offset, remainder);
+//          if (remainder[offset + 1] < 0) {           // The quotiendWord occurred to be too great
+          if (multipyAndSubtract(divisor, quotientWord, offset, remainder) < 0) {
+            quotientWord--;                               // decrease it
+            addDivisorBack(divisor, remainder, offset);   // Add divisor * 1 back
+          }
+        }
+
+        quotient[offset++] = (int)quotientWord;          // The next word of the quotient
+      } while (offset <= 4 /* && !isEmpty(remainder) */ );    // TODO here - не ходить по всему, а проверять только ту часть, которая м.б. != 0
+//    } // (!isEmpty(remainder)) {
+
+    if (greaterThanHalfOfDivisor_3(remainder, divisor, offset))
+      return 1;
+
+    return 0;
+
+  } // private static long divideArrays(long[] dividend, long[] divisor, long[] quotient) {
+
+  /**
+   * Subtracts the divisor from the dividend to obtain the remainder for the first iteration
+   * @param divisor unpacked mantissa of the divisor, 1 + 4 x 32 bits, implicit integer 1 in divisor[0]
+   * @param remainder unpacked mantissa of the dividend, 2 + 8 x 32 bits, implicit integer 1 in divisor[1]
+   */
+  private static void subtractDivisor(int[] divisor, int[] remainder) {
+    long carry = 0;
+    for (int i = 5; i >= 1; i--) {
+      final long difference = (remainder[i] & LOWER_32_BITS) - (divisor[i - 1] & LOWER_32_BITS) + carry;;
+      remainder[i] = (int)difference;
+      carry = difference >> 32;
+    }
+  } // private static void subtractDivisor(long[] divisor, long[] remainder) {
+
+
+  /**
+   * Divides a dividend, consisting of more than 64 bits (and less than 81 bits),
+   * by the given divisor, that may contain up to 33 bits.
+   * @param dividendHi the most significant 64 bits of the dividend
+   * @param dividendLo the least significant 64 bits of the dividend
+   * @param divisor the divisor
+   * @return the quotient
+   */
+  private static long divide65bits(long dividendHi, long dividendLo, long divisor) {
+    final long shiftedDividend = dividendHi << 48 | dividendLo >>> 16;  // 16 bits of dividendHi and 48 bits of dividendLo
+    final long quotientHi = shiftedDividend / divisor;                  // The most significant 32 bits of the quotient
+    final long remainder = ((shiftedDividend % divisor) << 16) | (dividendLo & 0xFFFF);
+    final long quotientLo = remainder / divisor;                        // The least significant 16 bits of the quotient
+    return quotientHi << 16 | quotientLo;
+  } // private static long divide65bits(long dividendHi, long dividendLo, long divisor) {
+
+
+  /**
+   * Multiplies the divisor by a newly found word of quotient,
+   * taking into account the position of the word in the quotient ({@code offset} is the index
+   * of the given word in the array that contains the quotient being calculated),
+   * and subtracts the product from the remainder, to prepare the remainder for the next iteration
+   * <br>Uses static arrays
+   * <b><i>BUFFER_10x32_B</i></b>
+   * @param divisor unpacked mantissa of the divisor, 1 + 4 x 32 bits, implicit integer 1 in divisor[0]
+   * @param quotientWord a newly found word (32 bits) of the quotient being computed
+   * @param offset the position (index) of the given {@code quotientWord} in the future quotient,
+   *    defines the position of the product, that is subtracted from the remainder, relative to the latter
+   * @param remainder the remainder to subtract the product from
+   */
+  private static int multipyAndSubtract(int[] divisor, long quotientWord, int offset, int[] remainder) {
+    offset += 5;
+    long carry = 0;
+
+    long difference = 0;
+    for (int i = 4; i >= 0; i--) {
+      final long product = quotientWord * (divisor[i] & LOWER_32_BITS) + carry;
+      difference = remainder[offset] - product;
+      remainder[offset--] = (int)difference;
+      carry = product >>> 32;
+      if ( (difference & LOWER_32_BITS) > ( ~(int)product & LOWER_32_BITS) )
+         carry++;
+    }
+    return (int)difference;
+  } // private static void multipyAndSubtract(long[] divisor, long quotientWord, int offset, long[] remainder) {
+
+  /**
+   * Multiplies the divisor by the 32 bits of the quotientWord with the given offset,
+   * so that <br>{@code product[i + offset] = divisor[i] * quotientWord},}<br>
+   * as if the quotientWord were the only non-zero item in a buffer containing 5 x 32 bits of a factor,
+   * and were located in buff[offset]. The result is an 'unpacked' value, i. e. contains the value
+   * in the 32 least significant bits of each long.
+   * @param divisor unpacked mantissa of the divisor, 1 + 4 x 32 bits, implicit integer 1 in divisor[0]
+   * @param quotientWord the 32 bits to multiply the divisor by
+   * @param product a buffer to hold the result, 10 longs
+   * @param offset the offset to add to the index when filling the resulting product
+   * <br>Covered
+   */
+  private static void multDivisorBy(long[] divisor, long quotientWord, long[] product, int offset) {
+    Arrays.fill(product, 0);            // Partial product
+    if (quotientWord == 1)              // Just copy
+      for (int i = 0; i < 5; i++)       // product has the most significant bit in halfword 1, product[0] is not used
+        product[i + offset] = divisor[i];
+    else {
+      for (int i = 0; i < 5; i++)
+        product[i + offset] = divisor[i] * quotientWord;   // product[offset..offset+4]
+      for (int i = 4 + offset; i >= offset; i--) {         // propagate carry
+        product[i - 1] += product[i] >>> 32;
+        product[i] &= LOWER_32_BITS;
+      }
+    }
+  } // private static void multDivisorBy(long[] divisor, long quotientWord, long[] product, int offset) {
+
+  /**
+   * Subtracts half-words of product[1] through product[4 + offset]
+   * from the corresponding half-words of the remainder.
+   * Propagates borrow from the least significant word of the result (remainder[4 + offset]) up to remainder[0].
+   * Keeps the higher half-words of the remainder empty.
+   * @param product the product to subtract from the remainder, as an unpacked 257-bit value
+   * @param remainder the remainder to subtract product from, as an unpacked 257-bit value
+   * @param offset the offset of the implied most significant word of 129-bit remainder
+   * <br>Covered
+   */
+  private static void subtractProduct(long[] product, long[] remainder, int offset) {
+    for (int i = 4 + offset; i >= 1; i--) {
+      remainder[i] -= product[i];
+      if ((remainder[i] & HIGHER_32_BITS) != 0) {
+        remainder[i - 1]--;
+        remainder[i] &= LOWER_32_BITS;
+      }
+    }
+  } // private static void subtractProduct(long[] product, long[] remainder, int offset) {
+
+  /**
+   * Adds the divisor, shifted by offset words, back to remainder, to correct the remainder in case when
+   * preliminarily estimated word of quotient occurred to be too great
+   * @param divisor unpacked mantissa of the divisor, 1 + 4 x 32 bits, implicit integer 1 in divisor[0]
+   * @param remainder unpacked mantissa of the dividend, 2 + 8 x 32 bits, implicit integer 1 in divisor[1]
+   * @param offset
+   */
+  private static void addDivisorBack(int[] divisor, int[] remainder, int offset) {
+    offset += 5;                          // Index in reminder remainder
+    long carry = 0;
+
+    for (int idx = 4; idx >= 0; idx--) {  // Index in the divisor
+      final long sum = (remainder[offset] & LOWER_32_BITS) + (divisor[idx] & LOWER_32_BITS) + carry;
+      remainder[offset--] = (int)sum;
+      carry = sum >>> 32;
+    }
+  } // private static void addDivisorBack(long[] divisor, long[] remainder, int offset) {
+
+
+  private static boolean greaterThanHalfOfDivisor_3(int[] remainder, int[] divisor, int offset) {
+    for (int idx = 0; idx < 4; idx++) {
+//      final int cmp = Integer.compareUnsigned(
+//            (remainder[offset] << 1) + (remainder[++offset] >>> 31),      // Doubled remainder
+//            divisor[idx]                                                              // Greater than divisor
+//          );
+      final int cmp = Integer.compare( // 21.06.14 18:10:02 Экономим на спичках
+          (remainder[offset] << 1) + (remainder[++offset] >>> 31) + Integer.MIN_VALUE,      // Doubled remainder
+          divisor[idx] + Integer.MIN_VALUE                                                             // Greater than divisor
+        );
+      if (cmp > 0)
+        return true;
+      if (cmp < 0)
+        return false;
+    }
+    final int cmp = Integer.compareUnsigned(
+        (remainder[offset] << 1),      // Doubled remainder
+        divisor[4]                                                              // Greater than divisor
+      );
+    return (cmp >= 0);
+  }
+
+  /**
+   * After the basic division, finds the next bit of the quotient
+   * (corresponding to 2^-129, i.e. half the least significant bit of the mantissa), to round up the quotient if this bit isn't 0.
+   * Compares the remainder with the divisor and if the remainder >= 0.5 * divisor, returns 1, otherwise returns 0.
+   * @param remainder the remainder (dividend - quotient * divisor ), unpacked (10 longs)
+   * @param divisor  the divisor, unpacked (5 longs)
+   * @return 1 if the remainder is equal to or greater than half the divisor
+   */
+  private static long findNextBitOfQuotient(long[] remainder, long[] divisor) {
+    for (int i = 0; i < divisor.length - 1; i++) {
+      final long rw = (remainder[i + 5] * 2 & LOWER_32_BITS) // a current word of the remainder multiplied by 2
+                    + (remainder[i + 6] >> 31);              // MSB of the next word as the LSB
+      if (rw > divisor[i]) return 1;
+      if (rw < divisor[i]) return 0;
+    }
+    if ((remainder[9] * 2 & LOWER_32_BITS) < divisor[4]) return 0;
+    return 1;
+  } // private static long findNextBitOfQuotient(long[] remainder, long[] divisor) {
+
+  /**
+   * Packs the unpacked value from words 1..4 of the given buffer into the mantissa of this instance
+   * @param buffer the buffer of at least 5 longs, containing an unpacked value of the mantissa
+   * (the integer part (implicit unity) in buffer[0], the 128 bits of fractional part in the lower halves of buffer[1] -- buffer[4]
+   * <br>Covered
+   */
+  private void packMantissaFromWords_1to4(int[] buffer) {
+    mantLo = (buffer[4] & LOWER_32_BITS) | ((long)buffer[3] << 32);
+    mantHi = (buffer[2] & LOWER_32_BITS) | ((long)buffer[1] << 32);
+  } // private void packMantissaFromWords_1to4(long[] buffer) {
+
+  protected void ____Used_By_sqrt____() {} // Just to put a visible mark of the section in the outline view of the IDE
+
+  /********************************************************************************************
+   *** Methods used by sqrt() *****************************************************************
+   ********************************************************************************************/
+
+  private static final int WORD_LENGTH = 64;
+  private static final int DIGIT_LENGTH  = 8;
+  private static final int MAX_BITS_FOR_SQRT = 20 * DIGIT_LENGTH; // To provide precision sufficient for additional multiplying by sqrt(2)
+
+  /** Calculates the higher 136 bits of the square root of the mantissa
+   * and stores the high 128 bits of result in mantHi, mantLo,
+   * returns the 2 least significant bits, aligned to the left,
+   * as the result for purposes of possible rounding
+   * <br>Uses static arrays
+   * <b><i>BUFFER_3x64_A, BUFFER_3x64_B, BUFFER_3x64_C, BUFFER_3x64_D</i></b>
+   * @return bits 128 -- 135 of the root in the high byte of the long result
+   */
+  /*
+  Implements a variant of an iterative digit-by-digit algorithm, based on the invariant
+
+      S >= r^2 + 2rd + d^2,
+
+  where S is an argument, r is the root found so far and d is the next digit.
+  The scheme is as following:
+
+     private static final int REQUIRED_DIGITS = 15;
+     private static final double BASE = 10.0; // To find a decimal digit at each iteration;
+
+     private static double doubleRoot(double arg) {  // Argument is in range [1.0, 2.0)
+       double scale = 1.0 / BASE;   // Used to scale the next digit in turn
+                                    // before adding it to the root being computed
+                                     *
+       // The first (highest) digit after the point
+       // is a simple function of the two first digits after the point,
+       // we can use a lookup table to quickly find it
+       double digit = findFirstDigit(arg);
+       double root = 1.0 + digit * scale; // 1 + d * 0.1 = 1.d
+
+       scale /= BASE;
+       double remainder = (arg - root * root) / (scale);
+
+       int digitCount = 0;
+       while (remainder > 0 && digitCount++ < REQUIRED_DIGITS) {
+         // Find a maximum digit such that (root * 2 + digit * scale) * digit <= remainder
+         digit = findNextDigit(remainder, root, scale); // The next lower digit of the root
+         remainder = (remainder - (root * 2 + digit * scale) * digit) * BASE; // 2rd + d^2 * scale
+         root += digit * scale;
+         scale /= BASE;
+       }
+       return root;
+     }
+
+   Uses base = 256, i.e. calculates 8 bits at each iteration.
+ */
+  private long sqrtMant() {
+
+    final long[] remainder = BUFFER_3x64_A;       // aliases for static buffers
+    final long[] rootX2    = BUFFER_3x64_B; Arrays.fill(rootX2, 0);  // Doubled root with explicit higher unity
+    final long[] root      = BUFFER_3x64_C; Arrays.fill(root, 0);
+
+    final long digit = findFirstDigit();                      // Find the first byte of the root
+
+    remainder[0] = mantHi - ((0x200 + digit) * digit << 48);  // Most significant
+    remainder[1] = mantLo;
+    remainder[2] = 0;
+    shift_6_bitsLeft(remainder);
+
+    root[0] = digit << WORD_LENGTH - DIGIT_LENGTH;     // the first digit to the high bits
+    // The doubled root contains explicit unity, and the digits shifted right by 9 bits,
+    // so that the first (most significant) digit's position is as follows: 0b0000_0000_1###_####_#000_...
+    // Such scale is convenient for finding the next digit
+    rootX2[0] = 0x0080_0000_0000_0000L + (digit << (WORD_LENGTH - (DIGIT_LENGTH * 2) - 1));
+
+    int bitNumber = DIGIT_LENGTH;                        // The position of the nest digit
+
+    if (!isEmpty(remainder))
+      while (bitNumber < MAX_BITS_FOR_SQRT) {
+        bitNumber = computeNextDigit(remainder, rootX2, root, bitNumber);
+      }
+
+    mantHi = root[0];
+    mantLo = root[1];
+    return root[2];
+  } // private long sqrtMant() {
+
+  /**
+   * Finds the first byte of the root, using a table that maps
+   * the most significant 16 bits of the mantissa of this instance
+   * to corresponding 8 bits of the sought root
+   * @return
+   */
+  private long findFirstDigit() {
+    final int sqrtDigit = (int)(mantHi >>> 48);               // first 16 bits of the argument
+    int idx = Arrays.binarySearch(SQUARE_BYTES, sqrtDigit);
+    if (idx < 0) idx = -idx - 2;
+    final long digit = ROOT_BYTES[idx];                        // first 8 bits of the root
+    return digit;
+  } // private long findFirstDigit() {
+
+  /** Shifts the contents of the buffer left by 6 bits
+   * @param buffer the buffer to shift
+   */
+  private static void shift_6_bitsLeft(long[] buffer) {
+    for (int i = 0; i < buffer.length - 1; i++)
+      buffer[i] = (buffer[i] << 6 | buffer[i + 1] >>> 58);
+    buffer[buffer.length - 1] <<= 6;
+  } // private static void shift_6_bitsLeft(long[] buffer) {
+
+  /**
+   * Calculates the next digit of the root, appends it to the root at a suitable position
+   * and changes the involved values, remainder and rootX2, accordingly
+   * (extracted from sqrtMant() 20.09.02 10:19:34)
+   * <br>Uses static arrays
+   * <b><i>BUFFER_3x64_D</i></b>
+   * @param remainder the remainder
+   * @param rootX2 doubled root
+   * @param root square root found so far
+   * @param bitNumber the position of the digit to be found
+   * @return the position of the next to be found
+   */
+  private static int computeNextDigit(final long[] remainder, final long[] rootX2, final long[] root, int bitNumber) {
+    final long[] aux       = BUFFER_3x64_D;           // Auxiliary variable to be subtracted from the remainder at each step, == (2r + d) * d
+    final long digit = findNextDigit(rootX2, remainder, aux, bitNumber); // digit = findDigit(); aux = 2 * r + d^2 * scale) * digit
+    addDigit(root, digit, bitNumber);                 // root += digit >>> (128 - bitNumber);
+
+    final boolean remainderIsEmpty = subtractBuff(aux, remainder);   // remainder -= aux; // aux can't be greater than remainder!
+    if (remainderIsEmpty || bitNumber >= MAX_BITS_FOR_SQRT - 8)
+      return Integer.MAX_VALUE;
+
+    shift_8_bitsLeft(remainder);                      // remainder <<= 8;
+
+    addDigitToBuff(rootX2, digit, bitNumber + 9);     // rootX2 += digit * 2; (shifted properly, by 9 bits right)
+    bitNumber += DIGIT_LENGTH;                        // next digit position
+    return bitNumber;
+  } // private static int computeNextDigit(final long[] remainder, final long[] rootX2, final long[] root, int bitNumber) {
+
+  /** Finds the next digit in the root and the corresponding {@code aux} value,
+   * that will be subtracted from the remainder.
+   * @param rootX2 doubled root found so far
+   * @param remainder the remainder
+   * @param aux auxiliary value to be subtracted from the remainder
+   * @param rootBitNumber the position of the digit in the root
+   * @return the digit found
+   */
+  private static long findNextDigit(long[] rootX2, long[] remainder, long[] aux, int rootBitNumber) {
+    long digit = Long.divideUnsigned(remainder[0], rootX2[0]);
+    digit = Math.min(digit, 0xFF);
+
+    computeAux(digit, rootBitNumber, rootX2, aux);  // (root * 2 + digit * scale) * digit == 2rd + d^2 * scale
+    while (compareBuffs64(aux, remainder) > 0) {    // aux > remainder, the digit is too large. Decrease the digit and recompute aux
+                                                    // A very rare case: probability is less than 0.85%
+      digit--;
+      computeAux(digit, rootBitNumber, rootX2, aux);
+    }
+    return digit;
+  } // private static long findNextDigit(long[] rootX2, long[] remainder, long[] aux, int rootBitNumber) {
+
+  /**
+   * Appends the found digit to the calculated root at the position specified by rootBitNumber.
+   * for cases where the digit cannot fall on a word boundary
+   * @param root a buffer containing the bits of the root found so far
+   * @param digit a value of the digit to append
+   * @param rootBitNumber the position to place the most significant bit of the digit at, counting from MSB
+   */
+  private static void addDigit(long[] root, long digit, int rootBitNumber) {
+    final int buffIdx = rootBitNumber / 64;
+    final int bitIdx = rootBitNumber % 64;
+    root[buffIdx] += digit << 56 - bitIdx;
+  } // private static void addDigit(long[] root, long digit, int rootBitNumber) {
+
+  /**
+   * Subtracts a number, represented as a big-endian array of longs, from another number of the same form
+   * @param subtrahend subtrahend
+   * @param minuend minuend that is replaced with the difference
+   * @return  {@code true} if the result is 0 (i.e. the operands are equal)
+   */
+  private static boolean subtractBuff(long[] subtrahend, long[] minuend) {
+    boolean diffIsEmpty = true;
+    long diff, minnd;
+
+    for (int i = subtrahend.length - 1; i >= 0; i--) {
+      minnd = minuend[i];
+      diff = minnd - subtrahend[i];
+
+      if (Long.compareUnsigned(diff, minnd) > 0 ) { // Underflow.
+      // It can't be the most significant word (i == 0), since aux can't be greater than remainder -- guaranteed by findNextDigit()
+          if (minuend[i - 1] == 0)  subtrahend[i - 1]++;
+          else                      minuend[i - 1]--;
+      }
+      minuend[i] = diff;
+      diffIsEmpty &= diff == 0;
+    }
+    return diffIsEmpty;
+  } // private static boolean subtractBuff(long[] buff_1, long[] buff_2) {
+
+  /** Shifts the contents of the buffer left by 8 bits
+   * @param buffer the buffer to shift
+   */
+  private static void shift_8_bitsLeft(long[] buffer) {
+    for (int i = 0; i < buffer.length - 1; i++)
+      buffer[i] = (buffer[i] << 8 | buffer[i + 1] >>> 56);
+    buffer[buffer.length - 1] <<= 8;
+  } // private static void shift_8_bitsLeft(long[] buffer) {
+
+  /**
+   * Appends the found digit to the calculated root at the position specified by rootBitNumber.
+   * for cases where the digit can fall on a word boundary
+   * @param root a buffer containing the bits of the root found so far
+   * @param digit a value of the digit to append
+   * @param rootBitNumber the position to place the most significant bit of the digit at, counting from MSB
+   */
+  private static void addDigitToBuff(long[] buff, long digit, int bitNumber) { //
+    final int buffIdx = bitNumber / 64;
+    final int bitIdx = bitNumber % 64;
+
+    if (bitIdx <= 64 - 8) {                // The whole digit into one word
+      buff[buffIdx] += digit << 64 - 8 - bitIdx;
+    } else  {                            // Parts of the digit in different words
+      buff[buffIdx] += digit >>> bitIdx + 8 - 64;  // 8 is digit length
+      buff[buffIdx + 1] += digit << 128 - 8 - bitIdx;
+    }
+  } // private static void addDigitToBuff(long[] buff, long digit, int bitNumber) { //
+
+  /** Computes the auxiliary value to be subtracted from the remainder: aux = 2rd + d^2 * scale.
+   * Instead of the 'scale' the bit position {@code rootBitNumber} is used
+   * @param digit the found next digit of the root
+   * @param rootBitNumber the position of the digit in the root
+   * @param rootX2 doubled root found so far
+   * @param aux the buffer to be filled with the found value of aux
+   */
+  private static void computeAux(long digit, int rootBitNumber, long[] rootX2, long[] aux) {
+    copyBuff(rootX2, aux);
+    addDigitToBuff(aux, digit, rootBitNumber + 10);    // aux = rootX2 + digit * scale;
+    multBufByDigit(aux, digit);                        // aux *= digit,
+  } // private static void computeAux(long digit, int rootBitNumber, long[] rootX2, long[] aux) {
+
+  /** Copies an array of longs from src to dst
+   * @param src source
+   * @param dst destination
+   */
+  private static void copyBuff(long[] src, long[] dst) {
+    for (int i = 0; i < src.length; i++)
+      dst[i] = src[i];
+  } // private static void copyBuff(long[] src, long[] dst) {
+
+  /** Compares two numbers
+   * represented as arrays of {@code long} (big-endian, most significant bits in buff[0])
+   * @param buff1 contains the first number to compare
+   * @param buff2 contains the second number to compare
+   * @return The result of comparison, according to general Java comparison convention
+   */
+  private static int compareBuffs64(long[] buff1, long[] buff2) {
+    for (int i = 0; i < buff1.length; i++)
+      if (buff1[i] != buff2[i])
+        return Long.compareUnsigned(buff1[i], buff2[i]);
+    return 0;
+  } // private static int compareBuffs64(long[] buff1, long[] buff2) {
+
+  /** Multiplies a number represented as {@code long[]} by a digit
+   * (that's expected to be less than 32 bits long)
+   * @param buff
+   * @param digit
+   */
+  private static void multBufByDigit(long[] buff, long digit) {
+    long carry = 0;
+    for (int i = buff.length - 1; i >= 0; i--) {
+      final long prodLo = (buff[i] & LOWER_32_BITS) * digit + carry;
+      final long prodHi = (buff[i] >>> 32) * digit;
+      carry = prodHi >>> 32;                    // will get beyond the boundary of the word
+      final long product = prodLo + (prodHi << 32);
+      if (Long.compareUnsigned(product, (prodHi << 32)) < 0)
+        carry++;
+      buff[i] = product;
+    }
+  } // private static void multBufByDigit(long[] buff, long digit) {
+
+  /**
+   * Multiplies 192 bits of the mantissa given in the arguments
+   * {@code mantHi, mantLo, and thirdWord}, without implicit unity (only fractional part)
+   * by 192 bits of the constant value of sqrt(2)
+   * <br> uses static arrays
+   * <b><i>BUFFER_4x64_A, BUFFER_6x32_A, BUFFER_6x32_B, BUFFER_12x32</i></b>
+   * @param mantHi 64 most significant bits of the fractional part of the mantissa
+   * @param mantLo bits 64..127 of the fractional part of the mantissa
+   * @param thirdWord 64 least significant bits of the fractional part of the mantissa
+   * @return 192 bits of the fractional part of the product
+   */
+  private long[] multBySqrt2(long mantHi, long mantLo, long thirdWord) {
+
+    BUFFER_4x64_A[0] = 0;
+    BUFFER_4x64_A[1] = mantHi >>> 1 | HIGH_BIT;                     // to take implied unities into account:
+    BUFFER_4x64_A[2] = mantLo >>> 1 | mantHi << 63;
+    BUFFER_4x64_A[3] = thirdWord >>> 1 | mantLo << 63;
+
+    final long[] product = multPacked3x64(BUFFER_4x64_A, SQRT_2_AS_LONGS); // SQRT_2_AS_LONGS contains implied unity in the MSB
+
+    product[0] = product[1] << 2 | product[2] >>> 62;   // x * y = ((x >>> 1) * (y >>> 1)) << 2
+    product[1] = product[2] << 2 | product[3] >>> 62;
+    product[2] = product[3] << 2;
+    return product;
+  } // private long[] multBySqrt2(long mantHi, long mantLo, long thirdWord) {
+
+  /**
+   * Multiplies mantissas of quasidecimal numbers given as contents of arrays factor1 and factor2
+   * (with exponent in buff[0] and 192 bits of mantissa in buff[1]..buff[3]),
+   * replaces the mantissa of factor1 with the product. Does not affect factor1[0].<br>
+   * uses static arrays <b><i>BUFFER_6x32_A, BUFFER_6x32_B, BUFFER_12x32</b></i>
+   * @param factor1 an array of longs, containing the first factor
+   * @param factor2 an array of longs, containing the second factor
+   * @return factor1, whose mantissa is replaced with the product
+   */
+  private static long[] multPacked3x64(long[] factor1, long[] factor2) {
+    multPacked3x64_simply(factor1, factor2);
+    return pack_12x32_to_3x64(BUFFER_12x32, factor1);
+  } // private static long[] multPacked3x64(long[] factor1, long[] factor2) {
+
+  @SuppressWarnings("unused")
+  private static void dummy() { // Just to prevent removing static import of 'say' from imports
+    // 20.10.02 13:18:53 TO DO The imports used for debugging, to be removed after it's finished
+//    say(AuxMethods.hexStr(BUFFER_6x32_A));
+//    say(hexStr_u(BUFFER_6x32_A));
+//    say(hexStr_(BUFFER_6x32_A));
+  } // private static void dummy() { // Just to prevent removing static import of 'say' from imports
+
+}